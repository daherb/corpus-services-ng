# This workflow will build a Java project with Maven, and cache/restore any dependencies to improve the workflow execution time
# For more information see: https://docs.github.com/en/actions/automating-builds-and-tests/building-and-testing-java-with-maven

# This workflow uses actions that are not certified by GitHub.
# They are provided by a third-party and are governed by
# separate terms of service, privacy policy, and support
# documentation.

name: Java CI with Maven

on:
  push:
    branches: [ "main" ]
  pull_request:
    branches: [ "main" ]

jobs:
  build:

    runs-on: ubuntu-latest

    steps:
    - uses: actions/checkout@v3
    - name: Set up JDK 18
      uses: actions/setup-java@v3
      with:
        java-version: '18'
        distribution: 'temurin'
        cache: maven
    - name: Download depencencies
      run: cd lib && bash download.sh && cd ..
#    - name: Install dependency EXMARaLDA
#      run: mvn install:install-file -Dfile=lib/EXMARaLDA-Preview-20201130.jar -DgroupId=org.exmaralda -DartifactId=EXMARaLDA -Dversion=Preview-20201130 -Dpackaging=jar  -DgeneratePom=true
#    - name: Install dependency EXMARaLDA
#      run: mvn install:install-file -Dfile=lib/elan-6.2.jar -DgroupId=nl.mpi -DartifactId=ELAN -Dversion=6.2 -Dpackaging=jar  -DgeneratePom=true
    - name: Build with Maven
#      run: mvn -B package --file pom.xml
      run: ./mvnw clean test compile assembly:single

    # Optional: Uploads the full dependency graph to GitHub to improve the quality of Dependabot alerts this repository can receive
    - name: Update dependency graph
      uses: advanced-security/maven-dependency-submission-action@571e99aab1055c2e71a1e2309b9691de18d6b7d6
    - name: Publish result
      uses: actions/upload-artifact@v3
      with:
<<<<<<< HEAD
        name: corpus-services-ng.jar
        path: target/corpus-services-ng-1.0.jar
        if-no-files-found: warn
=======
        name: corpus-services.jar
        path: target/corpus-services-1.0.jar
>>>>>>> f935e79d
<|MERGE_RESOLUTION|>--- conflicted
+++ resolved
@@ -29,12 +29,7 @@
         cache: maven
     - name: Download depencencies
       run: cd lib && bash download.sh && cd ..
-#    - name: Install dependency EXMARaLDA
-#      run: mvn install:install-file -Dfile=lib/EXMARaLDA-Preview-20201130.jar -DgroupId=org.exmaralda -DartifactId=EXMARaLDA -Dversion=Preview-20201130 -Dpackaging=jar  -DgeneratePom=true
-#    - name: Install dependency EXMARaLDA
-#      run: mvn install:install-file -Dfile=lib/elan-6.2.jar -DgroupId=nl.mpi -DartifactId=ELAN -Dversion=6.2 -Dpackaging=jar  -DgeneratePom=true
     - name: Build with Maven
-#      run: mvn -B package --file pom.xml
       run: ./mvnw clean test compile assembly:single
 
     # Optional: Uploads the full dependency graph to GitHub to improve the quality of Dependabot alerts this repository can receive
@@ -43,11 +38,6 @@
     - name: Publish result
       uses: actions/upload-artifact@v3
       with:
-<<<<<<< HEAD
         name: corpus-services-ng.jar
         path: target/corpus-services-ng-1.0.jar
         if-no-files-found: warn
-=======
-        name: corpus-services.jar
-        path: target/corpus-services-1.0.jar
->>>>>>> f935e79d
