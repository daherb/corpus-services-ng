--- conflicted
+++ resolved
@@ -151,16 +151,13 @@
             <artifactId>reflections</artifactId>
             <version>0.9.11</version>
         </dependency>
-<<<<<<< HEAD
-       -->
+        
+        <!-- https://github.com/phax/ph-schematron -->
         <dependency>
             <groupId>com.helger</groupId>
             <artifactId>ph-schematron</artifactId>
             <version>5.0.1</version>
         </dependency>
-=======
-
-
 
         <!-- https://mvnrepository.com/artifact/org.jdom/jdom
          <dependency>
@@ -169,6 +166,5 @@
            <version>2.0.2</version>
          </dependency>
         -->
->>>>>>> a7746f2c
     </dependencies>
 </project>