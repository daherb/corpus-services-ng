--- conflicted
+++ resolved
@@ -62,35 +62,35 @@
             <artifactId>jaxen</artifactId>
             <version>1.1.6</version>
         </dependency>
-<<<<<<< HEAD
-        <dependency>
+
+	<!-- Doxygen plugin -->
+	<dependency>
             <groupId>com.soebes.maven.plugins</groupId>
             <artifactId>doxygen-maven-plugin</artifactId>
             <version>1.1.0</version>
         </dependency>
-    </dependencies>
-    
-=======
-   <!-- https://mvnrepository.com/artifact/commons-cli/commons-cli
-        for validator CLI -->
+      
+        <!-- https://mvnrepository.com/artifact/commons-cli/commons-cli for validator CLI -->
         <dependency>
             <groupId>commons-cli</groupId>
             <artifactId>commons-cli</artifactId>
             <version>1.3.1</version>
         </dependency>
-    <!-- https://mvnrepository.com/artifact/commons-lang/commons-lang -->
+	
+	<!-- https://mvnrepository.com/artifact/commons-lang/commons-lang -->
         <dependency>
           <groupId>commons-lang</groupId>
           <artifactId>commons-lang</artifactId>
           <version>2.6</version>
         </dependency>
-        <!-- https://mvnrepository.com/artifact/org.ini4j/ini4j
-             testing using ini as configuration file format-->
+	
+	<!-- https://mvnrepository.com/artifact/org.ini4j/ini4j testing using ini as configuration file format-->
         <dependency>
           <groupId>org.ini4j</groupId>
           <artifactId>ini4j</artifactId>
           <version>0.5.4</version>
         </dependency>
+
         <!-- https://mvnrepository.com/artifact/javax.servlet/javax.servlet-api
              for validator servlet e.g. -->
         <dependency>
@@ -100,14 +100,12 @@
           <scope>provided</scope>
         </dependency>
 
-    <!-- https://mvnrepository.com/artifact/org.jdom/jdom
+       <!-- https://mvnrepository.com/artifact/org.jdom/jdom
         <dependency>
           <groupId>org.jdom</groupId>
           <artifactId>jdom</artifactId>
           <version>2.0.2</version>
         </dependency>
-    -->
+       -->
    </dependencies>
-
->>>>>>> 6c7d2cb3
 </project>