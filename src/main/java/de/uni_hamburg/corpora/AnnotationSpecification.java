package de.uni_hamburg.corpora;

import static de.uni_hamburg.corpora.utilities.PrettyPrinter.indent;
import java.io.IOException;
<<<<<<< HEAD
import java.net.URL;
=======
import java.net.URISyntaxException;
import java.net.URL;
import java.nio.file.Files;
import java.nio.file.Paths;
>>>>>>> b96585ab
import java.util.logging.Level;
import java.util.logging.Logger;
import org.jdom.Document;
import org.jdom.JDOMException;
import org.jdom.input.SAXBuilder;
import org.jdom.output.XMLOutputter;

/**
 *
 * @author fsnv625
 */
class AnnotationSpecification implements CorpusData{
<<<<<<< HEAD
=======
    String originalstring;
>>>>>>> b96585ab
    Document jdom;
    URL url;

    public AnnotationSpecification(URL url) {
        try {
            this.url = url;
            SAXBuilder builder = new SAXBuilder();
            jdom = builder.build(url);
<<<<<<< HEAD
=======
            originalstring = new
                String(Files.readAllBytes(Paths.get(url.toURI())), "UTF-8");
>>>>>>> b96585ab
        } catch (JDOMException ex) {
            Logger.getLogger(CmdiData.class.getName()).log(Level.SEVERE, null, ex);
        } catch (IOException ex) {
            Logger.getLogger(CmdiData.class.getName()).log(Level.SEVERE, null, ex);
<<<<<<< HEAD
=======
        } catch (URISyntaxException ex) {
            Logger.getLogger(AnnotationSpecification.class.getName()).log(Level.SEVERE, null, ex);
>>>>>>> b96585ab
        }
    }

    @Override
    public URL getURL() {
        return url;
    }

    @Override
    public String toSaveableString() {
        return toPrettyPrintedXML();
    }

    @Override
    public String toUnformattedString() {
<<<<<<< HEAD
        XMLOutputter xmOut = new XMLOutputter();
        return xmOut.outputString(jdom);
=======
        return originalstring;
>>>>>>> b96585ab
    }

    private String toPrettyPrintedXML() {
        String prettyCorpusData = indent(toUnformattedString(), "event");
        //String prettyCorpusData = indent(bt.toXML(bt.getTierFormatTable()), "event");
        return prettyCorpusData;
    }
<<<<<<< HEAD
=======

    @Override
    public void updateUnformattedString(String newUnformattedString) {
        originalstring = newUnformattedString;
    }
>>>>>>> b96585ab
}<|MERGE_RESOLUTION|>--- conflicted
+++ resolved
@@ -2,14 +2,10 @@
 
 import static de.uni_hamburg.corpora.utilities.PrettyPrinter.indent;
 import java.io.IOException;
-<<<<<<< HEAD
-import java.net.URL;
-=======
 import java.net.URISyntaxException;
 import java.net.URL;
 import java.nio.file.Files;
 import java.nio.file.Paths;
->>>>>>> b96585ab
 import java.util.logging.Level;
 import java.util.logging.Logger;
 import org.jdom.Document;
@@ -22,10 +18,7 @@
  * @author fsnv625
  */
 class AnnotationSpecification implements CorpusData{
-<<<<<<< HEAD
-=======
     String originalstring;
->>>>>>> b96585ab
     Document jdom;
     URL url;
 
@@ -34,20 +27,14 @@
             this.url = url;
             SAXBuilder builder = new SAXBuilder();
             jdom = builder.build(url);
-<<<<<<< HEAD
-=======
             originalstring = new
-                String(Files.readAllBytes(Paths.get(url.toURI())), "UTF-8");
->>>>>>> b96585ab
+            String(Files.readAllBytes(Paths.get(url.toURI())), "UTF-8");
         } catch (JDOMException ex) {
             Logger.getLogger(CmdiData.class.getName()).log(Level.SEVERE, null, ex);
         } catch (IOException ex) {
             Logger.getLogger(CmdiData.class.getName()).log(Level.SEVERE, null, ex);
-<<<<<<< HEAD
-=======
         } catch (URISyntaxException ex) {
             Logger.getLogger(AnnotationSpecification.class.getName()).log(Level.SEVERE, null, ex);
->>>>>>> b96585ab
         }
     }
 
@@ -63,12 +50,7 @@
 
     @Override
     public String toUnformattedString() {
-<<<<<<< HEAD
-        XMLOutputter xmOut = new XMLOutputter();
-        return xmOut.outputString(jdom);
-=======
         return originalstring;
->>>>>>> b96585ab
     }
 
     private String toPrettyPrintedXML() {
@@ -76,12 +58,9 @@
         //String prettyCorpusData = indent(bt.toXML(bt.getTierFormatTable()), "event");
         return prettyCorpusData;
     }
-<<<<<<< HEAD
-=======
 
     @Override
     public void updateUnformattedString(String newUnformattedString) {
         originalstring = newUnformattedString;
     }
->>>>>>> b96585ab
 }