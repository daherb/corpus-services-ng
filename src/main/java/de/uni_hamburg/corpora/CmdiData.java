/*
 * To change this license header, choose License Headers in Project Properties.
 * To change this template file, choose Tools | Templates
 * and open the template in the editor.
 */
package de.uni_hamburg.corpora;

import static de.uni_hamburg.corpora.utilities.PrettyPrinter.indent;
import java.io.IOException;
import java.net.URI;
import java.net.URISyntaxException;
import java.net.URL;
import java.nio.file.Files;
import java.nio.file.Paths;
import java.util.Collection;
import java.util.logging.Level;
import java.util.logging.Logger;
import org.apache.commons.io.FilenameUtils;
import org.jdom.Document;
import org.jdom.JDOMException;
import org.jdom.input.SAXBuilder;
import org.jdom.output.XMLOutputter;

/**
 *
 * @author Ozzy
 */
public class CmdiData implements CorpusData, XMLData, Metadata {

    Document jdom;
    URL url;
    String originalstring;
    URL parenturl;
    String filename;
    String filenamewithoutending;

    public CmdiData(URL url) {
        try {
            this.url = url;
            SAXBuilder builder = new SAXBuilder();
            jdom = builder.build(url);
<<<<<<< HEAD
            originalstring = new
            String(Files.readAllBytes(Paths.get(url.toURI())), "UTF-8");
=======
            originalstring = new String(Files.readAllBytes(Paths.get(url.toURI())), "UTF-8");
            URI uri = url.toURI();
            URI parentURI = uri.getPath().endsWith("/") ? uri.resolve("..") : uri.resolve(".");
            parenturl = parentURI.toURL();
            filename = FilenameUtils.getName(url.getPath());
            filenamewithoutending = FilenameUtils.getBaseName(url.getPath());
>>>>>>> 773223f7
        } catch (JDOMException ex) {
            Logger.getLogger(CmdiData.class.getName()).log(Level.SEVERE, null, ex);
        } catch (IOException ex) {
            Logger.getLogger(CmdiData.class.getName()).log(Level.SEVERE, null, ex);
        } catch (URISyntaxException ex) {
            Logger.getLogger(CmdiData.class.getName()).log(Level.SEVERE, null, ex);
        }
    }

    @Override
    public URL getURL() {
        return url;
    }

    @Override
    public String toSaveableString() {
        return toPrettyPrintedXML();
    }

    @Override
    public String toUnformattedString() {
        return originalstring;
    }

    private String toPrettyPrintedXML() {
        String prettyCorpusData = indent(toUnformattedString(), "event");
        //String prettyCorpusData = indent(bt.toXML(bt.getTierFormatTable()), "event");
        return prettyCorpusData;
    }

    @Override
    public void updateUnformattedString(String newUnformattedString) {
        originalstring = newUnformattedString;
    }

    @Override
    public URL getParentURL() {
        return parenturl;
    }
    
        @Override
    public Document getJdom() {
        return jdom;
    }

    @Override
    public void setJdom(Document doc) {
        jdom = doc;
    }

    @Override
    public void setURL(URL nurl) {
        url = nurl;
    }

    @Override
    public void setParentURL(URL url) {
        parenturl = url;
    }

    @Override
    public String getFilename() {
        return filename;
    }

    @Override
    public void setFilename(String s) {
        filename = s;
    }

    @Override
    public String getFilenameWithoutFileEnding() {
        return filenamewithoutending;
    }

    @Override
    public void setFilenameWithoutFileEnding(String s) {
        filenamewithoutending = s;
    }

    @Override
    public Collection<URL> getReferencedCorpusDataURLs() {
        throw new UnsupportedOperationException("Not supported yet."); //To change body of generated methods, choose Tools | Templates.
    }
}<|MERGE_RESOLUTION|>--- conflicted
+++ resolved
@@ -39,17 +39,12 @@
             this.url = url;
             SAXBuilder builder = new SAXBuilder();
             jdom = builder.build(url);
-<<<<<<< HEAD
-            originalstring = new
-            String(Files.readAllBytes(Paths.get(url.toURI())), "UTF-8");
-=======
             originalstring = new String(Files.readAllBytes(Paths.get(url.toURI())), "UTF-8");
             URI uri = url.toURI();
             URI parentURI = uri.getPath().endsWith("/") ? uri.resolve("..") : uri.resolve(".");
             parenturl = parentURI.toURL();
             filename = FilenameUtils.getName(url.getPath());
             filenamewithoutending = FilenameUtils.getBaseName(url.getPath());
->>>>>>> 773223f7
         } catch (JDOMException ex) {
             Logger.getLogger(CmdiData.class.getName()).log(Level.SEVERE, null, ex);
         } catch (IOException ex) {
