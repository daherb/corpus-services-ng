/*
 * To change this license header, choose License Headers in Project Properties.
 * To change this template file, choose Tools | Templates
 * and open the template in the editor.
 */
package de.uni_hamburg.corpora;

import static de.uni_hamburg.corpora.utilities.PrettyPrinter.indent;
import java.io.File;
import java.io.IOException;
import java.net.MalformedURLException;
import java.net.URISyntaxException;
import java.net.URL;
<<<<<<< HEAD
import java.util.Collection;
=======
import java.nio.file.Files;
import java.nio.file.Paths;
>>>>>>> b96585ab
import java.util.logging.Level;
import java.util.logging.Logger;
//don't know if this is the correct Coma class in Exmaralda yet...
import org.exmaralda.coma.root.Coma;
import org.exmaralda.partitureditor.jexmaralda.BasicTranscription;
import org.exmaralda.partitureditor.jexmaralda.JexmaraldaException;
import org.jdom.Document;
import org.jdom.JDOMException;
import org.jdom.input.SAXBuilder;
import org.jdom.output.XMLOutputter;
import org.xml.sax.SAXException;
import java.net.URI;
import java.util.ArrayList;
import java.util.List;
import org.jdom.Element;
import org.jdom.xpath.XPath;

/**
 *
 * @author fsnv625
 */
public class ComaData implements Metadata, CorpusData {

    //TODO
    //private Coma coma;
    URL url;
    Document readcomaasjdom = new Document();
    String originalstring;

    public String CORPUS_BASEDIRECTORY = "";
    
    public static String SEGMENTED_FILE_XPATH = "//Transcription[Description/Key[@Name='segmented']/text()='true']/NSLink";
    public static String BASIC_FILE_XPATH = "//Transcription[Description/Key[@Name='segmented']/text()='false']/NSLink";
    public static String ALL_FILE_XPATH = "//Transcription/NSLink";
    
    public ArrayList<URL> referencedCorpusDataURLs;

    public ComaData() {
    }

    public ComaData(URL url) {
        try {
            this.url = url;
            SAXBuilder builder = new SAXBuilder();
            readcomaasjdom = builder.build(url);
            File f = new File(url.toURI());
           originalstring = new
                String(Files.readAllBytes(Paths.get(url.toURI())), "UTF-8");
            //loadFile(f);
        } catch (JDOMException ex) {
            Logger.getLogger(UnspecifiedXMLData.class.getName()).log(Level.SEVERE, null, ex);
        } catch (IOException ex) {
            Logger.getLogger(UnspecifiedXMLData.class.getName()).log(Level.SEVERE, null, ex);
        } catch (URISyntaxException ex) {
            Logger.getLogger(BasicTranscriptionData.class.getName()).log(Level.SEVERE, null, ex);
        }
    }

    //TODO
//     public void loadFile(File f) throws SAXException, JexmaraldaException, MalformedURLException {
//        coma = new BasicTranscription(f.getAbsolutePath());
//        url = f.toURI().toURL();
//    }
    //TODO
    /*  
     public void updateReadcomaasjdom() throws SAXException, JexmaraldaException, MalformedURLException, JDOMException, IOException {
        String xmlString = bt.toXML();
        SAXBuilder builder = new SAXBuilder();
        readbtasjdom = builder.build(xmlString);
    }
     */
    @Override
    public URL getURL() {
        return url;
    }

    @Override
    public String toSaveableString() {
        return toPrettyPrintedXML();
    }

    private String toPrettyPrintedXML() {
        String prettyCorpusData = indent(toUnformattedString(), "event");
        //String prettyCorpusData = indent(bt.toXML(bt.getTierFormatTable()), "event");
        return prettyCorpusData;
    }

    @Override
    public String toUnformattedString() {
        return originalstring;
    }

    @Override
<<<<<<< HEAD
    public Collection<URL> getReferencedCorpusDataURLs() {
        try {
            URI uri = url.toURI();
            URI parentURI = uri.getPath().endsWith("/") ? uri.resolve("..") : uri.resolve(".");
            CORPUS_BASEDIRECTORY = parentURI.toString();
        } catch (URISyntaxException ex) {
            Logger.getLogger(ComaData.class.getName()).log(Level.SEVERE, null, ex);
        }
        //now add the URLs from the files
        //do we need to have different ArrayLists for exb, exs, audio, pdf?
        return referencedCorpusDataURLs;
    }
    
    public ArrayList<String> getAllFilenames() {
		try {
			ArrayList<String> result = new ArrayList<>();
			XPath xpath = XPath.newInstance(BASIC_FILE_XPATH);
			List transcriptionList = xpath.selectNodes(readcomaasjdom);
			for (int pos = 0; pos < transcriptionList.size(); pos++) {
				Element nslink = (Element) (transcriptionList.get(pos));
				// currentElement = nslink;
				// String fullTranscriptionName = CORPUS_BASEDIRECTORY + "\\" +
				// nslink.getText();
				result.add(nslink.getText());
			}
			return result;
		} catch (JDOMException ex) {
			ex.printStackTrace();
		}
		return null;
	}

=======
    public void updateUnformattedString(String newUnformattedString) {
        originalstring = newUnformattedString;
    }
>>>>>>> b96585ab
}<|MERGE_RESOLUTION|>--- conflicted
+++ resolved
@@ -11,12 +11,8 @@
 import java.net.MalformedURLException;
 import java.net.URISyntaxException;
 import java.net.URL;
-<<<<<<< HEAD
-import java.util.Collection;
-=======
 import java.nio.file.Files;
 import java.nio.file.Paths;
->>>>>>> b96585ab
 import java.util.logging.Level;
 import java.util.logging.Logger;
 //don't know if this is the correct Coma class in Exmaralda yet...
@@ -110,42 +106,7 @@
     }
 
     @Override
-<<<<<<< HEAD
-    public Collection<URL> getReferencedCorpusDataURLs() {
-        try {
-            URI uri = url.toURI();
-            URI parentURI = uri.getPath().endsWith("/") ? uri.resolve("..") : uri.resolve(".");
-            CORPUS_BASEDIRECTORY = parentURI.toString();
-        } catch (URISyntaxException ex) {
-            Logger.getLogger(ComaData.class.getName()).log(Level.SEVERE, null, ex);
-        }
-        //now add the URLs from the files
-        //do we need to have different ArrayLists for exb, exs, audio, pdf?
-        return referencedCorpusDataURLs;
-    }
-    
-    public ArrayList<String> getAllFilenames() {
-		try {
-			ArrayList<String> result = new ArrayList<>();
-			XPath xpath = XPath.newInstance(BASIC_FILE_XPATH);
-			List transcriptionList = xpath.selectNodes(readcomaasjdom);
-			for (int pos = 0; pos < transcriptionList.size(); pos++) {
-				Element nslink = (Element) (transcriptionList.get(pos));
-				// currentElement = nslink;
-				// String fullTranscriptionName = CORPUS_BASEDIRECTORY + "\\" +
-				// nslink.getText();
-				result.add(nslink.getText());
-			}
-			return result;
-		} catch (JDOMException ex) {
-			ex.printStackTrace();
-		}
-		return null;
-	}
-
-=======
     public void updateUnformattedString(String newUnformattedString) {
         originalstring = newUnformattedString;
     }
->>>>>>> b96585ab
 }