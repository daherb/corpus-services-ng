--- conflicted
+++ resolved
@@ -125,41 +125,6 @@
                 }
             }
         }
-<<<<<<< HEAD
-=======
-        //we don't need to check it because we know it
-        cdc.add(coma);
-    }
-
-    public Corpus(Collection<CorpusData> cdc) throws MalformedURLException, SAXException, JexmaraldaException {
-        for (CorpusData cd : cdc) {
-            this.cdc = cdc ;
-            if (cd instanceof ContentData) {
-                contentdata.add((ContentData) cd);
-            }
-            if (cd instanceof Recording) {
-                recording.add((Recording) cd);
-            }
-            if (cd instanceof AdditionalData) {
-                additionaldata.add((AdditionalData) cd);
-            } if (cd instanceof Metadata) {
-                metadata.add((Metadata) cd);
-            }
-            if (cd instanceof AnnotationSpecification) {
-                annotationspecification.add((AnnotationSpecification) cd);
-            }
-            if (cd instanceof ConfigParameters) {
-                configparameters.add((ConfigParameters) cd);
-            }
-            if (cd instanceof CmdiData) {
-                cmdidata.add((CmdiData) cd);
-            }
-            if (cd instanceof EXMARaLDACorpusData) {
-                basictranscriptiondata.add((EXMARaLDACorpusData) cd);
-            }
-        }
-        //and also the other collections maybe
->>>>>>> 54c2d2df
     }
 
     public Collection<CorpusData> getCorpusData() {
