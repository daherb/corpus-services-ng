package de.uni_hamburg.corpora;

import de.uni_hamburg.corpora.utilities.PrettyPrinter;
import de.uni_hamburg.corpora.utilities.TypeConverter;
import java.io.File;
import java.io.FileNotFoundException;
import java.io.FileOutputStream;
import java.io.IOException;
import java.io.InputStream;
import java.io.OutputStream;
import java.io.UnsupportedEncodingException;
import static java.lang.System.out;

import java.lang.reflect.InvocationTargetException;
import java.lang.reflect.Modifier;
import java.net.URISyntaxException;
import java.net.URL;
import java.net.URLDecoder;
import java.nio.file.DirectoryStream;
import java.nio.file.Files;
import java.nio.file.Path;
import java.nio.file.Paths;
import java.util.*;
import java.util.stream.Collectors;
import javax.xml.parsers.ParserConfigurationException;
import javax.xml.transform.TransformerException;
import javax.xml.xpath.XPathExpressionException;

import org.apache.commons.io.IOUtils;
import org.exmaralda.partitureditor.jexmaralda.JexmaraldaException;
import org.jdom.Document;
import org.jdom.JDOMException;
import org.jdom.output.XMLOutputter;
import org.reflections.Reflections;
import org.xml.sax.SAXException;

/**
 * Still to do
 *
 * @author fsnv625
 */
public class CorpusIO {

    //that's the local filepath or repository url
    URL url;
    Collection<CorpusData> cdc = new ArrayList();
    Collection<URL> alldata = new ArrayList();
    Collection<Class<? extends CorpusData>> allCorpusDataTypes = new ArrayList();
<<<<<<< HEAD
    BasicTranscriptionData bt = new BasicTranscriptionData();
    ComaData coma = new ComaData();
    AnnotationSpecification asp = new AnnotationSpecification();
    CmdiData cmdidata = new CmdiData();
    UnspecifiedXMLData usdata = new UnspecifiedXMLData();
    SegmentedTranscriptionData segdata = new SegmentedTranscriptionData();
    ELANData eldata = new ELANData();

    public CorpusIO() {
        allCorpusDataTypes.add(bt.getClass());
        allCorpusDataTypes.add(coma.getClass());
        allCorpusDataTypes.add(asp.getClass());
        allCorpusDataTypes.add(cmdidata.getClass());
        allCorpusDataTypes.add(usdata.getClass());
        allCorpusDataTypes.add(segdata.getClass());
        allCorpusDataTypes.add(eldata.getClass());
=======

    public CorpusIO() {
        // Use reflections to get all corpus data classes
        Reflections reflections = new Reflections("de.uni_hamburg.corpora");
        // Get all classes derived from CorpusData and add to list, using stream api
        allCorpusDataTypes.addAll(reflections.getSubTypesOf(CorpusData.class).stream()
                // But only select public classes that are not abstract
                .filter((cd) -> Modifier.isPublic(cd.getModifiers()) && !Modifier.isAbstract(cd.getModifiers()))
                // And convert the stream back to a set
                .collect(Collectors.toSet()));
>>>>>>> 54c2d2df
    }

    public String CorpusData2String(CorpusData cd) throws TransformerException, ParserConfigurationException, SAXException, IOException, XPathExpressionException {
        return cd.toSaveableString();
    }

    public void write(CorpusData cd, URL url) throws TransformerException, ParserConfigurationException, SAXException, IOException, XPathExpressionException {
        write(cd.toSaveableString(), cd.getURL());
    }

    //TODO
    public void write(String s, URL url) throws FileNotFoundException, IOException {
        //If URL is on fileserver only...
        System.out.println("started writing document...");
        outappend("============================\n");
        FileOutputStream fos = new FileOutputStream(new File(url.getFile()));
        fos.write(s.getBytes(("UTF-8")));
        fos.close();
        System.out.println("Document written...");
    }

    public void write(Document doc, URL url) throws IOException, TransformerException, ParserConfigurationException, ParserConfigurationException, UnsupportedEncodingException, UnsupportedEncodingException, SAXException, XPathExpressionException {
        XMLOutputter xmOut = new XMLOutputter();
        String unformattedCorpusData = xmOut.outputString(doc);
        PrettyPrinter pp = new PrettyPrinter();
        String prettyCorpusData = pp.indent(unformattedCorpusData, "event");
        write(prettyCorpusData, url);
    }

    public void write(org.w3c.dom.Document doc, URL url) throws IOException, TransformerException, ParserConfigurationException, ParserConfigurationException, UnsupportedEncodingException, UnsupportedEncodingException, SAXException, XPathExpressionException {
        String unformattedCorpusData = TypeConverter.W3cDocument2String(doc);
        PrettyPrinter pp = new PrettyPrinter();
        String prettyCorpusData = pp.indent(unformattedCorpusData, "event");
        write(prettyCorpusData, url);
    }

    public void outappend(String a) {
        Calendar cal = Calendar.getInstance(TimeZone.getDefault());
        java.text.SimpleDateFormat sdf = new java.text.SimpleDateFormat("dd-MM-yyyy HH:mm:ss");
        String time = sdf.format(cal.getTime());
        out.append("[" + time + "] ");
        out.append(a);
    }

    public void write(Collection<CorpusData> cdc, URL url) {
        //TODO
    }

    /*
     * The following methods need to be in the Iterators for Coma and CMDI that don't exist yet
     *

     public abstract Collection getAllTranscripts();

     public abstract Collection getAllAudioFiles();

     public abstract Collection getAllVideoFiles();

     public abstract String getAudioLinkForTranscript();

     public abstract String getVideoLinkForTranscript();

     */
    //read a single file as a corpus data object from an url
    //only read it if it is needed
    public CorpusData readFileURL(URL url, Collection<Class<? extends CorpusData>> clcds) throws SAXException, JexmaraldaException, ClassNotFoundException, UnsupportedEncodingException {
        if (new File(URLDecoder.decode(url.getFile(),"UTF-8")).isFile()) {
<<<<<<< HEAD
            if (url.getPath().endsWith("exb") && clcds.contains(bt.getClass())) {
                BasicTranscriptionData btd = new BasicTranscriptionData(url);
                System.out.println(btd.getFilename() + " read");
                return btd;
            } else if (url.getPath().toLowerCase().endsWith("coma") && clcds.contains(coma.getClass())) {
                ComaData cm = new ComaData(url);
                System.out.println(cm.getFilename() + " read");
                return cm;
            } else if (url.getPath().toLowerCase().endsWith("xml") && ((url.getPath().toLowerCase().contains("Annotation"))) && clcds.contains(asp.getClass())) {
                AnnotationSpecification as = new AnnotationSpecification(url);
                System.out.println(as.getFilename() + " read");
                return as;
            } else if ((url.getPath().toLowerCase().endsWith("xml") && url.getPath().toLowerCase().contains("cmdi")) && clcds.contains(cmdidata.getClass()) || url.getPath().toLowerCase().endsWith("cmdi") && clcds.contains(cmdidata.getClass())) {
                CmdiData cmdi = new CmdiData(url);
                System.out.println(cmdi.getFilename() + " read");
                return cmdi;
            } else if (url.getPath().toLowerCase().endsWith("xml") && clcds.contains(usdata.getClass())) {
                UnspecifiedXMLData usd = new UnspecifiedXMLData(url);
                System.out.println(usd.getFilename() + " read");
                return usd;
            } else if (url.getPath().toLowerCase().endsWith("exs") && clcds.contains(segdata.getClass())) {
                SegmentedTranscriptionData seg = new SegmentedTranscriptionData(url);
                System.out.println(seg.getFilename() + " read");
                return seg;
            } else if (url.getPath().toLowerCase().endsWith("imdi") && clcds.contains(usdata.getClass())) {
                UnspecifiedXMLData usd = new UnspecifiedXMLData(url);
                System.out.println(usd.getFilename() + " read");
                return usd;
            } else if (url.getPath().toLowerCase().endsWith("eaf") && clcds.contains(eldata.getClass())) {
                ELANData eld = new ELANData(url);
                System.out.println(eld.getFilename() + " read");
                return eld;
            }else {
                System.out.println(url + " will not be read");
                return null;
=======
            if (url.getPath().toLowerCase().endsWith("xml") && url.getPath().toLowerCase().contains("Annotation") && clcds.contains(AnnotationSpecification.class)) {
                return new AnnotationSpecification(url);
            } else if ((url.getPath().toLowerCase().endsWith("xml") && url.getPath().toLowerCase().contains("cmdi")) && clcds.contains(CmdiData.class)) {
                return new CmdiData(url);
            } else {
                for (Class<? extends CorpusData> c : clcds) {
                    try {
                        CorpusData cd = c.getDeclaredConstructor(URL.class).newInstance(url);
                        for (String e : cd.getFileExtensions()) {
                            if (url.getPath().toLowerCase().endsWith(e)) {
                                return cd;
                            }
                        }
                    } catch (NoSuchMethodException | InvocationTargetException | InstantiationException | IllegalAccessException e) {
                        e.printStackTrace();
                    }
                }
            }
        }
        // No suitable format found
        System.out.println(url + " will not be read");
        return null;
    }

    /**
     * Generates the list of all known file extensions for corpus data objects
     * @author bba1792, Dr. Herbert lange
     * @version 20210924
     * @return the list of all known file extensions for corpus data objects
     */
    private Collection<String> getAllExtensions() {
        Set<String> allExts = new HashSet<>();
        for (Class c : allCorpusDataTypes) {
            try {
                // Create an actual object from the class using reflections to access the constructor
                CorpusData cd = (CorpusData) c.getDeclaredConstructor().newInstance();
                allExts.addAll(cd.getFileExtensions());
            } catch (NoSuchMethodException | IllegalAccessException | InvocationTargetException | InstantiationException e) {
                // Basically do nothing in case of an exception
                allExts.addAll(Collections.EMPTY_SET);
>>>>>>> 54c2d2df
            }
        }
        return allExts ;
    }

    //read a single file as a corpus data object from an url
    public CorpusData readFileURL(URL url) throws SAXException, JexmaraldaException, ClassNotFoundException, UnsupportedEncodingException {
        return readFileURL(url, allCorpusDataTypes);
    }

    //read all the files as corpus data objects from a directory url
    public Collection<CorpusData> read(URL url) throws URISyntaxException, IOException, SAXException, JexmaraldaException, ClassNotFoundException {
        alldata = URLtoList(url);
        for (URL readurl : alldata) {
            CorpusData cdread = readFileURL(readurl);
            if (cdread != null && !cdc.contains(cdread)) {
                cdc.add(cdread);
            }
        }
        return cdc;
    }

    //read only the files as corpus data objects from a directory url that are specified in the Collection
    public Collection<CorpusData> read(URL url, Collection<Class<? extends CorpusData>> chosencdc) throws URISyntaxException, IOException, SAXException, JexmaraldaException, ClassNotFoundException {
        //To do
        alldata = URLtoList(url);
        for (URL readurl : alldata) {
            CorpusData cdread = readFileURL(readurl);
            if (cdread != null && !cdc.contains(cdread)) {
                cdc.add(cdread);
            }
        }
        return cdc;
    }

    public String readInternalResourceAsString(String path2resource) throws JDOMException, IOException {
        String xslstring = TypeConverter.InputStream2String(getClass().getResourceAsStream(path2resource));
        System.out.println(path2resource);
        if (xslstring == null) {
            throw new IOException("Stylesheet not found!");
        }
        return xslstring;
    }

    public String readExternalResourceAsString(String path2resource) throws JDOMException, IOException, URISyntaxException {
        String xslstring = new String(Files.readAllBytes(Paths.get(new URL(path2resource).toURI())));
        System.out.println(path2resource);
        if (xslstring == null) {
            throw new IOException("File not found!");
        }
        return xslstring;
    }

    public Collection<URL> URLtoList(URL url) throws URISyntaxException, IOException {
        if (isLocalFile(url)) {
            //if the url points to a directory
            if (isDirectory(url)) {
                //we need to iterate    
                //and add everything to the list
                Path path = Paths.get(url.toURI());
                for (URL urlread : listFiles(path)) {
                    if (!isDirectory(urlread)) {
                        alldata.add(urlread);
                    }
                }
                return alldata;
            } //if the url points to a file
            else {
                //we need to add just this file
                alldata.add(url);
                return alldata;
            }
        } else {
            //it's a datastream in the repo
            //TODO later          
            return null;
        }
    }

    /**
     * Whether the URL is a file in the local file system.
     */
    public static boolean isLocalFile(java.net.URL url) {
        String scheme = url.getProtocol();
        return "file".equalsIgnoreCase(scheme) && !hasHost(url);
    }

    /**
     * Whether the URL is a directory in the local file system.
     */
    public static boolean isDirectory(java.net.URL url) throws URISyntaxException {
        //return new File(url.toURI()).isDirectory();
        return Files.isDirectory(Paths.get(url.toURI()));
    }

    public static boolean hasHost(java.net.URL url) {
        String host = url.getHost();
        return host != null && !"".equals(host);
    }

    public void writePrettyPrinted(CorpusData cd, URL url) throws TransformerException, ParserConfigurationException, SAXException, IOException, XPathExpressionException {
        write(cd.toSaveableString(), cd.getURL());
    }

    public void copyInternalBinaryFile(String internalPath, URL url) throws IOException {
        InputStream in = getClass().getResourceAsStream(internalPath);
        OutputStream out = new FileOutputStream(new File(url.getFile()));
        IOUtils.copy(in, out);
    }

    Collection<URL> listFiles(Path path) throws IOException {
        Collection<URL> recursed = new ArrayList();
        try (DirectoryStream<Path> stream = Files.newDirectoryStream(path)) {
            for (Path entry : stream) {
                // If we are in a directory we call ourself recursively
                if (Files.isDirectory(entry)) {
                    recursed.addAll(listFiles(entry));
                }
                // Othwereise we check the file extension if we know it
                // First getting the file name
                String sentry = entry.getFileName().toString().toLowerCase();
<<<<<<< HEAD
                if (sentry.endsWith(".exb")
                        || sentry.endsWith(".exs")
                        || sentry.endsWith(".coma")
                        || sentry.endsWith(".xml")
                        || sentry.endsWith(".cmdi")
                        || sentry.endsWith(".eaf")
                        || sentry.endsWith(".flextext")
                        || sentry.endsWith(".esa")
                        || sentry.endsWith(".tei")
                        || sentry.endsWith(".xsl")
                        || sentry.contains(".imdi")
                ) {
=======
                // Getting all known extensions
                Collection<String> allExts = getAllExtensions();
                // Check if eny of these extensions happens to be the final part of sentry
                // if yes we add the file to the list
                if (allExts.stream().map(sentry::endsWith).reduce(Boolean::logicalOr).orElse(false)) {
>>>>>>> 54c2d2df
                    recursed.add(entry.toUri().toURL());
                }
            }
        }
        return recursed;
    }
}<|MERGE_RESOLUTION|>--- conflicted
+++ resolved
@@ -46,24 +46,6 @@
     Collection<CorpusData> cdc = new ArrayList();
     Collection<URL> alldata = new ArrayList();
     Collection<Class<? extends CorpusData>> allCorpusDataTypes = new ArrayList();
-<<<<<<< HEAD
-    BasicTranscriptionData bt = new BasicTranscriptionData();
-    ComaData coma = new ComaData();
-    AnnotationSpecification asp = new AnnotationSpecification();
-    CmdiData cmdidata = new CmdiData();
-    UnspecifiedXMLData usdata = new UnspecifiedXMLData();
-    SegmentedTranscriptionData segdata = new SegmentedTranscriptionData();
-    ELANData eldata = new ELANData();
-
-    public CorpusIO() {
-        allCorpusDataTypes.add(bt.getClass());
-        allCorpusDataTypes.add(coma.getClass());
-        allCorpusDataTypes.add(asp.getClass());
-        allCorpusDataTypes.add(cmdidata.getClass());
-        allCorpusDataTypes.add(usdata.getClass());
-        allCorpusDataTypes.add(segdata.getClass());
-        allCorpusDataTypes.add(eldata.getClass());
-=======
 
     public CorpusIO() {
         // Use reflections to get all corpus data classes
@@ -74,7 +56,6 @@
                 .filter((cd) -> Modifier.isPublic(cd.getModifiers()) && !Modifier.isAbstract(cd.getModifiers()))
                 // And convert the stream back to a set
                 .collect(Collectors.toSet()));
->>>>>>> 54c2d2df
     }
 
     public String CorpusData2String(CorpusData cd) throws TransformerException, ParserConfigurationException, SAXException, IOException, XPathExpressionException {
@@ -142,43 +123,6 @@
     //only read it if it is needed
     public CorpusData readFileURL(URL url, Collection<Class<? extends CorpusData>> clcds) throws SAXException, JexmaraldaException, ClassNotFoundException, UnsupportedEncodingException {
         if (new File(URLDecoder.decode(url.getFile(),"UTF-8")).isFile()) {
-<<<<<<< HEAD
-            if (url.getPath().endsWith("exb") && clcds.contains(bt.getClass())) {
-                BasicTranscriptionData btd = new BasicTranscriptionData(url);
-                System.out.println(btd.getFilename() + " read");
-                return btd;
-            } else if (url.getPath().toLowerCase().endsWith("coma") && clcds.contains(coma.getClass())) {
-                ComaData cm = new ComaData(url);
-                System.out.println(cm.getFilename() + " read");
-                return cm;
-            } else if (url.getPath().toLowerCase().endsWith("xml") && ((url.getPath().toLowerCase().contains("Annotation"))) && clcds.contains(asp.getClass())) {
-                AnnotationSpecification as = new AnnotationSpecification(url);
-                System.out.println(as.getFilename() + " read");
-                return as;
-            } else if ((url.getPath().toLowerCase().endsWith("xml") && url.getPath().toLowerCase().contains("cmdi")) && clcds.contains(cmdidata.getClass()) || url.getPath().toLowerCase().endsWith("cmdi") && clcds.contains(cmdidata.getClass())) {
-                CmdiData cmdi = new CmdiData(url);
-                System.out.println(cmdi.getFilename() + " read");
-                return cmdi;
-            } else if (url.getPath().toLowerCase().endsWith("xml") && clcds.contains(usdata.getClass())) {
-                UnspecifiedXMLData usd = new UnspecifiedXMLData(url);
-                System.out.println(usd.getFilename() + " read");
-                return usd;
-            } else if (url.getPath().toLowerCase().endsWith("exs") && clcds.contains(segdata.getClass())) {
-                SegmentedTranscriptionData seg = new SegmentedTranscriptionData(url);
-                System.out.println(seg.getFilename() + " read");
-                return seg;
-            } else if (url.getPath().toLowerCase().endsWith("imdi") && clcds.contains(usdata.getClass())) {
-                UnspecifiedXMLData usd = new UnspecifiedXMLData(url);
-                System.out.println(usd.getFilename() + " read");
-                return usd;
-            } else if (url.getPath().toLowerCase().endsWith("eaf") && clcds.contains(eldata.getClass())) {
-                ELANData eld = new ELANData(url);
-                System.out.println(eld.getFilename() + " read");
-                return eld;
-            }else {
-                System.out.println(url + " will not be read");
-                return null;
-=======
             if (url.getPath().toLowerCase().endsWith("xml") && url.getPath().toLowerCase().contains("Annotation") && clcds.contains(AnnotationSpecification.class)) {
                 return new AnnotationSpecification(url);
             } else if ((url.getPath().toLowerCase().endsWith("xml") && url.getPath().toLowerCase().contains("cmdi")) && clcds.contains(CmdiData.class)) {
@@ -219,7 +163,6 @@
             } catch (NoSuchMethodException | IllegalAccessException | InvocationTargetException | InstantiationException e) {
                 // Basically do nothing in case of an exception
                 allExts.addAll(Collections.EMPTY_SET);
->>>>>>> 54c2d2df
             }
         }
         return allExts ;
@@ -341,26 +284,11 @@
                 // Othwereise we check the file extension if we know it
                 // First getting the file name
                 String sentry = entry.getFileName().toString().toLowerCase();
-<<<<<<< HEAD
-                if (sentry.endsWith(".exb")
-                        || sentry.endsWith(".exs")
-                        || sentry.endsWith(".coma")
-                        || sentry.endsWith(".xml")
-                        || sentry.endsWith(".cmdi")
-                        || sentry.endsWith(".eaf")
-                        || sentry.endsWith(".flextext")
-                        || sentry.endsWith(".esa")
-                        || sentry.endsWith(".tei")
-                        || sentry.endsWith(".xsl")
-                        || sentry.contains(".imdi")
-                ) {
-=======
                 // Getting all known extensions
                 Collection<String> allExts = getAllExtensions();
                 // Check if eny of these extensions happens to be the final part of sentry
                 // if yes we add the file to the list
                 if (allExts.stream().map(sentry::endsWith).reduce(Boolean::logicalOr).orElse(false)) {
->>>>>>> 54c2d2df
                     recursed.add(entry.toUri().toURL());
                 }
             }
