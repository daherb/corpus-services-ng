package de.uni_hamburg.corpora;

import static de.uni_hamburg.corpora.utilities.PrettyPrinter.indent;
import java.io.File;
import java.io.FileNotFoundException;
import java.io.FileOutputStream;
import java.io.IOException;
import static java.lang.System.out;
import java.net.MalformedURLException;
import java.net.URL;
import java.util.ArrayList;
import java.util.Calendar;
import java.util.Collection;
import java.util.Collections;
import java.util.HashSet;
import java.util.Set;
import java.util.Stack;
import java.util.TimeZone;
import java.util.logging.Level;
import java.util.logging.Logger;
import javax.xml.parsers.DocumentBuilder;
import javax.xml.parsers.DocumentBuilderFactory;
import org.exmaralda.partitureditor.jexmaralda.JexmaraldaException;
import org.jdom.Document;
import org.jdom.output.XMLOutputter;
import org.xml.sax.SAXException;

/**
 * Still to do
 *
 * @author fsnv625
 */
public class CorpusIO {

    public CorpusIO() {
    }

    //The content in here probably has not much to do with what we decided in UML now,
    //need to be reworked
    //that's the local filepath or repository url
    URL url;
    Collection<CorpusData> cdc;

    public String CorpusData2String(CorpusData cd) {
        return cd.toSaveableString();
    }


    /*
     * The following methods need to be in the Iterators for Coma and CMDI that don't exist yet
     *
<<<<<<< HEAD
  
=======

>>>>>>> b96585ab
     public abstract Collection getAllTranscripts();

     public abstract Collection getAllAudioFiles();

     public abstract Collection getAllVideoFiles();

     public abstract String getAudioLinkForTranscript();

     public abstract String getVideoLinkForTranscript();

     */
    public void write(CorpusData cd, URL url) throws IOException {
        write(cd.toSaveableString(), cd.getURL());
    }

    //TODO
    public void write(String s, URL url) throws FileNotFoundException, IOException {
        //If URL is on fileserver only...
        System.out.println("started writing document...");
        outappend("============================\n");
        FileOutputStream fos = new FileOutputStream(new File(url.getFile()));
        fos.write(s.getBytes(("UTF-8")));
        fos.close();
        System.out.println("Document written...");
    }

    public void write(Document doc, URL url) throws IOException {
        XMLOutputter xmOut = new XMLOutputter();
        String unformattedCorpusData = xmOut.outputString(doc);
        String prettyCorpusData = indent(unformattedCorpusData, "event");
        write(prettyCorpusData, url);
    }

    public void outappend(String a) {
        Calendar cal = Calendar.getInstance(TimeZone.getDefault());
        java.text.SimpleDateFormat sdf = new java.text.SimpleDateFormat("dd-MM-yyyy HH:mm:ss");
        String time = sdf.format(cal.getTime());
        out.append("[" + time + "] ");
        out.append(a);
    }

    public void write(Collection<CorpusData> cdc, URL url) {

    }

    //TODO
    public CorpusData readFile(URL url) {
        if (url.getPath().endsWith("exb")) {
            BasicTranscriptionData bt = new BasicTranscriptionData(url);
            //bt.loadFile(f);
            return bt;
        } else if (url.getPath().endsWith("coma")) {
            ComaData cm = new ComaData(url);
            //TODO
            return cm;
        } else if (url.getPath().endsWith("exs") || url.getPath().endsWith("xml")) {
            UnspecifiedXMLData usd = new UnspecifiedXMLData(url);
            return usd;
            //we can't read files other than coma and exb yet...
        /*  } else if (f.getName().endsWith("cmdi")) {
             CmdiData cmdi = new CmdiData(f.toURI().toURL());
            return cmdi; */
        } else {
            System.out.println(url + " is not xml CorpusData");
            CorpusData cd = null;
            return cd;
        }
    }

    //TODO
    public CorpusData toCorpusData(File f) throws MalformedURLException, SAXException, JexmaraldaException {
        if (f.getName().endsWith("exb")) {
            BasicTranscriptionData bt = new BasicTranscriptionData(f.toURI().toURL());
            //bt.loadFile(f);
            return bt;
        } else if (f.getName().endsWith("coma")) {
            ComaData cm = new ComaData(f.toURI().toURL());
            //TODO
            return cm;
<<<<<<< HEAD
        } else if (f.getName().endsWith("xml") && (f.getName().contains("Annotation") || f.getName().contains("annotation"))) {
            AnnotationSpecification as = new AnnotationSpecification(f.toURI().toURL());
            return as;
=======
        /* }  else if (f.getName().endsWith("xml") && (f.getName().contains("Annotation") || f.getName().contains("annotation"))) {
             AnnotationSpecification as = new AnnotationSpecification(f.toURI().toURL());
            return as; */
>>>>>>> b96585ab
        } else if (f.getName().endsWith("exs") || f.getName().endsWith("xml")) {
            UnspecifiedXMLData usd = new UnspecifiedXMLData(f.toURI().toURL());
            return usd;
            //we can't read files other than coma and exb yet...
<<<<<<< HEAD
        } else if (f.getName().endsWith("cmdi")) {
            CmdiData cmdi = new CmdiData(f.toURI().toURL());
            return cmdi;
=======
        /*  } else if (f.getName().endsWith("cmdi")) {
             CmdiData cmdi = new CmdiData(f.toURI().toURL());
            return cmdi; */
>>>>>>> b96585ab
        } else {
            System.out.println(f.getName() + " is not xml CorpusData");
            CorpusData cd = null;
            return cd;
        }
    }

    //TODO
    public Collection<File> getFileURLSRecursively(URL directoryURL) {
        Set<String> recursionBlackList = new HashSet<String>();
        recursionBlackList.add(".git");
        recursionBlackList.add(".gitignore");
        Set<File> recursed = new HashSet<File>();
        Stack<File> dirs = new Stack();
        File d = new File(directoryURL.getFile());
        dirs.add(d);
        while (!dirs.empty()) {
            File[] files = dirs.pop().listFiles();
            for (File f : files) {
                if (recursionBlackList.contains(f.getName())) {
                    continue;
                } else if (f.isDirectory()) {
                    dirs.add(f);
                } else {
                    recursed.add(f);
                }
            }
        }
        return recursed;
    }

    public ArrayList<URL> URLtoList(URL url) {
        ArrayList<URL> alldata = new ArrayList();
        if (isLocalFile(url)) {
            //if the url points to a directory
            if (new File(url.getFile()).isDirectory()) {
<<<<<<< HEAD
                //we need to iterate    
=======
                //we need to iterate
>>>>>>> b96585ab
                //and add everything to the list
                Collection<File> recursed = getFileURLSRecursively(url);
                for (File f : recursed) {
                    if (!f.isDirectory()) {
                        try {
                            alldata.add(f.toURI().toURL());
                        } catch (MalformedURLException ex) {
                            Logger.getLogger(CorpusIO.class.getName()).log(Level.SEVERE, null, ex);
                        }
                    }
                }
                return alldata;
            } //if the url points to a file
            else {
                //we need to add just this file
                alldata.add(url);
                return alldata;
            }
        } else {
            //it's a datastream in the repo
<<<<<<< HEAD
            //TODO later          
=======
            //TODO later
>>>>>>> b96585ab
            return null;
        }
    }

    public Collection<CorpusData> read(URL url) {
        Collection<CorpusData> cdc = new ArrayList();
        ArrayList<CorpusData> acdc;
        acdc = (ArrayList) cdc;
        if (isLocalFile(url)) {
            //if the url points to a directory
            if (new File(url.getFile()).isDirectory()) {
                //we need to iterate
                //and add everything to the cdc list
                Collection<File> recursed = getFileURLSRecursively(url);
                for (File f : recursed) {
                    try {
                        CorpusData cd = toCorpusData(f);
                        if (cd != null) {
                            acdc.add(toCorpusData(f));
                        }
                    } catch (MalformedURLException ex) {
                        Logger.getLogger(CorpusIO.class.getName()).log(Level.SEVERE, null, ex);
                    } catch (SAXException ex) {
                        Logger.getLogger(CorpusIO.class.getName()).log(Level.SEVERE, null, ex);
                    } catch (JexmaraldaException ex) {
                        Logger.getLogger(CorpusIO.class.getName()).log(Level.SEVERE, null, ex);
                    }
                }
                cdc = (Collection) acdc;
                return cdc;
            } //if the url points to a file
            else {
                //we need to read this file as some implementation of corpusdata
                File f = new File(url.getFile());
                try {
                    CorpusData cd = toCorpusData(f);
                    if (cd != null) {
                        acdc.add(toCorpusData(f));
                    }
                } catch (MalformedURLException ex) {
                    Logger.getLogger(CorpusIO.class.getName()).log(Level.SEVERE, null, ex);
                } catch (SAXException ex) {
                    Logger.getLogger(CorpusIO.class.getName()).log(Level.SEVERE, null, ex);
                } catch (JexmaraldaException ex) {
                    Logger.getLogger(CorpusIO.class.getName()).log(Level.SEVERE, null, ex);
                }
                cdc = (Collection) acdc;
                return cdc;

            }
        } else {
            //it's a datastream in the repo
<<<<<<< HEAD
            //TODO later          
=======
            //TODO later
>>>>>>> b96585ab
            return null;
        }
    }

    /**
     * Whether the URL is a file in the local file system.
     */
    public static boolean isLocalFile(java.net.URL url) {
        String scheme = url.getProtocol();
        return "file".equalsIgnoreCase(scheme) && !hasHost(url);
    }

    public static boolean hasHost(java.net.URL url) {
        String host = url.getHost();
        return host != null && !"".equals(host);
    }

    public void writePrettyPrinted(CorpusData cd, URL url) throws IOException {
        write(cd.toSaveableString(), cd.getURL());
    }

    public void zipThings() {

    }
}<|MERGE_RESOLUTION|>--- conflicted
+++ resolved
@@ -49,11 +49,7 @@
     /*
      * The following methods need to be in the Iterators for Coma and CMDI that don't exist yet
      *
-<<<<<<< HEAD
-  
-=======
-
->>>>>>> b96585ab
+
      public abstract Collection getAllTranscripts();
 
      public abstract Collection getAllAudioFiles();
@@ -133,28 +129,16 @@
             ComaData cm = new ComaData(f.toURI().toURL());
             //TODO
             return cm;
-<<<<<<< HEAD
         } else if (f.getName().endsWith("xml") && (f.getName().contains("Annotation") || f.getName().contains("annotation"))) {
             AnnotationSpecification as = new AnnotationSpecification(f.toURI().toURL());
             return as;
-=======
-        /* }  else if (f.getName().endsWith("xml") && (f.getName().contains("Annotation") || f.getName().contains("annotation"))) {
-             AnnotationSpecification as = new AnnotationSpecification(f.toURI().toURL());
-            return as; */
->>>>>>> b96585ab
         } else if (f.getName().endsWith("exs") || f.getName().endsWith("xml")) {
             UnspecifiedXMLData usd = new UnspecifiedXMLData(f.toURI().toURL());
             return usd;
             //we can't read files other than coma and exb yet...
-<<<<<<< HEAD
         } else if (f.getName().endsWith("cmdi")) {
             CmdiData cmdi = new CmdiData(f.toURI().toURL());
             return cmdi;
-=======
-        /*  } else if (f.getName().endsWith("cmdi")) {
-             CmdiData cmdi = new CmdiData(f.toURI().toURL());
-            return cmdi; */
->>>>>>> b96585ab
         } else {
             System.out.println(f.getName() + " is not xml CorpusData");
             CorpusData cd = null;
@@ -191,11 +175,8 @@
         if (isLocalFile(url)) {
             //if the url points to a directory
             if (new File(url.getFile()).isDirectory()) {
-<<<<<<< HEAD
                 //we need to iterate    
-=======
-                //we need to iterate
->>>>>>> b96585ab
+
                 //and add everything to the list
                 Collection<File> recursed = getFileURLSRecursively(url);
                 for (File f : recursed) {
@@ -216,11 +197,7 @@
             }
         } else {
             //it's a datastream in the repo
-<<<<<<< HEAD
             //TODO later          
-=======
-            //TODO later
->>>>>>> b96585ab
             return null;
         }
     }
@@ -273,11 +250,7 @@
             }
         } else {
             //it's a datastream in the repo
-<<<<<<< HEAD
             //TODO later          
-=======
-            //TODO later
->>>>>>> b96585ab
             return null;
         }
     }
