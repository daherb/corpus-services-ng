--- conflicted
+++ resolved
@@ -144,19 +144,12 @@
         } else if (f.getName().endsWith("xml") && (f.getName().contains("Annotation") || f.getName().contains("annotation"))) {
             AnnotationSpecification as = new AnnotationSpecification(f.toURI().toURL());
             return as;
-<<<<<<< HEAD
-        } else if (f.getName().endsWith("exs") || f.getName().endsWith("xml")) {
-            UnspecifiedXMLData usd = new UnspecifiedXMLData(f.toURI().toURL());
-            return usd;
-            //we can't read files other than coma and exb yet...
-=======
         } else if (f.getName().endsWith("xml")) {
             UnspecifiedXMLData usd = new UnspecifiedXMLData(f.toURI().toURL());
             return usd;
         } else if (f.getName().endsWith("exs")) {
             SegmentedTranscriptionData setd = new SegmentedTranscriptionData(f.toURI().toURL());
             return setd;
->>>>>>> 773223f7
         } else if (f.getName().endsWith("cmdi")) {
             CmdiData cmdi = new CmdiData(f.toURI().toURL());
             return cmdi;
