--- conflicted
+++ resolved
@@ -142,12 +142,6 @@
             ComaData cm = new ComaData(f.toURI().toURL());
             //TODO
             return cm;
-<<<<<<< HEAD
-        } else if (f.getName().endsWith("xml") && (f.getName().contains("Annotation") || f.getName().contains("annotation"))) {
-             AnnotationSpecification as = new AnnotationSpecification(f.toURI().toURL());
-            return as; 
-        } else if (f.getName().endsWith("exs") || f.getName().endsWith("xml")) {
-=======
         } else if (f.getName().endsWith("xml") && ((f.getName().contains("Annotation") || f.getName().contains("annotation")))) {
             AnnotationSpecification as = new AnnotationSpecification(f.toURI().toURL());
             return as;
@@ -155,7 +149,6 @@
             CmdiData cmdi = new CmdiData(f.toURI().toURL());
             return cmdi;
         } else if (f.getName().endsWith("xml")) {
->>>>>>> 3090d354
             UnspecifiedXMLData usd = new UnspecifiedXMLData(f.toURI().toURL());
             return usd;
         } else if (f.getName().endsWith("exs")) {
