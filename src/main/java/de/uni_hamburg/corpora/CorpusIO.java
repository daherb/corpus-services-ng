package de.uni_hamburg.corpora;

import de.uni_hamburg.corpora.utilities.PrettyPrinter;
import de.uni_hamburg.corpora.utilities.TypeConverter;

import java.io.*;

import static java.lang.System.out;

import java.lang.reflect.InvocationTargetException;
import java.lang.reflect.Modifier;
import java.net.URISyntaxException;
import java.net.URL;
import java.net.URLDecoder;
import java.nio.charset.StandardCharsets;
import java.nio.file.DirectoryStream;
import java.nio.file.Files;
import java.nio.file.Path;
import java.nio.file.Paths;
import java.util.*;
import java.util.stream.Collectors;
import javax.xml.parsers.ParserConfigurationException;
import javax.xml.transform.TransformerException;
import javax.xml.xpath.XPathExpressionException;

import org.apache.commons.io.IOUtils;
import org.exmaralda.partitureditor.jexmaralda.JexmaraldaException;
import org.jdom.Document;
import org.jdom.JDOMException;
import org.jdom.output.XMLOutputter;
import org.reflections.Reflections;
import org.xml.sax.SAXException;

/**
 * Still to do
 *
 * @author fsnv625
 */
public class CorpusIO {
    Collection<CorpusData> cdc = new HashSet<>();
    Collection<URL> alldata = new ArrayList<>();
    Collection<Class<? extends CorpusData>> allCorpusDataTypes = new ArrayList<>();

    public CorpusIO() {
        // Use reflections to get all corpus data classes
        Reflections reflections = new Reflections("de.uni_hamburg.corpora");
        // Get all classes derived from CorpusData and add to list, using stream api
        allCorpusDataTypes.addAll(reflections.getSubTypesOf(CorpusData.class).stream()
                // But only select public classes that are not abstract
                .filter((cd) -> Modifier.isPublic(cd.getModifiers()) && !Modifier.isAbstract(cd.getModifiers()))
                // And convert the stream back to a set
                .collect(Collectors.toSet()));
    }

    public String CorpusData2String(CorpusData cd) throws TransformerException, ParserConfigurationException, SAXException, IOException, XPathExpressionException {
        return cd.toSaveableString();
    }

    public void write(CorpusData cd, URL url) throws TransformerException, ParserConfigurationException, SAXException, IOException, XPathExpressionException {
        write(cd.toSaveableString(), url);
    }

    //TODO
    public void write(String s, URL url) throws IOException {
        //If URL is on fileserver only...
        System.out.println("started writing document...");
        outappend("============================\n");
        FileOutputStream fos = new FileOutputStream(url.getFile());
        fos.write(s.getBytes(StandardCharsets.UTF_8));
        fos.close();
        System.out.println("Document written...");
    }

    public void write(Document doc, URL url) throws IOException, TransformerException, ParserConfigurationException, SAXException, XPathExpressionException {
        XMLOutputter xmOut = new XMLOutputter();
        String unformattedCorpusData = xmOut.outputString(doc);
        PrettyPrinter pp = new PrettyPrinter();
        String prettyCorpusData = pp.indent(unformattedCorpusData, "event");
        write(prettyCorpusData, url);
    }

    public void write(org.w3c.dom.Document doc, URL url) throws IOException, TransformerException, ParserConfigurationException, SAXException, XPathExpressionException {
        String unformattedCorpusData = TypeConverter.W3cDocument2String(doc);
        PrettyPrinter pp = new PrettyPrinter();
        String prettyCorpusData = pp.indent(unformattedCorpusData, "event");
        write(prettyCorpusData, url);
    }

    public void outappend(String a) {
        Calendar cal = Calendar.getInstance(TimeZone.getDefault());
        java.text.SimpleDateFormat sdf = new java.text.SimpleDateFormat("dd-MM-yyyy HH:mm:ss");
        String time = sdf.format(cal.getTime());
        out.append("[" + time + "] ");
        out.append(a);
    }

    public void write(Collection<CorpusData> cdc, URL url) {
        //TODO
    }

    /*
     * The following methods need to be in the Iterators for Coma and CMDI that don't exist yet
     *

     public abstract Collection getAllTranscripts();

     public abstract Collection getAllAudioFiles();

     public abstract Collection getAllVideoFiles();

     public abstract String getAudioLinkForTranscript();

     public abstract String getVideoLinkForTranscript();

     */
    //read a single file as a corpus data object from an url
    //only read it if it is needed
    public CorpusData readFileURL(URL url, Collection<Class<? extends CorpusData>> clcds) throws SAXException, JexmaraldaException, ClassNotFoundException, UnsupportedEncodingException {
        if (new File(URLDecoder.decode(url.getFile(),"UTF-8")).isFile()) {
            if (url.getPath().toLowerCase().contains("corpusservices_errors")) {
                // Ignore
            }
            if (url.getPath().toLowerCase().endsWith("xml") && url.getPath().toLowerCase().contains("annotation") && clcds.contains(AnnotationSpecification.class)) {
                return new AnnotationSpecification(url);
            }
            // An xml file is a CMDI file if it is:
            // - an xml file
            // - in a path containing cmdi
            // - we expect CMDI files in one of the checkers
            else if (url.getPath().toLowerCase().endsWith("xml")
                    && url.getPath().toLowerCase().contains("cmdi") && clcds.contains(CmdiData.class)) {
                return new CmdiData(url);
            } else {
                for (Class<? extends CorpusData> c : clcds) {
                    try {
                        CorpusData cd = c.getDeclaredConstructor(URL.class).newInstance(url);
                        for (String e : cd.getFileExtensions()) {
<<<<<<< HEAD
                            // Check extension including the dot
                            if (url.getPath().toLowerCase().endsWith("." + e)) {
=======
                            if (url.getPath().toLowerCase().endsWith(e)) {
                                out.println("Read " + url);
>>>>>>> 326d6784
                                return cd;
                            }
                        }
                    } catch (NoSuchMethodException | InvocationTargetException | InstantiationException | IllegalAccessException e) {
                        e.printStackTrace();
                    }
                }
            }
        }
        // No suitable format found
        System.out.println(url + " will not be read");
        return null;
    }

    /**
     * Generates the list of all known file extensions for corpus data objects
     * @author bba1792, Dr. Herbert lange
     * @version 20210924
     * @return the list of all known file extensions for corpus data objects
     */
    private Collection<String> getAllExtensions() {
        Set<String> allExts = new HashSet<>();
        for (Class c : allCorpusDataTypes) {
            try {
                // Create an actual object from the class using reflections to access the constructor
                CorpusData cd = (CorpusData) c.getDeclaredConstructor().newInstance();
                // Add all extensions. Also include the dot
                allExts.addAll(cd.getFileExtensions().stream().map((e) -> "." + e).collect(Collectors.toList()));
            } catch (NoSuchMethodException | IllegalAccessException | InvocationTargetException | InstantiationException e) {
                // Basically do nothing in case of an exception
                allExts.addAll(Collections.EMPTY_SET);
            }
        }
        return allExts ;
    }

    //read a single file as a corpus data object from an url
    public CorpusData readFileURL(URL url) throws SAXException, JexmaraldaException, ClassNotFoundException, UnsupportedEncodingException {
        return readFileURL(url, allCorpusDataTypes);
    }

    //read all the files as corpus data objects from a directory url
    public Collection<CorpusData> read(URL url, Report report) throws URISyntaxException, IOException, SAXException,
            JexmaraldaException,
            ClassNotFoundException {
        return read(url,allCorpusDataTypes, report);
    }

    //read only the files as corpus data objects from a directory url that are specified in the Collection
    public Collection<CorpusData> read(URL url, Collection<Class<? extends CorpusData>> chosencdc, Report report) throws URISyntaxException,
            IOException, SAXException, JexmaraldaException, ClassNotFoundException {
        //To do
        alldata = URLtoList(url, report);
        for (URL readurl : alldata) {
            CorpusData cdread = readFileURL(readurl,chosencdc);
            if (cdread != null) {
                // cdc is a set so we don't have to check if the file is already in there
                cdc.add(cdread);
            }
        }
        return cdc;
    }

    public String readInternalResourceAsString(String path2resource) throws JDOMException, IOException {
        String xslstring = TypeConverter.InputStream2String(getClass().getResourceAsStream(path2resource));
        System.out.println(path2resource);
        if (xslstring == null) {
            throw new IOException("Stylesheet not found!");
        }
        return xslstring;
    }

    public String readExternalResourceAsString(String path2resource) throws JDOMException, IOException, URISyntaxException {
        String xslstring = new String(Files.readAllBytes(Paths.get(new URL(path2resource).toURI())));
        System.out.println(path2resource);
        return xslstring;
    }

    public Collection<URL> URLtoList(URL url, Report report) throws URISyntaxException, IOException {
        if (isLocalFile(url)) {
            //if the url points to a directory
            if (isDirectory(url)) {
                //we need to iterate    
                //and add everything to the list
                Path path = Paths.get(url.toURI());
                for (URL urlread : listFiles(path, report)) {
                    if (!isDirectory(urlread)) {
                        alldata.add(urlread);
                    }
                }
                return alldata;
            } //if the url points to a file
            else {
                //we need to add just this file
                alldata.add(url);
                return alldata;
            }
        } else {
            //it's a datastream in the repo
            //TODO later          
            return null;
        }
    }

    /**
     * Whether the URL is a file in the local file system.
     */
    public static boolean isLocalFile(java.net.URL url) {
        String scheme = url.getProtocol();
        return "file".equalsIgnoreCase(scheme) && !hasHost(url);
    }

    /**
     * Whether the URL is a directory in the local file system.
     */
    public static boolean isDirectory(java.net.URL url) throws URISyntaxException {
        //return new File(url.toURI()).isDirectory();
        return Files.isDirectory(Paths.get(url.toURI()));
    }

    public static boolean hasHost(java.net.URL url) {
        String host = url.getHost();
        return host != null && !"".equals(host);
    }

    public void writePrettyPrinted(CorpusData cd, URL url) throws TransformerException, ParserConfigurationException, SAXException, IOException, XPathExpressionException {
        write(cd.toSaveableString(), url);
    }

    public void copyInternalBinaryFile(String internalPath, URL url) throws IOException {
        InputStream in = getClass().getResourceAsStream(internalPath);
        OutputStream out = new FileOutputStream(url.getFile());
        if (in != null)
            IOUtils.copy(in, out);
        //else
        // TODO show some error
    }

    Collection<URL> listFiles(Path path, Report report) throws IOException {
        Collection<URL> recursed = new ArrayList<>();
        try (DirectoryStream<Path> stream = Files.newDirectoryStream(path)) {
            for (Path entry : stream) {
                try {
                    // If we are in a directory we call ourself recursively
                    if (Files.isDirectory(entry)) {
                        recursed.addAll(listFiles(entry, report));
                    }
                    // Othwereise we check the file extension if we know it
                    // First getting the file name
                    String sentry = entry.getFileName().toString().toLowerCase();
                    // Getting all known extensions
                    Collection<String> allExts = getAllExtensions();
                    // Check if eny of these extensions happens to be the final part of sentry
                    // if yes we add the file to the list
                    if (allExts.stream().map(sentry::endsWith).reduce(Boolean::logicalOr).orElse(false)) {
                        recursed.add(entry.toUri().toURL());
                    }
                }
                catch (IOException e) {
                    report.addException("CorpusIO", e, "Exception when reading file " + entry);
                }
            }
        }
        return recursed;
    }
}<|MERGE_RESOLUTION|>--- conflicted
+++ resolved
@@ -135,13 +135,9 @@
                     try {
                         CorpusData cd = c.getDeclaredConstructor(URL.class).newInstance(url);
                         for (String e : cd.getFileExtensions()) {
-<<<<<<< HEAD
                             // Check extension including the dot
                             if (url.getPath().toLowerCase().endsWith("." + e)) {
-=======
-                            if (url.getPath().toLowerCase().endsWith(e)) {
                                 out.println("Read " + url);
->>>>>>> 326d6784
                                 return cd;
                             }
                         }
