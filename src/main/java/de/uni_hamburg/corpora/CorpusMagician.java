package de.uni_hamburg.corpora;

import de.uni_hamburg.corpora.validation.ComaAddTiersFromExbsCorrector;
import de.uni_hamburg.corpora.validation.CmdiChecker;
import de.uni_hamburg.corpora.publication.ZipCorpus;
import de.uni_hamburg.corpora.conversion.EXB2HIATISOTEI;
import de.uni_hamburg.corpora.conversion.EXB2INELISOTEI;
import de.uni_hamburg.corpora.utilities.TypeConverter;
import de.uni_hamburg.corpora.validation.ComaApostropheChecker;
import de.uni_hamburg.corpora.validation.ComaNSLinksChecker;
import de.uni_hamburg.corpora.validation.ComaOverviewGeneration;
import de.uni_hamburg.corpora.validation.ComaXsdChecker;
import de.uni_hamburg.corpora.validation.ComaTranscriptionsNameChecker;
import de.uni_hamburg.corpora.validation.GenerateAnnotationPanel;
import de.uni_hamburg.corpora.validation.ComaPIDLengthChecker;
import de.uni_hamburg.corpora.validation.ComaSegmentCountChecker;
import de.uni_hamburg.corpora.validation.ExbFileReferenceChecker;
import de.uni_hamburg.corpora.validation.ExbAnnotationPanelCheck;
//import de.uni_hamburg.corpora.validation.ExbPatternChecker;
import de.uni_hamburg.corpora.validation.ExbSegmentationChecker;
import de.uni_hamburg.corpora.validation.ExbStructureChecker;
import de.uni_hamburg.corpora.validation.FileCoverageChecker;
import de.uni_hamburg.corpora.validation.FilenameChecker;
import de.uni_hamburg.corpora.validation.IAAFunctionality;
import de.uni_hamburg.corpora.validation.ExbNormalize;
import de.uni_hamburg.corpora.validation.NgexmaraldaCorpusChecker;
import de.uni_hamburg.corpora.validation.NgTierCheckerWithAnnotation;
import de.uni_hamburg.corpora.validation.PrettyPrintData;
import de.uni_hamburg.corpora.validation.RemoveAbsolutePaths;
import de.uni_hamburg.corpora.validation.RemoveAutoSaveExb;
import de.uni_hamburg.corpora.validation.TierChecker;
import de.uni_hamburg.corpora.validation.TierCheckerWithAnnotation;
import de.uni_hamburg.corpora.validation.XSLTChecker;
import de.uni_hamburg.corpora.validation.CorpusDataRegexReplacer;
import de.uni_hamburg.corpora.validation.ExbEventLinebreaksChecker;
import de.uni_hamburg.corpora.validation.ExbMakeTimelineConsistent;
import de.uni_hamburg.corpora.visualization.CorpusHTML;
import de.uni_hamburg.corpora.visualization.ListHTML;
import de.uni_hamburg.corpora.visualization.ScoreHTML;
import de.uni_hamburg.corpora.conversion.AddCSVMetadataToComa;
<<<<<<< HEAD
import de.uni_hamburg.corpora.validation.ComaTierOverviewCreator;
=======
import de.uni_hamburg.corpora.validation.GeneralTransformer;
>>>>>>> ff5fcd6d
import de.uni_hamburg.corpora.validation.RemoveEmptyEvents;
import java.io.File;
import java.io.IOException;
import java.io.UnsupportedEncodingException;
import java.net.MalformedURLException;
import java.net.URI;
import java.net.URISyntaxException;
import java.net.URL;
import java.util.ArrayList;
import java.util.Collection;
import java.util.logging.Level;
import java.util.logging.Logger;
import java.nio.file.Paths;
import org.apache.commons.cli.CommandLine;
import org.apache.commons.cli.CommandLineParser;
import org.apache.commons.cli.DefaultParser;
import org.apache.commons.cli.HelpFormatter;
import org.apache.commons.cli.Option;
import org.apache.commons.cli.Options;
import org.apache.commons.cli.ParseException;
import java.util.Iterator;
import java.util.Properties;
import java.util.Set;
import javax.xml.parsers.ParserConfigurationException;
import javax.xml.transform.TransformerException;
import javax.xml.xpath.XPathExpressionException;
import org.exmaralda.partitureditor.jexmaralda.JexmaraldaException;
import org.jdom.Document;
import org.xml.sax.SAXException;

/**
 * This class has a Corpus and a Corpus Function as a field and is able to run a
 * Corpus Function on a corpus in a main method.
 *
 * @author fsnv625
 */
public class CorpusMagician {

    //the whole corpus I want to run checks on
    static Corpus corpus;
    //Basedirectory if it exists
    static URL basedirectory;
    //one file I want to run a check on
    CorpusData corpusData;
    //all functions there are in the code
    static Collection<String> allExistingCFs = new ArrayList<String>();
    //all functions that should be run
    static Collection<String> chosencorpusfunctions = new ArrayList<String>();
    static Collection<CorpusFunction> corpusfunctions = new ArrayList<CorpusFunction>();
    //the final Report
    static Report report = new Report();
    //a list of all the available corpus data (no java objects, just URLs)
    static ArrayList<URL> alldata = new ArrayList<URL>();
    static CorpusIO cio = new CorpusIO();
    static boolean fixing = false;
    static boolean iserrorsonly = false;
    static CommandLine cmd = null;
    //the final Exmaralda error list
    public static ExmaErrorList exmaError = new ExmaErrorList();
    static Properties cfProperties;

    public CorpusMagician() {
    }

    //TODO main method
    //TODO we need a webservice for this functionality too
    //in the furture (for repo and external users)
    //this should work via commandline like that:
    //java -cp hzsk-corpus-services-0.1.1.jar de.uni_hamburg.corpora.validation.CorpusMagician {File:///URLtocorpusfolder}
    //%cd%/report.txt(where and how report should be stored) PrettyPrintDataFix ComaNSLinkChecker(Functions that should be run)
    public static void main(String[] args) {

        //first args needs to be the URL
        //check if it's a filepath, we could just convert it to an url
        createCommandLineOptions(args);
        try {
            String urlstring = cmd.getOptionValue("input");
            URL url;
            fixing = cmd.hasOption("f");
            iserrorsonly = cmd.hasOption("e");
            if (urlstring.startsWith("file://")) {
                url = new URL(urlstring);
            } else {
                url = Paths.get(urlstring).toUri().toURL();
            }
            CorpusMagician corpuma = new CorpusMagician();
            //now the place where Report should end up
            //also allow normal filepaths and convert them
            String reportstring = cmd.getOptionValue("output");
            URL reportlocation;
            if (reportstring.startsWith("file://")) {
                reportlocation = new URL(reportstring);
            } else {
                reportlocation = Paths.get(reportstring).toUri().toURL();
            }
            //now add the functionsstrings to array
            String[] corpusfunctionarray = cmd.getOptionValues("c");
            for (String cf : corpusfunctionarray) {
                CorpusMagician.chosencorpusfunctions.add(cf);
                System.out.println(CorpusMagician.chosencorpusfunctions.toString());
            }
            corpusfunctions = corpusFunctionStrings2Classes();

            //here is the heap space problem: everything is read all at one
            //and kept in the heap space the whole time
            corpuma.initCorpusWithURL(url);
            //get the basedirectory
            basedirectory = url;
            //and here is another problem, all the corpusfiles are given as objects
            report = corpuma.runChosencorpusfunctions();
            //this is a possible solution, but not working yet
            /*
             if (cmd.hasOption("s")) {
             corpuma.initCorpusWithURL(url);
             //and here is another problem, all the corpusfiles are given as objects
             report = corpuma.runChosencorpusfunctions();
             } else {
             //if we don't have so much heap space, we want things to be slower
             //so we just save a string array lsit of all the available files/urls/datastreams
             alldata = corpuma.createListofData(url);
             for (URL allurl : alldata) {
             try {
             File f = new File(allurl.getFile());
             CorpusData cd;
             cd = cio.toCorpusData(f);
             if (cd != null) {
             if (fixing) {
             report.merge(runCorpusFunctions(cd, corpusfunctions, true));
             } else {
             report.merge(runCorpusFunctions(cd, corpusfunctions));
             }
             }
             } catch (SAXException ex) {
             Logger.getLogger(CorpusMagician.class.getName()).log(Level.SEVERE, null, ex);
             } catch (JexmaraldaException ex) {
             Logger.getLogger(CorpusMagician.class.getName()).log(Level.SEVERE, null, ex);
             }

             }
             }
             */
            System.out.println(report.getFullReports());
            String reportOutput;
            if (reportlocation.getFile().endsWith("html")) {
                if (iserrorsonly) {
                    //ToDo
                    //reportOutput = ReportItem.generateDataTableHTML(report.getErrorStatistics(basedirectory), report.getSummaryLines());
                    reportOutput = ReportItem.generateDataTableHTML(report.getErrorStatistics(), report.getSummaryLines());
                } else {
                    reportOutput = ReportItem.generateDataTableHTML(report.getRawStatistics(), report.getSummaryLines());
                }
            } else {
                //reportOutput = report.getSummaryLines() + "\n" + report.getErrorReports();
                reportOutput = report.getSummaryLines() + "\n" + report.getFullReports();
            }
            String absoluteReport = reportOutput;
            if (absoluteReport != null && basedirectory != null && absoluteReport.contains(basedirectory.toString())) {
                absoluteReport = reportOutput.replaceAll(basedirectory.toString(), "");
            }
            if (absoluteReport != null) {
                cio.write(absoluteReport, reportlocation);
            }
            //create the error list file
            System.out.println("Basedirectory is " + basedirectory);
            System.out.println("BasedirectoryPath is " + basedirectory.getPath());
            URL errorlistlocation = new URL(basedirectory + "CorpusServices_Errors.xml");
            Document exmaErrorList = TypeConverter.W3cDocument2JdomDocument(ExmaErrorList.createFullErrorList());
            String exmaErrorListString = TypeConverter.JdomDocument2String(exmaErrorList);
            if (exmaErrorListString != null && basedirectory != null && exmaErrorListString.contains(basedirectory.getPath())) {
                exmaErrorListString = exmaErrorListString.replaceAll(basedirectory.getPath(), "");
                exmaErrorList = TypeConverter.String2JdomDocument(exmaErrorListString);
            }
            if (exmaErrorList != null) {
                cio.write(exmaErrorList, errorlistlocation);
                System.out.println("Wrote ErrorList at " + errorlistlocation);
            }
        } catch (MalformedURLException ex) {
            report.addException(ex, "The given URL was incorrect");
        } catch (IOException ex) {
            report.addException(ex, "A file could not be read");
        } catch (ParserConfigurationException ex) {
            report.addException(ex, "A file could not be parsed");
        } catch (TransformerException ex) {
            report.addException(ex, "A transformation error occured");
        } catch (SAXException ex) {
            report.addException(ex, "An XSLT error occured");
        } catch (JexmaraldaException ex) {
            report.addException(ex, "An Exmaralda file reading error occured");
        } catch (URISyntaxException ex) {
            report.addException(ex, "A URI was incorrect");
        } catch (XPathExpressionException ex) {
            report.addException(ex, "An Xpath expression was incorrect");
        }

    }

//Give it a path to a parameters file that tells you
//which functions with which parameters should be
//run on which files
    public void readConfig(URL url) {
        //this depends on how this file will be structured
    }

    //this one can write a configfile with the workflow in the
    //selected format
    public void writeConfig(URL url) {
        //needs to have more params
        //this depends on how this file will be structured
    }

    public void registerCorpusFunction(CorpusFunction cf) {
        allExistingCFs.add(cf.getClass().getName());
    }

    //creates a new empty corpus object
    public void initCorpus() {
        corpus = new Corpus();
    }

    //creates a corpus object from an URL (filepath or "real" url)
    public void initCorpusWithURL(URL url) throws MalformedURLException, SAXException, JexmaraldaException, URISyntaxException, IOException {
        corpus = new Corpus(url);
    }

    //creates a list of all the available data from an url (being a file oder directory)
    public Collection<URL> createListofData(URL url) throws URISyntaxException, IOException {
        //add just that url if its a file
        //adds the urls recursively if its a directory
        return cio.URLtoList(url);
    }

    //checks which functions exist in the code by checking for implementations of the corpus function interface
    //this shows that it doesn't work to just check for implementations of corpus functions
    //probably need to check for implementations of CorpusFunction?
    //TODO
    public static Collection<String> getAllExistingCFs() {
        allExistingCFs.add("ComaApostropheChecker");
        allExistingCFs.add("ComaNSLinksChecker");
        allExistingCFs.add("ComaOverviewGeneration");
        allExistingCFs.add("ZipCorpus");
        allExistingCFs.add("ComaSegmentCountChecker");
        allExistingCFs.add("ExbFileReferenceChecker");
        allExistingCFs.add("ExbAnnotationPanelCheck");
        allExistingCFs.add("EXB2INELISOTEI");
        allExistingCFs.add("EXB2HIATISOTEI");
        allExistingCFs.add("ExbStructureChecker");
        allExistingCFs.add("FileCoverageChecker");
        allExistingCFs.add("FileCoverageCheckerInel");
        allExistingCFs.add("NormalizeEXB");
        allExistingCFs.add("PrettyPrintData");
        allExistingCFs.add("RemoveAbsolutePaths");
        allExistingCFs.add("RemoveAutoSaveExb");
        allExistingCFs.add("XSLTChecker");
        allExistingCFs.add("ComaAddTiersFromExbsCorrector");
        allExistingCFs.add("ComaXsdChecker");
        allExistingCFs.add("NgexmaraldaCorpusChecker");
        allExistingCFs.add("FilenameChecker");
        allExistingCFs.add("CmdiChecker");
        allExistingCFs.add("ComaNameChecker");
        allExistingCFs.add("TierCheckerWithAnnotation");
        allExistingCFs.add("TierChecker");
        allExistingCFs.add("NgTierCheckerWithAnnotation");
        allExistingCFs.add("XsltCheckerInel");
        allExistingCFs.add("GenerateAnnotationPanel");
        allExistingCFs.add("CorpusDataRegexReplacer");
        allExistingCFs.add("ScoreHTML");
        allExistingCFs.add("CorpusHTML");
        allExistingCFs.add("IAAFunctionality");
        allExistingCFs.add("ListHTML");
        allExistingCFs.add("ExbEventLinebreaksChecker");
        allExistingCFs.add("MakeTimelineConsistent");
        allExistingCFs.add("ExbStructureChecker");
        allExistingCFs.add("ExbSegmentationChecker");
        allExistingCFs.add("AddCSVMetadataToComa");
        allExistingCFs.add("RemoveEmptyEvents");
<<<<<<< HEAD
        allExistingCFs.add("ComaTierOverviewCreator");
=======
        allExistingCFs.add("GeneralTransformer");
>>>>>>> ff5fcd6d
        return allExistingCFs;
    }

    public static String getAllExistingCFsAsString() {
        String all = "";
        for (Iterator<String> it = getAllExistingCFs().iterator(); it.hasNext();) {
            String s = it.next();
            all = all + "\n" + s;
        }
        return all;
    }

    //TODO checks which functions can be run on specified data
    public Collection<CorpusFunction> getUsableFunctions(CorpusData cd) {
        //cf.IsUsableFor();
        //some switch or if else statements for the possible java objects
        //and a list(?) which function can be apllied to what/which functions exist?
        Collection<CorpusFunction> usablecorpusfunctions = null;
        return usablecorpusfunctions;
    }

    //TODO return default functions, this is a list that needs to be somewhere
    //or maybe its an option a corpusfunction can have?
    public Collection<CorpusFunction> getDefaultUsableFunctions() {
        Collection<CorpusFunction> defaultcorpusfunctions = null;
        return defaultcorpusfunctions;
    }

    //TODO a dialog to choose functions you want to apply
    public Collection<String> chooseFunctionDialog() {
        chosencorpusfunctions = null;
        //add the chosen Functions
        return chosencorpusfunctions;
    }

    public static Collection<CorpusFunction> corpusFunctionStrings2Classes() {
        for (String function : chosencorpusfunctions) {
            switch (function.toLowerCase()) {
                case "comaapostrophechecker":
                    ComaApostropheChecker cac = new ComaApostropheChecker();
                    corpusfunctions.add(cac);
                    break;
                case "comanslinkschecker":
                    ComaNSLinksChecker cnslc = new ComaNSLinksChecker();
                    corpusfunctions.add(cnslc);
                    break;
                case "comaoverviewgeneration":
                    ComaOverviewGeneration cog = new ComaOverviewGeneration();
                    corpusfunctions.add(cog);
                    break;
                case "comasegmentcountchecker":
                    ComaSegmentCountChecker cscc = new ComaSegmentCountChecker();
                    corpusfunctions.add(cscc);
                    break;
                case "exbfilereferencechecker":
                    ExbFileReferenceChecker efrc = new ExbFileReferenceChecker();
                    corpusfunctions.add(efrc);
                    break;
                case "exbannotationpanelcheck":
                    ExbAnnotationPanelCheck eapc = new ExbAnnotationPanelCheck();
                    corpusfunctions.add(eapc);
                    break;
                case "filecoveragechecker":
                    FileCoverageChecker fcc = new FileCoverageChecker();
                    corpusfunctions.add(fcc);
                    break;
                case "prettyprintdata":
                    PrettyPrintData pd = new PrettyPrintData();
                    corpusfunctions.add(pd);
                    break;
                case "removeabsolutepaths":
                    RemoveAbsolutePaths rap = new RemoveAbsolutePaths();
                    corpusfunctions.add(rap);
                    break;
                case "removeautosaveexb":
                    RemoveAutoSaveExb rase = new RemoveAutoSaveExb();
                    corpusfunctions.add(rase);
                    break;
                case "xsltchecker":
                    XSLTChecker xc = new XSLTChecker();
                    corpusfunctions.add(xc);
                    break;
                case "comaaddtiersfromexbscorrector":
                    ComaAddTiersFromExbsCorrector catfec = new ComaAddTiersFromExbsCorrector();
                    corpusfunctions.add(catfec);
                    break;
                case "comaxsdchecker":
                    ComaXsdChecker cxsd = new ComaXsdChecker();
                    corpusfunctions.add(cxsd);
                    break;
                case "ngexmaraldacorpuschecker":
                    NgexmaraldaCorpusChecker ngex = new NgexmaraldaCorpusChecker();
                    corpusfunctions.add(ngex);
                case "filenamechecker":
                    FilenameChecker fnc = new FilenameChecker();
                    corpusfunctions.add(fnc);
                    break;
                case "cmdichecker":
                    CmdiChecker cmdi = new CmdiChecker();
                    corpusfunctions.add(cmdi);
                    break;
                case "comapidlengthchecker":
                    ComaPIDLengthChecker cplc = new ComaPIDLengthChecker();
                    corpusfunctions.add(cplc);
                    break;
                case "comatranscriptionsnamechecker":
                    ComaTranscriptionsNameChecker cnc = new ComaTranscriptionsNameChecker();
                    corpusfunctions.add(cnc);
                    break;
                case "tiercheckerwithannotation":
                    TierCheckerWithAnnotation tcwa = new TierCheckerWithAnnotation();
                    corpusfunctions.add(tcwa);
                case "tierchecker":
                    TierChecker tc = new TierChecker();
                    corpusfunctions.add(tc);
                case "ngtiercheckerwithannotation":
                    NgTierCheckerWithAnnotation ngtcwa = new NgTierCheckerWithAnnotation();
                    corpusfunctions.add(ngtcwa);
                    break;
                case "xsltcheckerinel":
                    XSLTChecker xci = new XSLTChecker();
                    xci.setXSLresource("/xsl/inel-checks.xsl");
                    corpusfunctions.add(xci);
                    break;
                case "exb2inelisotei":
                    EXB2INELISOTEI eiit = new EXB2INELISOTEI();
                    corpusfunctions.add(eiit);
                    break;
                case "exb2inelisoteisel":
                    EXB2INELISOTEI eiitsel = new EXB2INELISOTEI();
                    eiitsel.setLanguage("sel");
                    corpusfunctions.add(eiitsel);
                    break;
                case "exb2inelisoteidlg":
                    EXB2INELISOTEI eiitdlg = new EXB2INELISOTEI();
                    eiitdlg.setLanguage("dlg");
                    corpusfunctions.add(eiitdlg);
                    break;
                case "exb2inelisoteixas":
                    EXB2INELISOTEI eiitxas = new EXB2INELISOTEI();
                    eiitxas.setLanguage("xas");
                    corpusfunctions.add(eiitxas);
                    break;
                case "exb2hiatisotei":
                    EXB2HIATISOTEI ehit = new EXB2HIATISOTEI();
                    corpusfunctions.add(ehit);
                    break;
                case "normalizeexb":
                    ExbNormalize ne = new ExbNormalize();
                    if (cfProperties != null) {
                        // Pass on the configuration parameter
                        if (cfProperties.containsKey("whitespace")) {
                            ne.setfixWhiteSpaces(cfProperties.getProperty("whitespace"));
                            System.out.println("FixWhitespace set to " + cfProperties.getProperty("whitespace"));
                        }
                    }
                    corpusfunctions.add(ne);
                    break;
                case "generateannotationpanel":
                    GenerateAnnotationPanel gap = new GenerateAnnotationPanel();
                    corpusfunctions.add(gap);
                    break;
                case "iaafunctionality":
                    IAAFunctionality iaa = new IAAFunctionality();
                    corpusfunctions.add(iaa);
                    break;
                case "filecoveragecheckerinel":
                    FileCoverageChecker fcci = new FileCoverageChecker();
                    fcci.addFileEndingWhiteListString("flextext");
                    fcci.addWhiteListString("report-output.html");
                    fcci.addWhiteListString("Segmentation_Errors.xml");
                    fcci.addWhiteListString("Structure_Errors.xml");
                    corpusfunctions.add(fcci);
                    break;
                case "corpusdataregexreplacer":
                    //ToDo                   
                    CorpusDataRegexReplacer cdrr = new CorpusDataRegexReplacer();
                    //try custom properties for the different corpusfunctions
                    if (cfProperties != null) {
                        // Pass on the configuration parameter
                        if (cfProperties.containsKey("replace")) {
                            cdrr.setReplace(cfProperties.getProperty("replace"));
                            System.out.println("Replace set to " + cfProperties.getProperty("replace"));
                        }
                        if (cfProperties.containsKey("replacement")) {
                            cdrr.setReplacement(cfProperties.getProperty("replacement"));
                            System.out.println("Replacement set to " + cfProperties.getProperty("replacement"));
                        }
                        if (cfProperties.containsKey("xpathcontext")) {
                            cdrr.setXpathContext(cfProperties.getProperty("xpathcontext"));
                            System.out.println("Xpath set to " + cfProperties.getProperty("xpathcontext"));
                        }
                        if (cfProperties.containsKey("coma")) {
                            cdrr.setComa(cfProperties.getProperty("coma"));
                            System.out.println("Replace in Coma set to " + cfProperties.getProperty("coma"));
                        }
                    }
                    corpusfunctions.add(cdrr);
                    break;
                case "zipcorpus":
                    ZipCorpus zc = new ZipCorpus();
                    if (cfProperties != null) {
                        // Pass on the configuration parameter
                        if (cfProperties.containsKey("SOURCE_FOLDER")) {
                            zc.setSourceFolder(cfProperties.getProperty("SOURCE_FOLDER"));
                            System.out.println("Location of source folder set to " + cfProperties.getProperty("SOURCE_FOLDER"));
                        }
                        if (cfProperties.containsKey("OUTPUT_ZIP_FILE")) {
                            zc.setOutputFile(cfProperties.getProperty("OUTPUT_ZIP_FILE"));
                            System.out.println("Location of output file set to " + cfProperties.getProperty("OUTPUT_ZIP_FILE"));
                        }
                        if (cfProperties.containsKey("AUDIO")) {
                            zc.setWithAudio(cfProperties.getProperty("AUDIO"));
                            System.out.println("Should contain audio set to " + cfProperties.getProperty("AUDIO"));
                        }
                    }
                    corpusfunctions.add(zc);
                    break;
                case "scorehtml":
                    ScoreHTML shtml = new ScoreHTML();
                    if (cfProperties != null) {
                        if (cfProperties.containsKey("CORPUSNAME")) {
                            shtml.setCorpusName(cfProperties.getProperty("CORPUSNAME"));
                            System.out.println("Corpus name set to " + cfProperties.getProperty("CORPUSNAME"));
                        }
                    }
                    corpusfunctions.add(shtml);
                    break;
                case "corpushtml":
                    CorpusHTML chtml = new CorpusHTML();
                    corpusfunctions.add(chtml);
                    break;
                case "listhtml":
                    ListHTML lhtml = new ListHTML();
                    if (cfProperties != null) {
                        // Pass on the configuration parameter
                        if (cfProperties.containsKey("SEGMENTATION")) {
                            lhtml.setSegmentation(cfProperties.getProperty("SEGMENTATION"));
                            System.out.println("Segmentation set to " + cfProperties.getProperty("SEGMENTATION"));
                        }
                        if (cfProperties.containsKey("CORPUSNAME")) {
                            lhtml.setCorpusName(cfProperties.getProperty("CORPUSNAME"));
                            System.out.println("Corpus name set to " + cfProperties.getProperty("CORPUSNAME"));
                        }
                    }
                    corpusfunctions.add(lhtml);
                    break;
                case "exbeventlinebreakschecker":
                    ExbEventLinebreaksChecker elb = new ExbEventLinebreaksChecker();
                    corpusfunctions.add(elb);
                    break;
                case "maketimelineconsistent":
                    ExbMakeTimelineConsistent emtc = new ExbMakeTimelineConsistent();
                    if (cfProperties != null) {
                        // Pass on the configuration parameter
                        if (cfProperties.containsKey("interpolate")) {
                            emtc.setInterpolateTimeline(cfProperties.getProperty("interpolate"));
                            System.out.println("FixWhitespace set to " + cfProperties.getProperty("interpolate"));
                        }
                    }
                    corpusfunctions.add(emtc);
                    break;
                case "exbstructurechecker":
                    ExbStructureChecker esc = new ExbStructureChecker();
                    corpusfunctions.add(esc);
                    break;
                case "exbsegmentationchecker":
                    ExbSegmentationChecker eseg = new ExbSegmentationChecker();
                    if (cfProperties != null) {
                        // Pass on the configuration parameter
                        if (cfProperties.containsKey("SEGMENTATION")) {
                            eseg.setSegmentation(cfProperties.getProperty("SEGMENTATION"));
                            System.out.println("Segmentation set to " + cfProperties.getProperty("SEGMENTATION"));
                        }
                        if (cfProperties.containsKey("FSM")) {
                            eseg.setExternalFSM(cfProperties.getProperty("FSM"));
                            System.out.println("External FSM path set to " + cfProperties.getProperty("FSM"));
                        }
                    }
                    corpusfunctions.add(eseg);
                    break;
                case "addcsvmetadatatocoma":
                    AddCSVMetadataToComa acmtc = new AddCSVMetadataToComa();
                    if (cfProperties != null) {
                        // Pass on the configuration parameter
                        if (cfProperties.containsKey("CSV")) {
                            acmtc.setCSVFilePath(cfProperties.getProperty("CSV"));
                            System.out.println("CSV file path set to " + cfProperties.getProperty("CSV"));
                        }
                        if (cfProperties.containsKey("SPEAKER")) {
                            acmtc.setSpeakerOrCommunication(cfProperties.getProperty("SPEAKER"));
                            System.out.println("CSV file set for " + cfProperties.getProperty("SPEAKER"));
                        }
                    }
                    corpusfunctions.add(acmtc);
                    break;
                case "removeemptyevents":
                    RemoveEmptyEvents ree = new RemoveEmptyEvents();
                    corpusfunctions.add(ree);
                    break;
<<<<<<< HEAD
                 case "comatieroverviewcreator":
                    ComaTierOverviewCreator ctoc = new ComaTierOverviewCreator();
                    corpusfunctions.add(ctoc);
=======
                case "generaltransformer":
                    GeneralTransformer gt = new GeneralTransformer();
                     if (cfProperties.containsKey("coma")) {
                            gt.setComa(cfProperties.getProperty("coma"));
                            System.out.println("Run on Coma set to " + cfProperties.getProperty("coma"));
                        }
                     if (cfProperties.containsKey("exb")) {
                            gt.setExb(cfProperties.getProperty("exb"));
                            System.out.println("Run on exb set to " + cfProperties.getProperty("exb"));
                        }
                     if (cfProperties.containsKey("exs")) {
                            gt.setExs(cfProperties.getProperty("exs"));
                            System.out.println("Run on exs set to " + cfProperties.getProperty("exs"));
                        }
                     if (cfProperties.containsKey("xsl")) {
                            gt.setPathToXSL(cfProperties.getProperty("xsl"));
                            System.out.println("Path to XSL set to " + cfProperties.getProperty("xsl"));
                        }
                     if (cfProperties.containsKey("overwritefiles")) {
                            gt.setOverwriteFiles(cfProperties.getProperty("overwritefiles"));
                            System.out.println("overwritefiles set to " + cfProperties.getProperty("overwritefiles"));
                        }
                    corpusfunctions.add(gt);
>>>>>>> ff5fcd6d
                    break;
                default:
                    report.addCritical("CommandlineFunctionality", "Function String \"" + function + "\" is not recognized");
            }
        }
        return corpusfunctions;
    }

    //TODO
    //run the chosen functions on the chosen corpus
    Report runChosencorpusfunctions() {
        for (CorpusFunction function : corpusfunctions) {
            if (fixing) {
                report.merge(runCorpusFunction(corpus, function, true));
            } else {
                report.merge(runCorpusFunction(corpus, function));
            }
        }
        return report;
    }

    //run multiple functions on a corpus, that means all the files in the corpus
    //the function can run on
    public Report runCorpusFunction(Corpus c, Collection<CorpusFunction> cfc) {
        Report report = new Report();
        for (CorpusFunction cf : cfc) {
            Report newReport = runCorpusFunction(c, cf);
            report.merge(newReport);
        }
        return report;
    }

    //run multiple functions on the set corpus, that means all the files in the corpus
    //the function can run on
    public Report runCorpusFunction(Collection<CorpusFunction> cfc) {
        Report report = new Report();
        for (CorpusFunction cf : cfc) {
            Report newReport = runCorpusFunction(corpus, cf);
            report.merge(newReport);
        }
        return report;
    }

    //run one function on a corpus, that means all the files in the corpus
    //the funciton can run on
    public Report runCorpusFunction(Corpus c, CorpusFunction cf) {
        Report report = new Report();
        //find out on which objects this corpus function can run
        //choose those from the corpus
        //and run the checks on those files recursively
        for (Class<? extends CorpusData> cl : cf.getIsUsableFor()) {
            for (CorpusData cd : c.getCorpusData()) //if the corpus files are an instance
            //of the class cl, run the function
            {
                if (cl.isInstance(cd)) {
                    Report newReport = runCorpusFunction(cd, cf);
                    report.merge(newReport);
                }
            }
        }
        return report;
    }

    //run one function on a corpus, that means all the files in the corpus
    //the funciton can run on
    public Report runCorpusFunction(Corpus c, CorpusFunction cf, boolean fix) {
        Report report = new Report();
        //find out on which objects this corpus function can run
        //choose those from the corpus
        //and run the checks on those files recursively
        for (Class<? extends CorpusData> cl : cf.getIsUsableFor()) {
            for (CorpusData cd : c.getCorpusData()) //if the corpus files are an instance
            //of the class cl, run the function
            {
                if (cd != null && cl.isInstance(cd)) {
                    Report newReport = runCorpusFunction(cd, cf, fix);
                    report.merge(newReport);
                }
            }
        }
        return report;
    }

    //run one function on a corpus, that means all the files in the corpus
    //the function can run on
    public Report runCorpusFunction(CorpusFunction cf) {
        Report report = new Report();
        //find out on which objects this corpus function can run
        //choose those from the corpus
        //and run the checks on those files recursively
        for (Class<? extends CorpusData> cl : cf.getIsUsableFor()) {
            Report newReport = runCorpusFunction(corpus, cf);
            report.merge(newReport);
        }
        return report;
    }

    public Report runCorpusFunction(CorpusData cd, CorpusFunction cf) {
        return cf.execute(cd);
    }

    public Report runCorpusFunction(CorpusData cd, CorpusFunction cf, boolean fix) {
        return cf.execute(cd, fix);
    }

    public static Report runCorpusFunctions(CorpusData cd, Collection<CorpusFunction> cfc) {
        Report report = new Report();
        for (CorpusFunction cf : cfc) {
            Report newReport = (cf.execute(cd));
            report.merge(newReport);
        }
        return report;
    }

    public static Report runCorpusFunctions(CorpusData cd, Collection<CorpusFunction> cfc, boolean fix) {
        Report report = new Report();
        for (CorpusFunction cf : cfc) {
            Report newReport = (cf.execute(cd, fix));
            report.merge(newReport);
        }
        return report;
    }

    //TODO
    //to save individual corpusparameters in a file
    //and maybe also save the functions todos there
    public void readParameters() {

    }

    public void setCorpusData(CorpusData corpusData) {
        this.corpusData = corpusData;
    }

    public void setChosencorpusfunctions(Collection<String> chosencorpusfunctions) {
        CorpusMagician.chosencorpusfunctions = chosencorpusfunctions;
    }

    public Corpus getCorpus() {
        return corpus;
    }

    public CorpusData getCorpusData() {
        return corpusData;
    }

    public Collection<String> getChosencorpusfunctions() {
        return chosencorpusfunctions;
    }

    private static void createCommandLineOptions(String[] args) {
        Options options = new Options();

        Option input = new Option("i", "input", true, "input file path");
        input.setRequired(true);
        input.setArgName("FILE PATH");
        options.addOption(input);

        Option output = new Option("o", "output", true, "output file");
        output.setRequired(true);
        output.setArgName("FILE PATH");
        options.addOption(output);

        Option corpusfunction = new Option("c", "corpusfunction", true, "corpus function");
        // Set option c to take 1 to oo arguments
        corpusfunction.setArgs(Option.UNLIMITED_VALUES);
        corpusfunction.setArgName("CORPUS FUNCTION");
        corpusfunction.setRequired(true);
        corpusfunction.setValueSeparator(',');
        options.addOption(corpusfunction);

        /*
         Option speed = new Option("s", "speed", false, "faster but more heap space");
         speed.setRequired(false);
         options.addOption(speed);
         */
        Option propertyOption = Option.builder("p")
                .longOpt("property")
                .argName("property=value")
                .hasArgs()
                .valueSeparator()
                .numberOfArgs(2)
                .desc("use value for given properties")
                .build();

        options.addOption(propertyOption);

        Option fix = new Option("f", "fix", false, "fixes problems automatically");
        fix.setRequired(false);
        options.addOption(fix);

        Option help = new Option("h", "help", false, "display help");
        fix.setRequired(false);
        options.addOption(help);

        Option errorsonly = new Option("e", "errorsonly", false, "output only errors");
        fix.setRequired(false);
        options.addOption(errorsonly);

        CommandLineParser parser = new DefaultParser();
        HelpFormatter formatter = new HelpFormatter();
        formatter.setOptionComparator(null);

        String header = "Specify a corpus folder or file and a function to be applied\n\n";
        String footer = "\nthe available functions are:\n" + getAllExistingCFsAsString() + "\n\nPlease report issues at https://lab.multilingua.uni-hamburg.de/redmine/projects/corpus-services/issues";

        try {
            cmd = parser.parse(options, args);
        } catch (ParseException e) {
            System.out.println(e.getMessage());
            formatter.printHelp("hzsk-corpus-services", header, options, footer, true);
            System.exit(1);
        }

        if (cmd.hasOption("h")) {
            // automatically generate the help statement
            formatter.printHelp("hzsk-corpus-services", header, options, footer, true);
            System.exit(1);
        }
        if (cmd.hasOption("p")) {
            cfProperties = cmd.getOptionProperties("p");
        }
        /*
         String inputFilePath = cmd.getOptionValue("input");
         String outputFilePath = cmd.getOptionValue("output");

         System.out.println(inputFilePath);
         System.out.println(outputFilePath);
         */

    }

}<|MERGE_RESOLUTION|>--- conflicted
+++ resolved
@@ -38,11 +38,8 @@
 import de.uni_hamburg.corpora.visualization.ListHTML;
 import de.uni_hamburg.corpora.visualization.ScoreHTML;
 import de.uni_hamburg.corpora.conversion.AddCSVMetadataToComa;
-<<<<<<< HEAD
 import de.uni_hamburg.corpora.validation.ComaTierOverviewCreator;
-=======
 import de.uni_hamburg.corpora.validation.GeneralTransformer;
->>>>>>> ff5fcd6d
 import de.uni_hamburg.corpora.validation.RemoveEmptyEvents;
 import java.io.File;
 import java.io.IOException;
@@ -318,11 +315,8 @@
         allExistingCFs.add("ExbSegmentationChecker");
         allExistingCFs.add("AddCSVMetadataToComa");
         allExistingCFs.add("RemoveEmptyEvents");
-<<<<<<< HEAD
         allExistingCFs.add("ComaTierOverviewCreator");
-=======
         allExistingCFs.add("GeneralTransformer");
->>>>>>> ff5fcd6d
         return allExistingCFs;
     }
 
@@ -623,11 +617,10 @@
                     RemoveEmptyEvents ree = new RemoveEmptyEvents();
                     corpusfunctions.add(ree);
                     break;
-<<<<<<< HEAD
+
                  case "comatieroverviewcreator":
                     ComaTierOverviewCreator ctoc = new ComaTierOverviewCreator();
                     corpusfunctions.add(ctoc);
-=======
                 case "generaltransformer":
                     GeneralTransformer gt = new GeneralTransformer();
                      if (cfProperties.containsKey("coma")) {
@@ -651,7 +644,6 @@
                             System.out.println("overwritefiles set to " + cfProperties.getProperty("overwritefiles"));
                         }
                     corpusfunctions.add(gt);
->>>>>>> ff5fcd6d
                     break;
                 default:
                     report.addCritical("CommandlineFunctionality", "Function String \"" + function + "\" is not recognized");
