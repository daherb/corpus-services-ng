package de.uni_hamburg.corpora;

import de.uni_hamburg.corpora.validation.ComaAddTiersFromExbsCorrector;
import de.uni_hamburg.corpora.validation.CmdiChecker;
import de.uni_hamburg.corpora.publication.ZipCorpus;
import de.uni_hamburg.corpora.conversion.EXB2HIATISOTEI;
import de.uni_hamburg.corpora.conversion.EXB2INELISOTEI;
import de.uni_hamburg.corpora.utilities.TypeConverter;
import de.uni_hamburg.corpora.validation.ComaApostropheChecker;
import de.uni_hamburg.corpora.validation.ComaNSLinksChecker;
import de.uni_hamburg.corpora.validation.ComaOverviewGeneration;
import de.uni_hamburg.corpora.validation.ComaXsdChecker;
import de.uni_hamburg.corpora.validation.ComaTranscriptionsNameChecker;
import de.uni_hamburg.corpora.validation.GenerateAnnotationPanel;
import de.uni_hamburg.corpora.validation.ComaPIDLengthChecker;
import de.uni_hamburg.corpora.validation.ComaSegmentCountChecker;
import de.uni_hamburg.corpora.validation.ExbFileReferenceChecker;
import de.uni_hamburg.corpora.validation.ExbAnnotationPanelCheck;
//import de.uni_hamburg.corpora.validation.ExbPatternChecker;
import de.uni_hamburg.corpora.validation.CalculateAnnotatedTime;
import de.uni_hamburg.corpora.validation.ExbSegmentationChecker;
import de.uni_hamburg.corpora.validation.ExbStructureChecker;
import de.uni_hamburg.corpora.validation.FileCoverageChecker;
import de.uni_hamburg.corpora.validation.FilenameChecker;
import de.uni_hamburg.corpora.validation.IAAFunctionality;
import de.uni_hamburg.corpora.validation.ExbNormalize;
import de.uni_hamburg.corpora.validation.NgexmaraldaCorpusChecker;
import de.uni_hamburg.corpora.validation.NgTierCheckerWithAnnotation;
import de.uni_hamburg.corpora.validation.PrettyPrintData;
import de.uni_hamburg.corpora.validation.RemoveAbsolutePaths;
import de.uni_hamburg.corpora.validation.RemoveAutoSaveExb;
import de.uni_hamburg.corpora.validation.TierChecker;
import de.uni_hamburg.corpora.validation.TierCheckerWithAnnotation;
import de.uni_hamburg.corpora.validation.XSLTChecker;
import de.uni_hamburg.corpora.validation.CorpusDataRegexReplacer;
import de.uni_hamburg.corpora.validation.ExbEventLinebreaksChecker;
import de.uni_hamburg.corpora.validation.ExbMakeTimelineConsistent;
import de.uni_hamburg.corpora.visualization.CorpusHTML;
import de.uni_hamburg.corpora.visualization.ListHTML;
import de.uni_hamburg.corpora.visualization.ScoreHTML;
import de.uni_hamburg.corpora.conversion.AddCSVMetadataToComa;
import de.uni_hamburg.corpora.validation.RemoveEmptyEvents;
import java.io.File;
import java.io.IOException;
import java.io.UnsupportedEncodingException;
import java.net.MalformedURLException;
import java.net.URI;
import java.net.URISyntaxException;
import java.net.URL;
import java.util.ArrayList;
import java.util.Collection;
import java.util.logging.Level;
import java.util.logging.Logger;
import java.nio.file.Paths;
import org.apache.commons.cli.CommandLine;
import org.apache.commons.cli.CommandLineParser;
import org.apache.commons.cli.DefaultParser;
import org.apache.commons.cli.HelpFormatter;
import org.apache.commons.cli.Option;
import org.apache.commons.cli.Options;
import org.apache.commons.cli.ParseException;
import java.util.Iterator;
import java.util.Properties;
import java.util.Set;
import javax.xml.parsers.ParserConfigurationException;
import javax.xml.transform.TransformerException;
import javax.xml.xpath.XPathExpressionException;
import org.exmaralda.partitureditor.jexmaralda.JexmaraldaException;
import org.jdom.Document;
import org.xml.sax.SAXException;

/**
 * This class has a Corpus and a Corpus Function as a field and is able to run a
 * Corpus Function on a corpus in a main method.
 *
 * @author fsnv625
 */
public class CorpusMagician {

    //the whole corpus I want to run checks on
    static Corpus corpus;
    //Basedirectory if it exists
    static URL basedirectory;
    //one file I want to run a check on
    CorpusData corpusData;
    //all functions there are in the code
    static Collection<String> allExistingCFs = new ArrayList<String>();
    //all functions that should be run
    static Collection<String> chosencorpusfunctions = new ArrayList<String>();
    static Collection<CorpusFunction> corpusfunctions = new ArrayList<CorpusFunction>();
    //the final Report
    static Report report = new Report();
    //a list of all the available corpus data (no java objects, just URLs)
    static ArrayList<URL> alldata = new ArrayList<URL>();
    static CorpusIO cio = new CorpusIO();
    static boolean fixing = false;
    static boolean iserrorsonly = false;
    static CommandLine cmd = null;
    //the final Exmaralda error list
    public static ExmaErrorList exmaError = new ExmaErrorList();
    static Properties cfProperties;

    public CorpusMagician() {
    }

    //TODO main method
    //TODO we need a webservice for this functionality too
    //in the furture (for repo and external users)
    //this should work via commandline like that:
    //java -cp hzsk-corpus-services-0.1.1.jar de.uni_hamburg.corpora.validation.CorpusMagician {File:///URLtocorpusfolder}
    //%cd%/report.txt(where and how report should be stored) PrettyPrintDataFix ComaNSLinkChecker(Functions that should be run)
    public static void main(String[] args) {

        //first args needs to be the URL
        //check if it's a filepath, we could just convert it to an url
        createCommandLineOptions(args);
        try {
            String urlstring = cmd.getOptionValue("input");
            URL url;
            fixing = cmd.hasOption("f");
            iserrorsonly = cmd.hasOption("e");
            if (urlstring.startsWith("file://")) {
                url = new URL(urlstring);
            } else {
                url = Paths.get(urlstring).toUri().toURL();
            }
            CorpusMagician corpuma = new CorpusMagician();
            //now the place where Report should end up
            //also allow normal filepaths and convert them
            String reportstring = cmd.getOptionValue("output");
            URL reportlocation;
            if (reportstring.startsWith("file://")) {
                reportlocation = new URL(reportstring);
            } else {
                reportlocation = Paths.get(reportstring).toUri().toURL();
            }
            //now add the functionsstrings to array
            String[] corpusfunctionarray = cmd.getOptionValues("c");
            for (String cf : corpusfunctionarray) {
                CorpusMagician.chosencorpusfunctions.add(cf);
                System.out.println(CorpusMagician.chosencorpusfunctions.toString());
            }
            corpusfunctions = corpusFunctionStrings2Classes();

            //here is the heap space problem: everything is read all at one
            //and kept in the heap space the whole time
            corpuma.initCorpusWithURL(url);
            //get the basedirectory
            basedirectory = url;
            //and here is another problem, all the corpusfiles are given as objects
            report = corpuma.runChosencorpusfunctions();
            //this is a possible solution, but not working yet
            /*
             if (cmd.hasOption("s")) {
             corpuma.initCorpusWithURL(url);
             //and here is another problem, all the corpusfiles are given as objects
             report = corpuma.runChosencorpusfunctions();
             } else {
             //if we don't have so much heap space, we want things to be slower
             //so we just save a string array lsit of all the available files/urls/datastreams
             alldata = corpuma.createListofData(url);
             for (URL allurl : alldata) {
             try {
             File f = new File(allurl.getFile());
             CorpusData cd;
             cd = cio.toCorpusData(f);
             if (cd != null) {
             if (fixing) {
             report.merge(runCorpusFunctions(cd, corpusfunctions, true));
             } else {
             report.merge(runCorpusFunctions(cd, corpusfunctions));
             }
             }
             } catch (SAXException ex) {
             Logger.getLogger(CorpusMagician.class.getName()).log(Level.SEVERE, null, ex);
             } catch (JexmaraldaException ex) {
             Logger.getLogger(CorpusMagician.class.getName()).log(Level.SEVERE, null, ex);
             }

             }
             }
             */
            System.out.println(report.getFullReports());
            String reportOutput;
            if (reportlocation.getFile().endsWith("html")) {
                if (iserrorsonly) {
                    //ToDo
                    //reportOutput = ReportItem.generateDataTableHTML(report.getErrorStatistics(basedirectory), report.getSummaryLines());
                    reportOutput = ReportItem.generateDataTableHTML(report.getErrorStatistics(), report.getSummaryLines());
                } else {
                    reportOutput = ReportItem.generateDataTableHTML(report.getRawStatistics(), report.getSummaryLines());
                }
            } else {
                //reportOutput = report.getSummaryLines() + "\n" + report.getErrorReports();
                reportOutput = report.getSummaryLines() + "\n" + report.getFullReports();
            }
            String absoluteReport = reportOutput;
            if (absoluteReport != null && basedirectory != null && absoluteReport.contains(basedirectory.toString())) {
                absoluteReport = reportOutput.replaceAll(basedirectory.toString(), "");
            }
            if (absoluteReport != null) {
                cio.write(absoluteReport, reportlocation);
            }
            //create the error list file
            System.out.println("Basedirectory is " + basedirectory);
            System.out.println("BasedirectoryPath is " + basedirectory.getPath());
            URL errorlistlocation = new URL(basedirectory + "CorpusServices_Errors.xml");
            Document exmaErrorList = TypeConverter.W3cDocument2JdomDocument(ExmaErrorList.createFullErrorList());
            String exmaErrorListString = TypeConverter.JdomDocument2String(exmaErrorList);
            if (exmaErrorListString != null && basedirectory != null && exmaErrorListString.contains(basedirectory.getPath())) {
                exmaErrorListString = exmaErrorListString.replaceAll(basedirectory.getPath(), "");
                exmaErrorList = TypeConverter.String2JdomDocument(exmaErrorListString);
            }
            if (exmaErrorList != null) {
                cio.write(exmaErrorList, errorlistlocation);
                System.out.println("Wrote ErrorList at " + errorlistlocation);
            }
        } catch (MalformedURLException ex) {
            report.addException(ex, "The given URL was incorrect");
        } catch (IOException ex) {
            report.addException(ex, "A file could not be read");
        } catch (ParserConfigurationException ex) {
            report.addException(ex, "A file could not be parsed");
        } catch (TransformerException ex) {
            report.addException(ex, "A transformation error occured");
        } catch (SAXException ex) {
            report.addException(ex, "An XSLT error occured");
        } catch (JexmaraldaException ex) {
            report.addException(ex, "An Exmaralda file reading error occured");
        } catch (URISyntaxException ex) {
            report.addException(ex, "A URI was incorrect");
        } catch (XPathExpressionException ex) {
            report.addException(ex, "An Xpath expression was incorrect");
        }

    }

//Give it a path to a parameters file that tells you
//which functions with which parameters should be
//run on which files
    public void readConfig(URL url) {
        //this depends on how this file will be structured
    }

    //this one can write a configfile with the workflow in the
    //selected format
    public void writeConfig(URL url) {
        //needs to have more params
        //this depends on how this file will be structured
    }

    public void registerCorpusFunction(CorpusFunction cf) {
        allExistingCFs.add(cf.getClass().getName());
    }

    //creates a new empty corpus object
    public void initCorpus() {
        corpus = new Corpus();
    }

    //creates a corpus object from an URL (filepath or "real" url)
    public void initCorpusWithURL(URL url) throws MalformedURLException, SAXException, JexmaraldaException, URISyntaxException, IOException {
        corpus = new Corpus(url);
    }

    //creates a list of all the available data from an url (being a file oder directory)
    public Collection<URL> createListofData(URL url) throws URISyntaxException, IOException {
        //add just that url if its a file
        //adds the urls recursively if its a directory
        return cio.URLtoList(url);
    }

    //checks which functions exist in the code by checking for implementations of the corpus function interface
    //this shows that it doesn't work to just check for implementations of corpus functions
    //probably need to check for implementations of CorpusFunction?
    //TODO
    public static Collection<String> getAllExistingCFs() {
        allExistingCFs.add("ComaApostropheChecker");
        allExistingCFs.add("ComaNSLinksChecker");
        allExistingCFs.add("ComaOverviewGeneration");
        allExistingCFs.add("ZipCorpus");
        allExistingCFs.add("ComaSegmentCountChecker");
        allExistingCFs.add("ExbFileReferenceChecker");
        allExistingCFs.add("ExbAnnotationPanelCheck");
        allExistingCFs.add("EXB2INELISOTEI");
        allExistingCFs.add("EXB2HIATISOTEI");
        allExistingCFs.add("ExbStructureChecker");
        allExistingCFs.add("FileCoverageChecker");
        allExistingCFs.add("FileCoverageCheckerInel");
        allExistingCFs.add("NormalizeEXB");
        allExistingCFs.add("PrettyPrintData");
        allExistingCFs.add("RemoveAbsolutePaths");
        allExistingCFs.add("RemoveAutoSaveExb");
        allExistingCFs.add("XSLTChecker");
        allExistingCFs.add("ComaAddTiersFromExbsCorrector");
        allExistingCFs.add("ComaXsdChecker");
        allExistingCFs.add("NgexmaraldaCorpusChecker");
        allExistingCFs.add("FilenameChecker");
        allExistingCFs.add("CmdiChecker");
        allExistingCFs.add("ComaNameChecker");
        allExistingCFs.add("TierCheckerWithAnnotation");
        allExistingCFs.add("TierChecker");
        allExistingCFs.add("NgTierCheckerWithAnnotation");
        allExistingCFs.add("XsltCheckerInel");
        allExistingCFs.add("GenerateAnnotationPanel");
        allExistingCFs.add("CorpusDataRegexReplacer");
        allExistingCFs.add("ScoreHTML");
        allExistingCFs.add("CorpusHTML");
        allExistingCFs.add("IAAFunctionality");
        allExistingCFs.add("ListHTML");
        allExistingCFs.add("ExbEventLinebreaksChecker");
        allExistingCFs.add("MakeTimelineConsistent");
        allExistingCFs.add("ExbStructureChecker");
        allExistingCFs.add("ExbSegmentationChecker");
<<<<<<< HEAD
        allExistingCFs.add("CalculateAnnotatedTime");
=======
        allExistingCFs.add("AddCSVMetadataToComa");
        allExistingCFs.add("RemoveEmptyEvents");
>>>>>>> c0e5b249
        return allExistingCFs;
    }

    public static String getAllExistingCFsAsString() {
        String all = "";
        for (Iterator<String> it = getAllExistingCFs().iterator(); it.hasNext();) {
            String s = it.next();
            all = all + "\n" + s;
        }
        return all;
    }

    //TODO checks which functions can be run on specified data
    public Collection<CorpusFunction> getUsableFunctions(CorpusData cd) {
        //cf.IsUsableFor();
        //some switch or if else statements for the possible java objects
        //and a list(?) which function can be apllied to what/which functions exist?
        Collection<CorpusFunction> usablecorpusfunctions = null;
        return usablecorpusfunctions;
    }

    //TODO return default functions, this is a list that needs to be somewhere
    //or maybe its an option a corpusfunction can have?
    public Collection<CorpusFunction> getDefaultUsableFunctions() {
        Collection<CorpusFunction> defaultcorpusfunctions = null;
        return defaultcorpusfunctions;
    }

    //TODO a dialog to choose functions you want to apply
    public Collection<String> chooseFunctionDialog() {
        chosencorpusfunctions = null;
        //add the chosen Functions
        return chosencorpusfunctions;
    }

    public static Collection<CorpusFunction> corpusFunctionStrings2Classes() {
        for (String function : chosencorpusfunctions) {
            switch (function.toLowerCase()) {
                case "comaapostrophechecker":
                    ComaApostropheChecker cac = new ComaApostropheChecker();
                    corpusfunctions.add(cac);
                    break;
                case "comanslinkschecker":
                    ComaNSLinksChecker cnslc = new ComaNSLinksChecker();
                    corpusfunctions.add(cnslc);
                    break;
                case "comaoverviewgeneration":
                    ComaOverviewGeneration cog = new ComaOverviewGeneration();
                    corpusfunctions.add(cog);
                    break;
                case "comasegmentcountchecker":
                    ComaSegmentCountChecker cscc = new ComaSegmentCountChecker();
                    corpusfunctions.add(cscc);
                    break;
                case "exbfilereferencechecker":
                    ExbFileReferenceChecker efrc = new ExbFileReferenceChecker();
                    corpusfunctions.add(efrc);
                    break;
                case "exbannotationpanelcheck":
                    ExbAnnotationPanelCheck eapc = new ExbAnnotationPanelCheck();
                    corpusfunctions.add(eapc);
                    break;
                case "filecoveragechecker":
                    FileCoverageChecker fcc = new FileCoverageChecker();
                    corpusfunctions.add(fcc);
                    break;
                case "prettyprintdata":
                    PrettyPrintData pd = new PrettyPrintData();
                    corpusfunctions.add(pd);
                    break;
                case "removeabsolutepaths":
                    RemoveAbsolutePaths rap = new RemoveAbsolutePaths();
                    corpusfunctions.add(rap);
                    break;
                case "removeautosaveexb":
                    RemoveAutoSaveExb rase = new RemoveAutoSaveExb();
                    corpusfunctions.add(rase);
                    break;
                case "xsltchecker":
                    XSLTChecker xc = new XSLTChecker();
                    corpusfunctions.add(xc);
                    break;
                case "comaaddtiersfromexbscorrector":
                    ComaAddTiersFromExbsCorrector catfec = new ComaAddTiersFromExbsCorrector();
                    corpusfunctions.add(catfec);
                    break;
                case "comaxsdchecker":
                    ComaXsdChecker cxsd = new ComaXsdChecker();
                    corpusfunctions.add(cxsd);
                    break;
                case "ngexmaraldacorpuschecker":
                    NgexmaraldaCorpusChecker ngex = new NgexmaraldaCorpusChecker();
                    corpusfunctions.add(ngex);
                case "filenamechecker":
                    FilenameChecker fnc = new FilenameChecker();
                    corpusfunctions.add(fnc);
                    break;
                case "cmdichecker":
                    CmdiChecker cmdi = new CmdiChecker();
                    corpusfunctions.add(cmdi);
                    break;
                case "comapidlengthchecker":
                    ComaPIDLengthChecker cplc = new ComaPIDLengthChecker();
                    corpusfunctions.add(cplc);
                    break;
                case "comatranscriptionsnamechecker":
                    ComaTranscriptionsNameChecker cnc = new ComaTranscriptionsNameChecker();
                    corpusfunctions.add(cnc);
                    break;
                case "tiercheckerwithannotation":
                    TierCheckerWithAnnotation tcwa = new TierCheckerWithAnnotation();
                    corpusfunctions.add(tcwa);
                case "tierchecker":
                    TierChecker tc = new TierChecker();
                    corpusfunctions.add(tc);
                case "ngtiercheckerwithannotation":
                    NgTierCheckerWithAnnotation ngtcwa = new NgTierCheckerWithAnnotation();
                    corpusfunctions.add(ngtcwa);
                    break;
                case "xsltcheckerinel":
                    XSLTChecker xci = new XSLTChecker();
                    xci.setXSLresource("/xsl/inel-checks.xsl");
                    corpusfunctions.add(xci);
                    break;
                case "exb2inelisotei":
                    EXB2INELISOTEI eiit = new EXB2INELISOTEI();
                    corpusfunctions.add(eiit);
                    break;
                case "exb2inelisoteisel":
                    EXB2INELISOTEI eiitsel = new EXB2INELISOTEI();
                    eiitsel.setLanguage("sel");
                    corpusfunctions.add(eiitsel);
                    break;
                case "exb2inelisoteidlg":
                    EXB2INELISOTEI eiitdlg = new EXB2INELISOTEI();
                    eiitdlg.setLanguage("dlg");
                    corpusfunctions.add(eiitdlg);
                    break;
                case "exb2inelisoteixas":
                    EXB2INELISOTEI eiitxas = new EXB2INELISOTEI();
                    eiitxas.setLanguage("xas");
                    corpusfunctions.add(eiitxas);
                    break;
                case "exb2hiatisotei":
                    EXB2HIATISOTEI ehit = new EXB2HIATISOTEI();
                    corpusfunctions.add(ehit);
                    break;
                case "normalizeexb":
                    ExbNormalize ne = new ExbNormalize();
                    if (cfProperties != null) {
                        // Pass on the configuration parameter
                        if (cfProperties.containsKey("whitespace")) {
                            ne.setfixWhiteSpaces(cfProperties.getProperty("whitespace"));
                            System.out.println("FixWhitespace set to " + cfProperties.getProperty("whitespace"));
                        }
                    }
                    corpusfunctions.add(ne);
                    break;
                case "generateannotationpanel":
                    GenerateAnnotationPanel gap = new GenerateAnnotationPanel();
                    corpusfunctions.add(gap);
                    break;
                case "iaafunctionality":
                    IAAFunctionality iaa = new IAAFunctionality();
                    corpusfunctions.add(iaa);
                    break;
                case "filecoveragecheckerinel":
                    FileCoverageChecker fcci = new FileCoverageChecker();
                    fcci.addFileEndingWhiteListString("flextext");
                    fcci.addWhiteListString("report-output.html");
                    fcci.addWhiteListString("Segmentation_Errors.xml");
                    fcci.addWhiteListString("Structure_Errors.xml");
                    corpusfunctions.add(fcci);
                    break;
                case "corpusdataregexreplacer":
                    //ToDo                   
                    CorpusDataRegexReplacer cdrr = new CorpusDataRegexReplacer();
                    //try custom properties for the different corpusfunctions
                    if (cfProperties != null) {
                        // Pass on the configuration parameter
                        if (cfProperties.containsKey("replace")) {
                            cdrr.setReplace(cfProperties.getProperty("replace"));
                            System.out.println("Replace set to " + cfProperties.getProperty("replace"));
                        }
                        if (cfProperties.containsKey("replacement")) {
                            cdrr.setReplacement(cfProperties.getProperty("replacement"));
                            System.out.println("Replacement set to " + cfProperties.getProperty("replacement"));
                        }
                        if (cfProperties.containsKey("xpathcontext")) {
                            cdrr.setXpathContext(cfProperties.getProperty("xpathcontext"));
                            System.out.println("Xpath set to " + cfProperties.getProperty("xpathcontext"));
                        }
                        if (cfProperties.containsKey("coma")) {
                            cdrr.setComa(cfProperties.getProperty("coma"));
                            System.out.println("Replace in Coma set to " + cfProperties.getProperty("xpathcontext"));
                        }
                    }
                    corpusfunctions.add(cdrr);
                    break;
                case "zipcorpus":
                    ZipCorpus zc = new ZipCorpus();
                    if (cfProperties != null) {
                        // Pass on the configuration parameter
                        if (cfProperties.containsKey("SOURCE_FOLDER")) {
                            zc.setSourceFolder(cfProperties.getProperty("SOURCE_FOLDER"));
                            System.out.println("Location of source folder set to " + cfProperties.getProperty("SOURCE_FOLDER"));
                        }
                        if (cfProperties.containsKey("OUTPUT_ZIP_FILE")) {
                            zc.setOutputFile(cfProperties.getProperty("OUTPUT_ZIP_FILE"));
                            System.out.println("Location of output file set to " + cfProperties.getProperty("OUTPUT_ZIP_FILE"));
                        }
                        if (cfProperties.containsKey("AUDIO")) {
                            zc.setWithAudio(cfProperties.getProperty("AUDIO"));
                            System.out.println("Should contain audio set to " + cfProperties.getProperty("AUDIO"));
                        }
                    }
                    corpusfunctions.add(zc);
                    break;
                case "scorehtml":
                    ScoreHTML shtml = new ScoreHTML();
                    if (cfProperties != null) {
                        if (cfProperties.containsKey("CORPUSNAME")) {
                            shtml.setCorpusName(cfProperties.getProperty("CORPUSNAME"));
                            System.out.println("Corpus name set to " + cfProperties.getProperty("CORPUSNAME"));
                        }
                    }
                    corpusfunctions.add(shtml);
                    break;
                case "corpushtml":
                    CorpusHTML chtml = new CorpusHTML();
                    corpusfunctions.add(chtml);
                    break;
                case "listhtml":
                    ListHTML lhtml = new ListHTML();
                    if (cfProperties != null) {
                        // Pass on the configuration parameter
                        if (cfProperties.containsKey("SEGMENTATION")) {
                            lhtml.setSegmentation(cfProperties.getProperty("SEGMENTATION"));
                            System.out.println("Segmentation set to " + cfProperties.getProperty("SEGMENTATION"));
                        }
                        if (cfProperties.containsKey("CORPUSNAME")) {
                            lhtml.setCorpusName(cfProperties.getProperty("CORPUSNAME"));
                            System.out.println("Corpus name set to " + cfProperties.getProperty("CORPUSNAME"));
                        }
                    }
                    corpusfunctions.add(lhtml);
                    break;
                case "exbeventlinebreakschecker":
                    ExbEventLinebreaksChecker elb = new ExbEventLinebreaksChecker();
                    corpusfunctions.add(elb);
                    break;
                case "maketimelineconsistent":
                    ExbMakeTimelineConsistent emtc = new ExbMakeTimelineConsistent();
                    if (cfProperties != null) {
                        // Pass on the configuration parameter
                        if (cfProperties.containsKey("interpolate")) {
                            emtc.setInterpolateTimeline(cfProperties.getProperty("interpolate"));
                            System.out.println("FixWhitespace set to " + cfProperties.getProperty("interpolate"));
                        }
                    }
                    corpusfunctions.add(emtc);
                    break;
                case "exbstructurechecker":
                    ExbStructureChecker esc = new ExbStructureChecker();
                    corpusfunctions.add(esc);
                    break;
                case "exbsegmentationchecker":
                    ExbSegmentationChecker eseg = new ExbSegmentationChecker();
                    if (cfProperties != null) {
                        // Pass on the configuration parameter
                        if (cfProperties.containsKey("SEGMENTATION")) {
                            eseg.setSegmentation(cfProperties.getProperty("SEGMENTATION"));
                            System.out.println("Segmentation set to " + cfProperties.getProperty("SEGMENTATION"));
                        }
                        if (cfProperties.containsKey("FSM")) {
                            eseg.setExternalFSM(cfProperties.getProperty("FSM"));
                            System.out.println("External FSM path set to " + cfProperties.getProperty("FSM"));
                        }
                    }
                    corpusfunctions.add(eseg);
                    break;
<<<<<<< HEAD
                case "calculateannotatedtime":
                    CalculateAnnotatedTime cat = new CalculateAnnotatedTime();
                    corpusfunctions.add(cat);
=======
                case "addcsvmetadatatocoma":
                    AddCSVMetadataToComa acmtc = new AddCSVMetadataToComa();
                    if (cfProperties != null) {
                        // Pass on the configuration parameter
                        if (cfProperties.containsKey("CSV")) {
                            acmtc.setCSVFilePath(cfProperties.getProperty("CSV"));
                            System.out.println("CSV file path set to " + cfProperties.getProperty("CSV"));
                        }
                        if (cfProperties.containsKey("SPEAKER")) {
                            acmtc.setSpeakerOrCommunication(cfProperties.getProperty("SPEAKER"));
                            System.out.println("CSV file set for " + cfProperties.getProperty("SPEAKER"));
                        }
                    }
                    corpusfunctions.add(acmtc);
                    break;
                case "removeemptyevents":
                    RemoveEmptyEvents ree = new RemoveEmptyEvents();
                    corpusfunctions.add(ree);
>>>>>>> c0e5b249
                    break;
                default:
                    report.addCritical("CommandlineFunctionality", "Function String \"" + function + "\" is not recognized");
            }
        }
        return corpusfunctions;
    }

    //TODO
    //run the chosen functions on the chosen corpus
    Report runChosencorpusfunctions() {
        for (CorpusFunction function : corpusfunctions) {
            if (fixing) {
                report.merge(runCorpusFunction(corpus, function, true));
            } else {
                report.merge(runCorpusFunction(corpus, function));
            }
        }
        return report;
    }

    //run multiple functions on a corpus, that means all the files in the corpus
    //the function can run on
    public Report runCorpusFunction(Corpus c, Collection<CorpusFunction> cfc) {
        Report report = new Report();
        for (CorpusFunction cf : cfc) {
            Report newReport = runCorpusFunction(c, cf);
            report.merge(newReport);
        }
        return report;
    }

    //run multiple functions on the set corpus, that means all the files in the corpus
    //the function can run on
    public Report runCorpusFunction(Collection<CorpusFunction> cfc) {
        Report report = new Report();
        for (CorpusFunction cf : cfc) {
            Report newReport = runCorpusFunction(corpus, cf);
            report.merge(newReport);
        }
        return report;
    }

    //run one function on a corpus, that means all the files in the corpus
    //the funciton can run on
    public Report runCorpusFunction(Corpus c, CorpusFunction cf) {
        Report report = new Report();
        //find out on which objects this corpus function can run
        //choose those from the corpus
        //and run the checks on those files recursively
        for (Class<? extends CorpusData> cl : cf.getIsUsableFor()) {
            for (CorpusData cd : c.getCorpusData()) //if the corpus files are an instance
            //of the class cl, run the function
            {
                if (cl.isInstance(cd)) {
                    Report newReport = runCorpusFunction(cd, cf);
                    report.merge(newReport);
                }
            }
        }
        return report;
    }

    //run one function on a corpus, that means all the files in the corpus
    //the funciton can run on
    public Report runCorpusFunction(Corpus c, CorpusFunction cf, boolean fix) {
        Report report = new Report();
        //find out on which objects this corpus function can run
        //choose those from the corpus
        //and run the checks on those files recursively
        for (Class<? extends CorpusData> cl : cf.getIsUsableFor()) {
            for (CorpusData cd : c.getCorpusData()) //if the corpus files are an instance
            //of the class cl, run the function
            {
                if (cd != null && cl.isInstance(cd)) {
                    Report newReport = runCorpusFunction(cd, cf, fix);
                    report.merge(newReport);
                }
            }
        }
        return report;
    }

    //run one function on a corpus, that means all the files in the corpus
    //the function can run on
    public Report runCorpusFunction(CorpusFunction cf) {
        Report report = new Report();
        //find out on which objects this corpus function can run
        //choose those from the corpus
        //and run the checks on those files recursively
        for (Class<? extends CorpusData> cl : cf.getIsUsableFor()) {
            Report newReport = runCorpusFunction(corpus, cf);
            report.merge(newReport);
        }
        return report;
    }

    public Report runCorpusFunction(CorpusData cd, CorpusFunction cf) {
        return cf.execute(cd);
    }

    public Report runCorpusFunction(CorpusData cd, CorpusFunction cf, boolean fix) {
        return cf.execute(cd, fix);
    }

    public static Report runCorpusFunctions(CorpusData cd, Collection<CorpusFunction> cfc) {
        Report report = new Report();
        for (CorpusFunction cf : cfc) {
            Report newReport = (cf.execute(cd));
            report.merge(newReport);
        }
        return report;
    }

    public static Report runCorpusFunctions(CorpusData cd, Collection<CorpusFunction> cfc, boolean fix) {
        Report report = new Report();
        for (CorpusFunction cf : cfc) {
            Report newReport = (cf.execute(cd, fix));
            report.merge(newReport);
        }
        return report;
    }

    //TODO
    //to save individual corpusparameters in a file
    //and maybe also save the functions todos there
    public void readParameters() {

    }

    public void setCorpusData(CorpusData corpusData) {
        this.corpusData = corpusData;
    }

    public void setChosencorpusfunctions(Collection<String> chosencorpusfunctions) {
        CorpusMagician.chosencorpusfunctions = chosencorpusfunctions;
    }

    public Corpus getCorpus() {
        return corpus;
    }

    public CorpusData getCorpusData() {
        return corpusData;
    }

    public Collection<String> getChosencorpusfunctions() {
        return chosencorpusfunctions;
    }

    private static void createCommandLineOptions(String[] args) {
        Options options = new Options();

        Option input = new Option("i", "input", true, "input file path");
        input.setRequired(true);
        input.setArgName("FILE PATH");
        options.addOption(input);

        Option output = new Option("o", "output", true, "output file");
        output.setRequired(true);
        output.setArgName("FILE PATH");
        options.addOption(output);

        Option corpusfunction = new Option("c", "corpusfunction", true, "corpus function");
        // Set option c to take 1 to oo arguments
        corpusfunction.setArgs(Option.UNLIMITED_VALUES);
        corpusfunction.setArgName("CORPUS FUNCTION");
        corpusfunction.setRequired(true);
        corpusfunction.setValueSeparator(',');
        options.addOption(corpusfunction);

        /*
         Option speed = new Option("s", "speed", false, "faster but more heap space");
         speed.setRequired(false);
         options.addOption(speed);
         */
        Option propertyOption = Option.builder("p")
                .longOpt("property")
                .argName("property=value")
                .hasArgs()
                .valueSeparator()
                .numberOfArgs(2)
                .desc("use value for given properties")
                .build();

        options.addOption(propertyOption);

        Option fix = new Option("f", "fix", false, "fixes problems automatically");
        fix.setRequired(false);
        options.addOption(fix);

        Option help = new Option("h", "help", false, "display help");
        fix.setRequired(false);
        options.addOption(help);

        Option errorsonly = new Option("e", "errorsonly", false, "output only errors");
        fix.setRequired(false);
        options.addOption(errorsonly);

        CommandLineParser parser = new DefaultParser();
        HelpFormatter formatter = new HelpFormatter();
        formatter.setOptionComparator(null);

        String header = "Specify a corpus folder or file and a function to be applied\n\n";
        String footer = "\nthe available functions are:\n" + getAllExistingCFsAsString() + "\n\nPlease report issues at https://lab.multilingua.uni-hamburg.de/redmine/projects/corpus-services/issues";

        try {
            cmd = parser.parse(options, args);
        } catch (ParseException e) {
            System.out.println(e.getMessage());
            formatter.printHelp("hzsk-corpus-services", header, options, footer, true);
            System.exit(1);
        }

        if (cmd.hasOption("h")) {
            // automatically generate the help statement
            formatter.printHelp("hzsk-corpus-services", header, options, footer, true);
            System.exit(1);
        }
        if (cmd.hasOption("p")) {
            cfProperties = cmd.getOptionProperties("p");
        }
        /*
         String inputFilePath = cmd.getOptionValue("input");
         String outputFilePath = cmd.getOptionValue("output");

         System.out.println(inputFilePath);
         System.out.println(outputFilePath);
         */

    }

}<|MERGE_RESOLUTION|>--- conflicted
+++ resolved
@@ -312,12 +312,9 @@
         allExistingCFs.add("MakeTimelineConsistent");
         allExistingCFs.add("ExbStructureChecker");
         allExistingCFs.add("ExbSegmentationChecker");
-<<<<<<< HEAD
         allExistingCFs.add("CalculateAnnotatedTime");
-=======
         allExistingCFs.add("AddCSVMetadataToComa");
         allExistingCFs.add("RemoveEmptyEvents");
->>>>>>> c0e5b249
         return allExistingCFs;
     }
 
@@ -599,11 +596,10 @@
                     }
                     corpusfunctions.add(eseg);
                     break;
-<<<<<<< HEAD
                 case "calculateannotatedtime":
                     CalculateAnnotatedTime cat = new CalculateAnnotatedTime();
                     corpusfunctions.add(cat);
-=======
+                    break;
                 case "addcsvmetadatatocoma":
                     AddCSVMetadataToComa acmtc = new AddCSVMetadataToComa();
                     if (cfProperties != null) {
@@ -622,7 +618,6 @@
                 case "removeemptyevents":
                     RemoveEmptyEvents ree = new RemoveEmptyEvents();
                     corpusfunctions.add(ree);
->>>>>>> c0e5b249
                     break;
                 default:
                     report.addCritical("CommandlineFunctionality", "Function String \"" + function + "\" is not recognized");
