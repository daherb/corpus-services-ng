package de.uni_hamburg.corpora;

import de.uni_hamburg.corpora.publication.ZipCorpus;
import de.uni_hamburg.corpora.conversion.EXB2HIATISOTEI;
import de.uni_hamburg.corpora.conversion.EXB2INELISOTEI;
import de.uni_hamburg.corpora.validation.ComaApostropheChecker;
import de.uni_hamburg.corpora.validation.ComaNSLinksChecker;
import de.uni_hamburg.corpora.validation.ComaOverviewGeneration;
import de.uni_hamburg.corpora.validation.GenerateAnnotationPanel;
//import de.uni_hamburg.corpora.validation.ComaNameChecker;
//import de.uni_hamburg.corpora.validation.ComaPIDLengthChecker;
import de.uni_hamburg.corpora.validation.ComaSegmentCountChecker;
import de.uni_hamburg.corpora.validation.ExbFileReferenceChecker;
//import de.uni_hamburg.corpora.validation.ExbPatternChecker;
//import de.uni_hamburg.corpora.validation.ExbSegmentationChecker;
//import de.uni_hamburg.corpora.validation.ExbStructureChecker;
import de.uni_hamburg.corpora.validation.FileCoverageChecker;
import de.uni_hamburg.corpora.validation.NormalizeExb;
//import de.uni_hamburg.corpora.validation.FilenameChecker;
//import de.uni_hamburg.corpora.validation.NgexmaraldaCorpusChecker;
import de.uni_hamburg.corpora.validation.PrettyPrintData;
import de.uni_hamburg.corpora.validation.RemoveAbsolutePaths;
import de.uni_hamburg.corpora.validation.RemoveAutoSaveExb;
import de.uni_hamburg.corpora.validation.TierChecker;
import de.uni_hamburg.corpora.validation.TierCheckerWithAnnotation;
import de.uni_hamburg.corpora.validation.XSLTChecker;
import de.uni_hamburg.corpora.validation.CorpusDataRegexReplacer;
import java.io.File;
import java.io.IOException;
import java.net.MalformedURLException;
import java.net.URL;
import java.util.ArrayList;
import java.util.Collection;
import java.util.logging.Level;
import java.util.logging.Logger;
import java.nio.file.Paths;
import org.apache.commons.cli.CommandLine;
import org.apache.commons.cli.CommandLineParser;
import org.apache.commons.cli.DefaultParser;
import org.apache.commons.cli.HelpFormatter;
import org.apache.commons.cli.Option;
import org.apache.commons.cli.Options;
import org.apache.commons.cli.ParseException;
import java.util.Iterator;
import java.util.Properties;
import java.util.Set;
import javax.xml.parsers.ParserConfigurationException;
import javax.xml.transform.TransformerException;

/**
 * This class has a Corpus and a Corpus Function as a field and is able to run a
 * Corpus Function on a corpus in a main method.
 *
 * @author fsnv625
 */
public class CorpusMagician {

    //the whole corpus I want to run checks on
    Corpus corpus;
    //one file I want to run a check on
    CorpusData corpusData;
    //all functions there are in the code
    static Collection<String> allExistingCFs = new ArrayList<String>();
    //all functions that should be run
    static Collection<String> chosencorpusfunctions = new ArrayList<String>();
    static Collection<CorpusFunction> corpusfunctions = new ArrayList<CorpusFunction>();
    //the final Report
    static Report report = new Report();
    //a list of all the available corpus data (no java objects, just URLs)
    static ArrayList<URL> alldata = new ArrayList<URL>();
    static CorpusIO cio = new CorpusIO();
    static boolean fixing = false;
    static boolean iserrorsonly = false;
    static CommandLine cmd = null;
    //the final Exmaralda error list
    public static ExmaErrorList exmaError = new ExmaErrorList();
    static Properties cfProperties;

    public CorpusMagician() {
    }

    //TODO main method
    //TODO we need a webservice for this functionality too
    //in the furture (for repo and external users)
    //this should work via commandline like that:
    //java -cp hzsk-corpus-services-0.1.1.jar de.uni_hamburg.corpora.validation.CorpusMagician {File:///URLtocorpusfolder}
    //%cd%/report.txt(where and how report should be stored) PrettyPrintDataFix ComaNSLinkChecker(Functions that should be run)
    public static void main(String[] args) {

        //first args needs to be the URL
        //check if it's a filepath, we could just convert it to an url
        createCommandLineOptions(args);
        try {
            String urlstring = cmd.getOptionValue("input");
            URL url;
            fixing = cmd.hasOption("f");
            iserrorsonly = cmd.hasOption("e");
            if (urlstring.startsWith("file://")) {
                url = new URL(urlstring);
            } else {
                url = Paths.get(urlstring).toUri().toURL();
            }
            CorpusMagician corpuma = new CorpusMagician();
            //now the place where Report should end up
            //also allow normal filepaths and convert them
            String reportstring = cmd.getOptionValue("output");
            URL reportlocation;
            if (reportstring.startsWith("file://")) {
                reportlocation = new URL(reportstring);
            } else {
                reportlocation = Paths.get(reportstring).toUri().toURL();
            }
            //now add the functionsstrings to array
            String[] corpusfunctionarray = cmd.getOptionValues("c");
            for (String cf : corpusfunctionarray) {
                //corpuma.chosencorpusfunctions.add("test");
                CorpusMagician.chosencorpusfunctions.add(cf);
                System.out.println(CorpusMagician.chosencorpusfunctions.toString());
            }
            corpusfunctions = corpusFunctionStrings2Classes();

            //here is the heap space problem: everything is read all at one
            //and kept in the heap space the whole time
            corpuma.initCorpusWithURL(url);
            //and here is another problem, all the corpusfiles are given as objects
            report = corpuma.runChosencorpusfunctions();
            //this is a possible solution, but not working yet
            /*
            if (cmd.hasOption("s")) {
                corpuma.initCorpusWithURL(url);
                //and here is another problem, all the corpusfiles are given as objects
                report = corpuma.runChosencorpusfunctions();
            } else {
                //if we don't have so much heap space, we want things to be slower
                //so we just save a string array lsit of all the available files/urls/datastreams
                alldata = corpuma.createListofData(url);
                for (URL allurl : alldata) {
                    try {
                        File f = new File(allurl.getFile());
                        CorpusData cd;
                        cd = cio.toCorpusData(f);
                        if (cd != null) {
                            if (fixing) {
                                report.merge(runCorpusFunctions(cd, corpusfunctions, true));
                            } else {
                                report.merge(runCorpusFunctions(cd, corpusfunctions));
                            }
                        }
                    } catch (SAXException ex) {
                        Logger.getLogger(CorpusMagician.class.getName()).log(Level.SEVERE, null, ex);
                    } catch (JexmaraldaException ex) {
                        Logger.getLogger(CorpusMagician.class.getName()).log(Level.SEVERE, null, ex);
                    }

                }
            }
             */
            System.out.println(report.getFullReports());
            String reportOutput;
            if (reportlocation.getFile().endsWith("html")) {
                if (iserrorsonly) {
                    reportOutput = ReportItem.generateDataTableHTML(report.getErrorStatistics(), report.getSummaryLines());
                } else {
                    reportOutput = ReportItem.generateDataTableHTML(report.getRawStatistics(), report.getSummaryLines());
                }
                cio.write(reportOutput, reportlocation);
            } else {
                //reportOutput = report.getSummaryLines() + "\n" + report.getErrorReports();
                reportOutput = report.getSummaryLines() + "\n" + report.getFullReports();
                cio.write(reportOutput, reportlocation);
            }
            //create the error list file
            //needs to be OS independent
            String errorstring = new File(reportstring).getParent() + File.separator + "errorlist.xml";
            URL errorlistlocation = Paths.get(errorstring).toUri().toURL();
            ExmaErrorList.createFullErrorList(errorlistlocation);
        } catch (MalformedURLException ex) {
            Logger.getLogger(CorpusMagician.class.getName()).log(Level.SEVERE, null, ex);
        } catch (IOException ex) {
            Logger.getLogger(CorpusMagician.class.getName()).log(Level.SEVERE, null, ex);
        } catch (ParserConfigurationException ex) {
            Logger.getLogger(CorpusMagician.class.getName()).log(Level.SEVERE, null, ex);
        } catch (TransformerException ex) {
            Logger.getLogger(CorpusMagician.class.getName()).log(Level.SEVERE, null, ex);
        }

    }

//Give it a path to a parameters file that tells you
//which functions with which parameters should be
//run on which files
    public void readConfig(URL url) {
        //this depends on how this file will be structured
    }

    //this one can write a configfile with the workflow in the
    //selected format
    public void writeConfig(URL url) {
        //needs to have more params
        //this depends on how this file will be structured
    }

    public void registerCorpusFunction(CorpusFunction cf) {
        allExistingCFs.add(cf.getClass().getName());
    }

    //creates a new empty corpus object
    public void initCorpus() {
        corpus = new Corpus();
    }

    //creates a corpus object from an URL (filepath or "real" url)
    public void initCorpusWithURL(URL url) {
        corpus = new Corpus(url);
    }

    //creates a list of all the available data from an url (being a file oder directory)
    public ArrayList<URL> createListofData(URL url) {
        //add just that url if its a file
        //adds the urls recursively if its a directory
        return cio.URLtoList(url);
    }

    //checks which functions exist in the code by checking for implementations of the corpus function interface
    //this shows that it doesn't work to just check for implementations of corpus functions
    //probably need to check for implementations of CorpusFunction?
    //TODO
    public static Collection<String> getAllExistingCFs() {
        allExistingCFs.add("ComaApostropheChecker");
        allExistingCFs.add("ComaNSLinksChecker");
        allExistingCFs.add("ComaOverviewGeneration");
        allExistingCFs.add("ZipCorpus");
        allExistingCFs.add("ComaSegmentCountChecker");
        allExistingCFs.add("ExbFileReferenceChecker");
        allExistingCFs.add("EXB2INELISOTEI");
        allExistingCFs.add("EXB2HIATISOTEI");
        allExistingCFs.add("FileCoverageChecker");
        allExistingCFs.add("FileCoverageCheckerInel");
        allExistingCFs.add("NormalizeEXB");
        allExistingCFs.add("NormalizeExbWhitespace");
        allExistingCFs.add("PrettyPrintData");
        allExistingCFs.add("RemoveAbsolutePaths");
        allExistingCFs.add("RemoveAutoSaveExb");
        allExistingCFs.add("XSLTChecker");
        allExistingCFs.add("TierCheckerWithAnnotation");
        allExistingCFs.add("TierChecker");
        allExistingCFs.add("XsltCheckerInel");
        allExistingCFs.add("GenerateAnnotationPanel");
        allExistingCFs.add("CorpusDataRegexReplacer");
        return allExistingCFs;
    }

    public static String getAllExistingCFsAsString() {
        String all = "";
        for (Iterator<String> it = getAllExistingCFs().iterator(); it.hasNext();) {
            String s = it.next();
            all = all + "\n" + s;
        }
        return all;
    }

    //TODO checks which functions can be run on specified data
    public Collection<CorpusFunction> getUsableFunctions(CorpusData cd) {
        //cf.IsUsableFor();
        //some switch or if else statements for the possible java objects
        //and a list(?) which function can be apllied to what/which functions exist?
        Collection<CorpusFunction> usablecorpusfunctions = null;
        return usablecorpusfunctions;
    }

    //TODO return default functions, this is a list that needs to be somewhere
    //or maybe its an option a corpusfunction can have?
    public Collection<CorpusFunction> getDefaultUsableFunctions() {
        Collection<CorpusFunction> defaultcorpusfunctions = null;
        return defaultcorpusfunctions;
    }

    //TODO a dialog to choose functions you want to apply
    public Collection<String> chooseFunctionDialog() {
        chosencorpusfunctions = null;
        //add the chosen Functions
        return chosencorpusfunctions;
    }

    public static Collection<CorpusFunction> corpusFunctionStrings2Classes() {
        for (String function : chosencorpusfunctions) {
            switch (function.toLowerCase()) {
                case "comaapostrophechecker":
                    ComaApostropheChecker cac = new ComaApostropheChecker();
                    corpusfunctions.add(cac);
                    break;
                case "comanslinkschecker":
                    ComaNSLinksChecker cnslc = new ComaNSLinksChecker();
                    corpusfunctions.add(cnslc);
                    break;
                case "comaoverviewgeneration":
                    ComaOverviewGeneration cog = new ComaOverviewGeneration();
                    corpusfunctions.add(cog);
                    break;
                case "comasegmentcountchecker":
                    ComaSegmentCountChecker cscc = new ComaSegmentCountChecker();
                    corpusfunctions.add(cscc);
                    break;
                case "exbfilereferencechecker":
                    ExbFileReferenceChecker efrc = new ExbFileReferenceChecker();
                    corpusfunctions.add(efrc);
                    break;
                case "filecoveragechecker":
                    FileCoverageChecker fcc = new FileCoverageChecker();
                    corpusfunctions.add(fcc);
                    break;
                case "prettyprintdata":
                    PrettyPrintData pd = new PrettyPrintData();
                    corpusfunctions.add(pd);
                    break;
                case "removeabsolutepaths":
                    RemoveAbsolutePaths rap = new RemoveAbsolutePaths();
                    corpusfunctions.add(rap);
                    break;
                case "removeautosaveexb":
                    RemoveAutoSaveExb rase = new RemoveAutoSaveExb();
                    corpusfunctions.add(rase);
                    break;
                case "xsltchecker":
                    XSLTChecker xc = new XSLTChecker();
                    corpusfunctions.add(xc);
                    break;
<<<<<<< HEAD
				case "tiercheckerwithannotation":
                    TierCheckerWithAnnotation tcwa = new TierCheckerWithAnnotation();
                    corpusfunctions.add(tcwa);
				case "tierchecker":
=======
                case "tierchecker":
>>>>>>> acd6dea7
                    TierChecker tc = new TierChecker();
                    corpusfunctions.add(tc);
                case "xsltcheckerinel":
                    XSLTChecker xci = new XSLTChecker();
                    xci.setXSLresource("/xsl/inel-checks.xsl");
                    corpusfunctions.add(xci);
                    break;
                case "exb2inelisotei":
                    EXB2INELISOTEI eiit = new EXB2INELISOTEI();
                    corpusfunctions.add(eiit);
                    break;
                case "exb2inelisoteisel":
                    EXB2INELISOTEI eiitsel = new EXB2INELISOTEI();
                    eiitsel.setLanguage("sel");
                    corpusfunctions.add(eiitsel);
                    break;
                case "exb2inelisoteidlg":
                    EXB2INELISOTEI eiitdlg = new EXB2INELISOTEI();
                    eiitdlg.setLanguage("dlg");
                    corpusfunctions.add(eiitdlg);
                    break;
                case "exb2inelisoteixas":
                    EXB2INELISOTEI eiitxas = new EXB2INELISOTEI();
                    eiitxas.setLanguage("xas");
                    corpusfunctions.add(eiitxas);
                    break;
                case "exb2hiatisotei":
                    EXB2HIATISOTEI ehit = new EXB2HIATISOTEI();
                    corpusfunctions.add(ehit);
                    break;
                case "normalizeexb":
                    NormalizeExb ne = new NormalizeExb();
                    corpusfunctions.add(ne);
                    break;
                case "normalizeexbwhitespace":
                    NormalizeExb neo = new NormalizeExb();
                    neo.setfixWhiteSpaces(true);
                    corpusfunctions.add(neo);
                    break;
                case "generateannotationpanel":
                    GenerateAnnotationPanel gap = new GenerateAnnotationPanel();
                    corpusfunctions.add(gap);
                    break;
                case "filecoveragecheckerinel":
                    FileCoverageChecker fcci = new FileCoverageChecker();
                    fcci.addFileEndingWhiteListString("flextext");
                    fcci.addWhiteListString("report-output.html");
                    fcci.addWhiteListString("Segmentation_Errors.xml");
                    fcci.addWhiteListString("Structure_Errors.xml");
                    corpusfunctions.add(fcci);
                    break;
<<<<<<< HEAD
                /* 
                case "comaaddtiersfromexbscorrector":
                    ComaAddTiersFromExbsCorrector catfec = new ComaAddTiersFromExbsCorrector();
                    corpusfunctions.add(catfec);
                    break;
                case "comanamechecker":
                    ComaNameChecker cnc = new ComaNameChecker();
                    corpusfunctions.add(cnc);
                    break;
                case "comapidlengthchecker":
                    ComaPIDLengthChecker cplc = new ComaPIDLengthChecker();
                    corpusfunctions.add(cplc);
                    break;
                case "filenamechecker":
                    FilenameChecker fnc = new FilenameChecker();
                    corpusfunctions.add(fnc);
                    break;
                case "exbpatternchecker":
                    ExbPatternChecker epc = new ExbPatternChecker();
                    report.merge(runCorpusFunction(corpus, epc));
                    break;
                case "exbsegmentationchecker":
                    ExbSegmentationChecker esg = new ExbSegmentationChecker();
                    corpusfunctions.add(esg);
                    break;
                case "exbstructurechecker":
                    ExbStructureChecker esc = new ExbStructureChecker();
                    corpusfunctions.add(esc);
=======
                case "corpusdataregexreplacer":
                    //ToDo                   
                    CorpusDataRegexReplacer cdrr = new CorpusDataRegexReplacer();
                    //try custom properties for the different corpusfunctions
                    if (cfProperties != null) {
                        // Pass on the configuration parameter
                        if (cfProperties.containsKey("replace")) {
                            cdrr.setReplace(cfProperties.getProperty("replace"));
                            System.out.println(cfProperties.getProperty("replace"));
                        }
                        if (cfProperties.containsKey("replacement")) {
                            System.out.println(cfProperties.getProperty("replacement"));
                            cdrr.setReplacement(cfProperties.getProperty("replacement"));
                        }
                        if (cfProperties.containsKey("xpathcontext")) {
                            cdrr.setXpathContext(cfProperties.getProperty("xpathcontext"));
                            System.out.println(cfProperties.getProperty("xpathcontext"));
                        }
                        if (cfProperties.containsKey("coma")) {
                            cdrr.setComa(cfProperties.getProperty("coma"));
                        }
                    }
                    corpusfunctions.add(cdrr);
>>>>>>> acd6dea7
                    break;
                case "zipcorpus":
                    ZipCorpus zc = new ZipCorpus();
                    if (cfProperties != null) {
                        // Pass on the configuration parameter
                        if (cfProperties.containsKey("SOURCE_FOLDER")) {
                            zc.setSourceFolder(cfProperties.getProperty("SOURCE_FOLDER"));
                            System.out.println(cfProperties.getProperty("SOURCE_FOLDER"));
                        }
                        if (cfProperties.containsKey("OUTPUT_ZIP_FILE")) {
                            System.out.println(cfProperties.getProperty("OUTPUT_ZIP_FILE"));
                            zc.setOutputFile(cfProperties.getProperty("OUTPUT_ZIP_FILE"));
                        }
                        if (cfProperties.containsKey("AUDIO")) {
                            zc.setWithAudio(cfProperties.getProperty("AUDIO"));
                            System.out.println(cfProperties.getProperty("AUDIO"));
                        }
                    }
                    corpusfunctions.add(zc);
                    break;
                default:
                    report.addCritical("CommandlineFunctionality", "Function String \"" + function + "\" is not recognized");
            }
        }
        return corpusfunctions;
    }

    //TODO
    //run the chosen functions on the chosen corpus
    Report runChosencorpusfunctions() {
        for (CorpusFunction function : corpusfunctions) {
            if (fixing) {
                report.merge(runCorpusFunction(corpus, function, true));
            } else {
                report.merge(runCorpusFunction(corpus, function));
            }
        }
        return report;
    }

    //run multiple functions on a corpus, that means all the files in the corpus
    //the function can run on
    public Report runCorpusFunction(Corpus c, Collection<CorpusFunction> cfc) {
        Report report = new Report();
        for (CorpusFunction cf : cfc) {
            Report newReport = runCorpusFunction(c, cf);
            report.merge(newReport);
        }
        return report;
    }

    //run multiple functions on the set corpus, that means all the files in the corpus
    //the function can run on
    public Report runCorpusFunction(Collection<CorpusFunction> cfc) {
        Report report = new Report();
        for (CorpusFunction cf : cfc) {
            Report newReport = runCorpusFunction(corpus, cf);
            report.merge(newReport);
        }
        return report;
    }

    //run one function on a corpus, that means all the files in the corpus
    //the funciton can run on
    public Report runCorpusFunction(Corpus c, CorpusFunction cf) {
        Report report = new Report();
        //find out on which objects this corpus function can run
        //choose those from the corpus
        //and run the checks on those files recursively
        for (Class<? extends CorpusData> cl : cf.getIsUsableFor()) {
            for (CorpusData cd : c.getCorpusData()) //if the corpus files are an instance
            //of the class cl, run the function
            {
                if (cl.isInstance(cd)) {
                    Report newReport = runCorpusFunction(cd, cf);
                    report.merge(newReport);
                }
            }
        }
        return report;
    }

    //run one function on a corpus, that means all the files in the corpus
    //the funciton can run on
    public Report runCorpusFunction(Corpus c, CorpusFunction cf, boolean fix) {
        Report report = new Report();
        //find out on which objects this corpus function can run
        //choose those from the corpus
        //and run the checks on those files recursively
        for (Class<? extends CorpusData> cl : cf.getIsUsableFor()) {
            for (CorpusData cd : c.getCorpusData()) //if the corpus files are an instance
            //of the class cl, run the function
            {
                if (cd != null && cl.isInstance(cd)) {
                    Report newReport = runCorpusFunction(cd, cf, fix);
                    report.merge(newReport);
                }
            }
        }
        return report;
    }

    //run one function on a corpus, that means all the files in the corpus
    //the function can run on
    public Report runCorpusFunction(CorpusFunction cf) {
        Report report = new Report();
        //find out on which objects this corpus function can run
        //choose those from the corpus
        //and run the checks on those files recursively
        for (Class<? extends CorpusData> cl : cf.getIsUsableFor()) {
            Report newReport = runCorpusFunction(corpus, cf);
            report.merge(newReport);
        }
        return report;
    }

    public Report runCorpusFunction(CorpusData cd, CorpusFunction cf) {
        return cf.execute(cd);
    }

    public Report runCorpusFunction(CorpusData cd, CorpusFunction cf, boolean fix) {
        return cf.execute(cd, fix);
    }

    public static Report runCorpusFunctions(CorpusData cd, Collection<CorpusFunction> cfc) {
        Report report = new Report();
        for (CorpusFunction cf : cfc) {
            Report newReport = (cf.execute(cd));
            report.merge(newReport);
        }
        return report;
    }

    public static Report runCorpusFunctions(CorpusData cd, Collection<CorpusFunction> cfc, boolean fix) {
        Report report = new Report();
        for (CorpusFunction cf : cfc) {
            Report newReport = (cf.execute(cd, fix));
            report.merge(newReport);
        }
        return report;
    }

    //TODO
    //to save individual corpusparameters in a file
    //and maybe also save the functions todos there
    public void readParameters() {

    }

    public void setCorpusData(CorpusData corpusData) {
        this.corpusData = corpusData;
    }

    public void setChosencorpusfunctions(Collection<String> chosencorpusfunctions) {
        CorpusMagician.chosencorpusfunctions = chosencorpusfunctions;
    }

    public Corpus getCorpus() {
        return corpus;
    }

    public CorpusData getCorpusData() {
        return corpusData;
    }

    public Collection<String> getChosencorpusfunctions() {
        return chosencorpusfunctions;
    }

    private static void createCommandLineOptions(String[] args) {
        Options options = new Options();

        Option input = new Option("i", "input", true, "input file path");
        input.setRequired(true);
        input.setArgName("FILE PATH");
        options.addOption(input);

        Option output = new Option("o", "output", true, "output file");
        output.setRequired(true);
        output.setArgName("FILE PATH");
        options.addOption(output);

        Option corpusfunction = new Option("c", "corpusfunction", true, "corpus function");
        // Set option c to take 1 to oo arguments
        corpusfunction.setArgs(Option.UNLIMITED_VALUES);
        corpusfunction.setArgName("CORPUS FUNCTION");
        corpusfunction.setRequired(true);
        corpusfunction.setValueSeparator(',');
        options.addOption(corpusfunction);

        /*
        Option speed = new Option("s", "speed", false, "faster but more heap space");
        speed.setRequired(false);
        options.addOption(speed);
         */
        Option propertyOption = Option.builder("p")
                .longOpt("property")
                .argName("property=value")
                .hasArgs()
                .valueSeparator()
                .numberOfArgs(2)
                .desc("use value for given properties")
                .build();

        options.addOption(propertyOption);

        Option fix = new Option("f", "fix", false, "fixes problems automatically");
        fix.setRequired(false);
        options.addOption(fix);

        Option help = new Option("h", "help", false, "display help");
        fix.setRequired(false);
        options.addOption(help);

        Option errorsonly = new Option("e", "errorsonly", false, "output only errors");
        fix.setRequired(false);
        options.addOption(errorsonly);

        CommandLineParser parser = new DefaultParser();
        HelpFormatter formatter = new HelpFormatter();
        formatter.setOptionComparator(null);

        String header = "Specify a corpus folder or file and a function to be applied\n\n";
        String footer = "\nthe available functions are:\n" + getAllExistingCFsAsString() + "\n\nPlease report issues at https://lab.multilingua.uni-hamburg.de/redmine/projects/corpus-services/issues";

        try {
            cmd = parser.parse(options, args);
        } catch (ParseException e) {
            System.out.println(e.getMessage());
            formatter.printHelp("hzsk-corpus-services", header, options, footer, true);
            System.exit(1);
        }

        if (cmd.hasOption("h")) {
            // automatically generate the help statement
            formatter.printHelp("hzsk-corpus-services", header, options, footer, true);
            System.exit(1);
        }
        if (cmd.hasOption("p")) {
            cfProperties = cmd.getOptionProperties("p");
        }
        /*
        String inputFilePath = cmd.getOptionValue("input");
        String outputFilePath = cmd.getOptionValue("output");

        System.out.println(inputFilePath);
        System.out.println(outputFilePath);
         */

    }

}<|MERGE_RESOLUTION|>--- conflicted
+++ resolved
@@ -325,14 +325,10 @@
                     XSLTChecker xc = new XSLTChecker();
                     corpusfunctions.add(xc);
                     break;
-<<<<<<< HEAD
-				case "tiercheckerwithannotation":
+		case "tiercheckerwithannotation":
                     TierCheckerWithAnnotation tcwa = new TierCheckerWithAnnotation();
-                    corpusfunctions.add(tcwa);
-				case "tierchecker":
-=======
+                    corpusfunctions.add(tcwa);				
                 case "tierchecker":
->>>>>>> acd6dea7
                     TierChecker tc = new TierChecker();
                     corpusfunctions.add(tc);
                 case "xsltcheckerinel":
@@ -384,36 +380,6 @@
                     fcci.addWhiteListString("Structure_Errors.xml");
                     corpusfunctions.add(fcci);
                     break;
-<<<<<<< HEAD
-                /* 
-                case "comaaddtiersfromexbscorrector":
-                    ComaAddTiersFromExbsCorrector catfec = new ComaAddTiersFromExbsCorrector();
-                    corpusfunctions.add(catfec);
-                    break;
-                case "comanamechecker":
-                    ComaNameChecker cnc = new ComaNameChecker();
-                    corpusfunctions.add(cnc);
-                    break;
-                case "comapidlengthchecker":
-                    ComaPIDLengthChecker cplc = new ComaPIDLengthChecker();
-                    corpusfunctions.add(cplc);
-                    break;
-                case "filenamechecker":
-                    FilenameChecker fnc = new FilenameChecker();
-                    corpusfunctions.add(fnc);
-                    break;
-                case "exbpatternchecker":
-                    ExbPatternChecker epc = new ExbPatternChecker();
-                    report.merge(runCorpusFunction(corpus, epc));
-                    break;
-                case "exbsegmentationchecker":
-                    ExbSegmentationChecker esg = new ExbSegmentationChecker();
-                    corpusfunctions.add(esg);
-                    break;
-                case "exbstructurechecker":
-                    ExbStructureChecker esc = new ExbStructureChecker();
-                    corpusfunctions.add(esc);
-=======
                 case "corpusdataregexreplacer":
                     //ToDo                   
                     CorpusDataRegexReplacer cdrr = new CorpusDataRegexReplacer();
@@ -437,7 +403,6 @@
                         }
                     }
                     corpusfunctions.add(cdrr);
->>>>>>> acd6dea7
                     break;
                 case "zipcorpus":
                     ZipCorpus zc = new ZipCorpus();
