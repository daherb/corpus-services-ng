--- conflicted
+++ resolved
@@ -1,6 +1,5 @@
 package de.uni_hamburg.corpora;
 
-import static de.uni_hamburg.corpora.CorpusIO.isDirectory;
 import de.uni_hamburg.corpora.validation.ComaAddTiersFromExbsCorrector;
 import de.uni_hamburg.corpora.validation.CmdiChecker;
 import de.uni_hamburg.corpora.publication.ZipCorpus;
@@ -59,7 +58,6 @@
 import java.io.FileNotFoundException;
 import java.io.IOException;
 import java.net.MalformedURLException;
-import java.net.URI;
 import java.net.URISyntaxException;
 import java.net.URL;
 import java.util.ArrayList;
@@ -167,17 +165,6 @@
             //here is the heap space problem: everything is read all at one
             //and kept in the heap space the whole time
             corpuma.initCorpusWithURL(url);
-<<<<<<< HEAD
-            //get the basedirectory
-             if (isDirectory(url)){
-                basedirectory = url; 
-             } else {
-                 URI uri = url.toURI();
-                 URI parentURI = uri.getPath().endsWith("/") ? uri.resolve("..") : uri.resolve(".");
-                 basedirectory = parentURI.toURL();
-             }
-=======
->>>>>>> b2872937
             //and here is another problem, all the corpusfiles are given as objects
             report = corpuma.runChosencorpusfunctions();
             //this is a possible solution, but not working yet
