package de.uni_hamburg.corpora;

import de.uni_hamburg.corpora.validation.ComaAddTiersFromExbsCorrector;
import de.uni_hamburg.corpora.validation.CmdiChecker;
import de.uni_hamburg.corpora.publication.ZipCorpus;
import de.uni_hamburg.corpora.conversion.EXB2HIATISOTEI;
import de.uni_hamburg.corpora.conversion.EXB2INELISOTEI;
import de.uni_hamburg.corpora.utilities.TypeConverter;
import de.uni_hamburg.corpora.validation.ComaApostropheChecker;
import de.uni_hamburg.corpora.validation.ComaNSLinksChecker;
import de.uni_hamburg.corpora.validation.ComaOverviewGeneration;
import de.uni_hamburg.corpora.validation.ComaXsdChecker;
import de.uni_hamburg.corpora.validation.ComaNameChecker;
import de.uni_hamburg.corpora.validation.GenerateAnnotationPanel;
import de.uni_hamburg.corpora.validation.ComaPIDLengthChecker;
import de.uni_hamburg.corpora.validation.ComaSegmentCountChecker;
import de.uni_hamburg.corpora.validation.ExbFileReferenceChecker;
import de.uni_hamburg.corpora.validation.ExbAnnotationPanelCheck;
//import de.uni_hamburg.corpora.validation.ExbPatternChecker;
<<<<<<< HEAD
import de.uni_hamburg.corpora.validation.ExbSegmentationChecker;
=======
//import de.uni_hamburg.corpora.validation.ExbSegmentationChecker;
>>>>>>> 0357bd7e
import de.uni_hamburg.corpora.validation.ExbStructureChecker;
import de.uni_hamburg.corpora.validation.FileCoverageChecker;
import de.uni_hamburg.corpora.validation.FilenameChecker;
import de.uni_hamburg.corpora.validation.IAAFunctionality;
import de.uni_hamburg.corpora.validation.ExbNormalize;
import de.uni_hamburg.corpora.validation.NgexmaraldaCorpusChecker;
import de.uni_hamburg.corpora.validation.NgTierCheckerWithAnnotation;
import de.uni_hamburg.corpora.validation.PrettyPrintData;
import de.uni_hamburg.corpora.validation.RemoveAbsolutePaths;
import de.uni_hamburg.corpora.validation.RemoveAutoSaveExb;
import de.uni_hamburg.corpora.validation.TierChecker;
import de.uni_hamburg.corpora.validation.TierCheckerWithAnnotation;
import de.uni_hamburg.corpora.validation.XSLTChecker;
import de.uni_hamburg.corpora.validation.CorpusDataRegexReplacer;
import de.uni_hamburg.corpora.validation.ExbEventLinebreaksChecker;
import de.uni_hamburg.corpora.validation.ExbMakeTimelineConsistent;
import de.uni_hamburg.corpora.visualization.CorpusHTML;
import de.uni_hamburg.corpora.visualization.ListHTML;
import de.uni_hamburg.corpora.visualization.ScoreHTML;
import java.io.File;
import java.io.IOException;
import java.net.MalformedURLException;
import java.net.URI;
import java.net.URISyntaxException;
import java.net.URL;
import java.util.ArrayList;
import java.util.Collection;
import java.util.logging.Level;
import java.util.logging.Logger;
import java.nio.file.Paths;
import org.apache.commons.cli.CommandLine;
import org.apache.commons.cli.CommandLineParser;
import org.apache.commons.cli.DefaultParser;
import org.apache.commons.cli.HelpFormatter;
import org.apache.commons.cli.Option;
import org.apache.commons.cli.Options;
import org.apache.commons.cli.ParseException;
import java.util.Iterator;
import java.util.Properties;
import java.util.Set;
import javax.xml.parsers.ParserConfigurationException;
import javax.xml.transform.TransformerException;
import org.exmaralda.partitureditor.jexmaralda.JexmaraldaException;
import org.jdom.Document;
import org.xml.sax.SAXException;

/**
 * This class has a Corpus and a Corpus Function as a field and is able to run a
 * Corpus Function on a corpus in a main method.
 *
 * @author fsnv625
 */
public class CorpusMagician {

    //the whole corpus I want to run checks on
    static Corpus corpus;
    //Basedirectory if it exists
    static URL basedirectory;
    //one file I want to run a check on
    CorpusData corpusData;
    //all functions there are in the code
    static Collection<String> allExistingCFs = new ArrayList<String>();
    //all functions that should be run
    static Collection<String> chosencorpusfunctions = new ArrayList<String>();
    static Collection<CorpusFunction> corpusfunctions = new ArrayList<CorpusFunction>();
    //the final Report
    static Report report = new Report();
    //a list of all the available corpus data (no java objects, just URLs)
    static ArrayList<URL> alldata = new ArrayList<URL>();
    static CorpusIO cio = new CorpusIO();
    static boolean fixing = false;
    static boolean iserrorsonly = false;
    static CommandLine cmd = null;
    //the final Exmaralda error list
    public static ExmaErrorList exmaError = new ExmaErrorList();
    static Properties cfProperties;

    public CorpusMagician() {
    }

    //TODO main method
    //TODO we need a webservice for this functionality too
    //in the furture (for repo and external users)
    //this should work via commandline like that:
    //java -cp hzsk-corpus-services-0.1.1.jar de.uni_hamburg.corpora.validation.CorpusMagician {File:///URLtocorpusfolder}
    //%cd%/report.txt(where and how report should be stored) PrettyPrintDataFix ComaNSLinkChecker(Functions that should be run)
    public static void main(String[] args) {

        //first args needs to be the URL
        //check if it's a filepath, we could just convert it to an url
        createCommandLineOptions(args);
        try {
            String urlstring = cmd.getOptionValue("input");
            URL url;
            fixing = cmd.hasOption("f");
            iserrorsonly = cmd.hasOption("e");
            if (urlstring.startsWith("file://")) {
                url = new URL(urlstring);
            } else {
                url = Paths.get(urlstring).toUri().toURL();
            }
            CorpusMagician corpuma = new CorpusMagician();
            //now the place where Report should end up
            //also allow normal filepaths and convert them
            String reportstring = cmd.getOptionValue("output");
            URL reportlocation;
            if (reportstring.startsWith("file://")) {
                reportlocation = new URL(reportstring);
            } else {
                reportlocation = Paths.get(reportstring).toUri().toURL();
            }
            //now add the functionsstrings to array
            String[] corpusfunctionarray = cmd.getOptionValues("c");
            for (String cf : corpusfunctionarray) {
                //corpuma.chosencorpusfunctions.add("test");
                CorpusMagician.chosencorpusfunctions.add(cf);
                System.out.println(CorpusMagician.chosencorpusfunctions.toString());
            }
            corpusfunctions = corpusFunctionStrings2Classes();

            //here is the heap space problem: everything is read all at one
            //and kept in the heap space the whole time
            corpuma.initCorpusWithURL(url);
            //get the basedirectory if there is a coma file
            if (!(corpus.getMetadata().isEmpty())) {
                Metadata md = corpus.getMetadata().iterator().next();
                basedirectory = md.getParentURL();
            } else {
                basedirectory = url;
            }
            //and here is another problem, all the corpusfiles are given as objects
            report = corpuma.runChosencorpusfunctions();
            //this is a possible solution, but not working yet
            /*
             if (cmd.hasOption("s")) {
             corpuma.initCorpusWithURL(url);
             //and here is another problem, all the corpusfiles are given as objects
             report = corpuma.runChosencorpusfunctions();
             } else {
             //if we don't have so much heap space, we want things to be slower
             //so we just save a string array lsit of all the available files/urls/datastreams
             alldata = corpuma.createListofData(url);
             for (URL allurl : alldata) {
             try {
             File f = new File(allurl.getFile());
             CorpusData cd;
             cd = cio.toCorpusData(f);
             if (cd != null) {
             if (fixing) {
             report.merge(runCorpusFunctions(cd, corpusfunctions, true));
             } else {
             report.merge(runCorpusFunctions(cd, corpusfunctions));
             }
             }
             } catch (SAXException ex) {
             Logger.getLogger(CorpusMagician.class.getName()).log(Level.SEVERE, null, ex);
             } catch (JexmaraldaException ex) {
             Logger.getLogger(CorpusMagician.class.getName()).log(Level.SEVERE, null, ex);
             }

             }
             }
             */
            System.out.println(report.getFullReports());
            String reportOutput;
            if (reportlocation.getFile().endsWith("html")) {
                if (iserrorsonly) {
                    //ToDo
                    //reportOutput = ReportItem.generateDataTableHTML(report.getErrorStatistics(basedirectory), report.getSummaryLines());
                    reportOutput = ReportItem.generateDataTableHTML(report.getErrorStatistics(), report.getSummaryLines());
                } else {
                    reportOutput = ReportItem.generateDataTableHTML(report.getRawStatistics(), report.getSummaryLines());
                }
            } else {
                //reportOutput = report.getSummaryLines() + "\n" + report.getErrorReports();
                reportOutput = report.getSummaryLines() + "\n" + report.getFullReports();
            }
            String absoluteReport = reportOutput;
            if (absoluteReport != null && basedirectory != null && absoluteReport.contains(basedirectory.toString())) {
                absoluteReport = reportOutput.replaceAll(basedirectory.toString(), "");
            }
            if (absoluteReport != null) {
                cio.write(absoluteReport, reportlocation);
            }
            //create the error list file
            System.out.println("Basedirectory is " + basedirectory);
            URL errorlistlocation = new URL(basedirectory + "CorpusServices_Errors.xml");
            Document exmaErrorList = TypeConverter.W3cDocument2JdomDocument(ExmaErrorList.createFullErrorList());
            if (exmaErrorList != null) {
                cio.write(exmaErrorList, errorlistlocation);
                System.out.println("Wrote ErrorList at " + errorlistlocation);
            }
        } catch (MalformedURLException ex) {
            report.addException(ex, "The given URL was incorrect");
        } catch (IOException ex) {
            report.addException(ex, "A file could not be read");
        } catch (ParserConfigurationException ex) {
            report.addException(ex, "A file could not be parsed");
        } catch (TransformerException ex) {
            report.addException(ex, "A transformation error occured");
        } catch (SAXException ex) {
            report.addException(ex, "An XSLT error occured");
        } catch (JexmaraldaException ex) {
            report.addException(ex, "An Exmaralda file reading error occured");
        } catch (URISyntaxException ex) {
            report.addException(ex, "A URI was incorrect");
        }

    }

//Give it a path to a parameters file that tells you
//which functions with which parameters should be
//run on which files
    public void readConfig(URL url) {
        //this depends on how this file will be structured
    }

    //this one can write a configfile with the workflow in the
    //selected format
    public void writeConfig(URL url) {
        //needs to have more params
        //this depends on how this file will be structured
    }

    public void registerCorpusFunction(CorpusFunction cf) {
        allExistingCFs.add(cf.getClass().getName());
    }

    //creates a new empty corpus object
    public void initCorpus() {
        corpus = new Corpus();
    }

    //creates a corpus object from an URL (filepath or "real" url)
    public void initCorpusWithURL(URL url) throws MalformedURLException, SAXException, JexmaraldaException, URISyntaxException {
        corpus = new Corpus(url);
    }

    //creates a list of all the available data from an url (being a file oder directory)
    public ArrayList<URL> createListofData(URL url) {
        //add just that url if its a file
        //adds the urls recursively if its a directory
        return cio.URLtoList(url);
    }

    //checks which functions exist in the code by checking for implementations of the corpus function interface
    //this shows that it doesn't work to just check for implementations of corpus functions
    //probably need to check for implementations of CorpusFunction?
    //TODO
    public static Collection<String> getAllExistingCFs() {
        allExistingCFs.add("ComaApostropheChecker");
        allExistingCFs.add("ComaNSLinksChecker");
        allExistingCFs.add("ComaOverviewGeneration");
        allExistingCFs.add("ZipCorpus");
        allExistingCFs.add("ComaSegmentCountChecker");
        allExistingCFs.add("ExbFileReferenceChecker");
        allExistingCFs.add("ExbAnnotationPanelCheck");
        allExistingCFs.add("EXB2INELISOTEI");
        allExistingCFs.add("EXB2HIATISOTEI");
        allExistingCFs.add("ExbStructureChecker");
        allExistingCFs.add("FileCoverageChecker");
        allExistingCFs.add("FileCoverageCheckerInel");
        allExistingCFs.add("NormalizeEXB");
        allExistingCFs.add("PrettyPrintData");
        allExistingCFs.add("RemoveAbsolutePaths");
        allExistingCFs.add("RemoveAutoSaveExb");
        allExistingCFs.add("XSLTChecker");
        allExistingCFs.add("ComaAddTiersFromExbsCorrector");
<<<<<<< HEAD
        allExistingCFs.add("ComaXsdChecker");
=======
	allExistingCFs.add("ComaXsdChecker");
>>>>>>> 0357bd7e
        allExistingCFs.add("NgexmaraldaCorpusChecker");
        allExistingCFs.add("FilenameChecker");
        allExistingCFs.add("CmdiChecker");
        allExistingCFs.add("ComaNameChecker");
        allExistingCFs.add("TierCheckerWithAnnotation");
        allExistingCFs.add("TierChecker");
        allExistingCFs.add("NgTierCheckerWithAnnotation");
        allExistingCFs.add("XsltCheckerInel");
        allExistingCFs.add("GenerateAnnotationPanel");
        allExistingCFs.add("CorpusDataRegexReplacer");
        allExistingCFs.add("ScoreHTML");
        allExistingCFs.add("CorpusHTML");
        allExistingCFs.add("IAAFunctionality");
        allExistingCFs.add("ListHTML");
        allExistingCFs.add("ExbEventLinebreaksChecker");
        allExistingCFs.add("MakeTimelineConsistent");
        allExistingCFs.add("ExbStructureChecker");
        allExistingCFs.add("ExbSegmentationChecker");
        return allExistingCFs;
    }

    public static String getAllExistingCFsAsString() {
        String all = "";
        for (Iterator<String> it = getAllExistingCFs().iterator(); it.hasNext();) {
            String s = it.next();
            all = all + "\n" + s;
        }
        return all;
    }

    //TODO checks which functions can be run on specified data
    public Collection<CorpusFunction> getUsableFunctions(CorpusData cd) {
        //cf.IsUsableFor();
        //some switch or if else statements for the possible java objects
        //and a list(?) which function can be apllied to what/which functions exist?
        Collection<CorpusFunction> usablecorpusfunctions = null;
        return usablecorpusfunctions;
    }

    //TODO return default functions, this is a list that needs to be somewhere
    //or maybe its an option a corpusfunction can have?
    public Collection<CorpusFunction> getDefaultUsableFunctions() {
        Collection<CorpusFunction> defaultcorpusfunctions = null;
        return defaultcorpusfunctions;
    }

    //TODO a dialog to choose functions you want to apply
    public Collection<String> chooseFunctionDialog() {
        chosencorpusfunctions = null;
        //add the chosen Functions
        return chosencorpusfunctions;
    }

    public static Collection<CorpusFunction> corpusFunctionStrings2Classes() {
        for (String function : chosencorpusfunctions) {
            switch (function.toLowerCase()) {
                case "comaapostrophechecker":
                    ComaApostropheChecker cac = new ComaApostropheChecker();
                    corpusfunctions.add(cac);
                    break;
                case "comanslinkschecker":
                    ComaNSLinksChecker cnslc = new ComaNSLinksChecker();
                    corpusfunctions.add(cnslc);
                    break;
                case "comaoverviewgeneration":
                    ComaOverviewGeneration cog = new ComaOverviewGeneration();
                    corpusfunctions.add(cog);
                    break;
                case "comasegmentcountchecker":
                    ComaSegmentCountChecker cscc = new ComaSegmentCountChecker();
                    corpusfunctions.add(cscc);
                    break;
                case "exbfilereferencechecker":
                    ExbFileReferenceChecker efrc = new ExbFileReferenceChecker();
                    corpusfunctions.add(efrc);
                    break;
                case "exbannotationpanelcheck":
                    ExbAnnotationPanelCheck eapc = new ExbAnnotationPanelCheck();
                    corpusfunctions.add(eapc);
<<<<<<< HEAD
                    break;
=======
                    break; 
                case "exbstructurechecker":
                    ExbStructureChecker esc = new ExbStructureChecker ();
                    corpusfunctions.add(esc);
                    break; 
>>>>>>> 0357bd7e
                case "filecoveragechecker":
                    FileCoverageChecker fcc = new FileCoverageChecker();
                    corpusfunctions.add(fcc);
                    break;
                case "prettyprintdata":
                    PrettyPrintData pd = new PrettyPrintData();
                    corpusfunctions.add(pd);
                    break;
                case "removeabsolutepaths":
                    RemoveAbsolutePaths rap = new RemoveAbsolutePaths();
                    corpusfunctions.add(rap);
                    break;
                case "removeautosaveexb":
                    RemoveAutoSaveExb rase = new RemoveAutoSaveExb();
                    corpusfunctions.add(rase);
                    break;
                case "xsltchecker":
                    XSLTChecker xc = new XSLTChecker();
                    corpusfunctions.add(xc);
                    break;
                case "comaaddtiersfromexbscorrector":
                    ComaAddTiersFromExbsCorrector catfec = new ComaAddTiersFromExbsCorrector();
                    corpusfunctions.add(catfec);
                    break;
                case "comaxsdchecker":
                    ComaXsdChecker cxsd = new ComaXsdChecker();
                    corpusfunctions.add(cxsd);
                    break;
                case "ngexmaraldacorpuschecker":
                    NgexmaraldaCorpusChecker ngex = new NgexmaraldaCorpusChecker();
                    corpusfunctions.add(ngex);
                case "filenamechecker":
                    FilenameChecker fnc = new FilenameChecker();
                    corpusfunctions.add(fnc);
                    break;
                case "cmdichecker":
                    CmdiChecker cmdi = new CmdiChecker();
                    corpusfunctions.add(cmdi);
                    break;
                case "comapidlengthchecker":
                    ComaPIDLengthChecker cplc = new ComaPIDLengthChecker();
                    corpusfunctions.add(cplc);
                    break;
                case "comanamechecker":
                    ComaNameChecker cnc = new ComaNameChecker();
                    corpusfunctions.add(cnc);
                    break;
                case "tiercheckerwithannotation":
                    TierCheckerWithAnnotation tcwa = new TierCheckerWithAnnotation();
                    corpusfunctions.add(tcwa);
                case "tierchecker":
                    TierChecker tc = new TierChecker();
                    corpusfunctions.add(tc);
                case "ngtiercheckerwithannotation":
                    NgTierCheckerWithAnnotation ngtcwa = new NgTierCheckerWithAnnotation();
                    corpusfunctions.add(ngtcwa);
                    break;
                case "xsltcheckerinel":
                    XSLTChecker xci = new XSLTChecker();
                    xci.setXSLresource("/xsl/inel-checks.xsl");
                    corpusfunctions.add(xci);
                    break;
                case "exb2inelisotei":
                    EXB2INELISOTEI eiit = new EXB2INELISOTEI();
                    corpusfunctions.add(eiit);
                    break;
                case "exb2inelisoteisel":
                    EXB2INELISOTEI eiitsel = new EXB2INELISOTEI();
                    eiitsel.setLanguage("sel");
                    corpusfunctions.add(eiitsel);
                    break;
                case "exb2inelisoteidlg":
                    EXB2INELISOTEI eiitdlg = new EXB2INELISOTEI();
                    eiitdlg.setLanguage("dlg");
                    corpusfunctions.add(eiitdlg);
                    break;
                case "exb2inelisoteixas":
                    EXB2INELISOTEI eiitxas = new EXB2INELISOTEI();
                    eiitxas.setLanguage("xas");
                    corpusfunctions.add(eiitxas);
                    break;
                case "exb2hiatisotei":
                    EXB2HIATISOTEI ehit = new EXB2HIATISOTEI();
                    corpusfunctions.add(ehit);
                    break;
                case "normalizeexb":
                    ExbNormalize ne = new ExbNormalize();
                    if (cfProperties != null) {
                        // Pass on the configuration parameter
                        if (cfProperties.containsKey("whitespace")) {
                            ne.setfixWhiteSpaces(cfProperties.getProperty("whitespace"));
                            System.out.println("FixWhitespace set to " + cfProperties.getProperty("whitespace"));
                        }
                    }
                    corpusfunctions.add(ne);
                    break;
                case "generateannotationpanel":
                    GenerateAnnotationPanel gap = new GenerateAnnotationPanel();
                    corpusfunctions.add(gap);
                    break;
                case "iaafunctionality":
                    IAAFunctionality iaa = new IAAFunctionality();
                    corpusfunctions.add(iaa);
                    break;
                case "filecoveragecheckerinel":
                    FileCoverageChecker fcci = new FileCoverageChecker();
                    fcci.addFileEndingWhiteListString("flextext");
                    fcci.addWhiteListString("report-output.html");
                    fcci.addWhiteListString("Segmentation_Errors.xml");
                    fcci.addWhiteListString("Structure_Errors.xml");
                    corpusfunctions.add(fcci);
                    break;
                case "corpusdataregexreplacer":
                    //ToDo                   
                    CorpusDataRegexReplacer cdrr = new CorpusDataRegexReplacer();
                    //try custom properties for the different corpusfunctions
                    if (cfProperties != null) {
                        // Pass on the configuration parameter
                        if (cfProperties.containsKey("replace")) {
                            cdrr.setReplace(cfProperties.getProperty("replace"));
                            System.out.println("Replace set to " + cfProperties.getProperty("replace"));
                        }
                        if (cfProperties.containsKey("replacement")) {
                            cdrr.setReplacement(cfProperties.getProperty("replacement"));
                            System.out.println("Replacement set to " + cfProperties.getProperty("replacement"));
                        }
                        if (cfProperties.containsKey("xpathcontext")) {
                            cdrr.setXpathContext(cfProperties.getProperty("xpathcontext"));
                            System.out.println("Xpath set to " + cfProperties.getProperty("xpathcontext"));
                        }
                        if (cfProperties.containsKey("coma")) {
                            cdrr.setComa(cfProperties.getProperty("coma"));
                            System.out.println("Replace in Coma set to " + cfProperties.getProperty("xpathcontext"));
                        }
                    }
                    corpusfunctions.add(cdrr);
                    break;
                case "zipcorpus":
                    ZipCorpus zc = new ZipCorpus();
                    if (cfProperties != null) {
                        // Pass on the configuration parameter
                        if (cfProperties.containsKey("SOURCE_FOLDER")) {
                            zc.setSourceFolder(cfProperties.getProperty("SOURCE_FOLDER"));
                            System.out.println("Location of source folder set to " + cfProperties.getProperty("SOURCE_FOLDER"));
                        }
                        if (cfProperties.containsKey("OUTPUT_ZIP_FILE")) {
                            zc.setOutputFile(cfProperties.getProperty("OUTPUT_ZIP_FILE"));
                            System.out.println("Location of output file set to " + cfProperties.getProperty("OUTPUT_ZIP_FILE"));
                        }
                        if (cfProperties.containsKey("AUDIO")) {
                            zc.setWithAudio(cfProperties.getProperty("AUDIO"));
                            System.out.println("Should contain audio set to " + cfProperties.getProperty("AUDIO"));
                        }
                    }
                    corpusfunctions.add(zc);
                    break;
                case "scorehtml":
                    ScoreHTML shtml = new ScoreHTML();
                    corpusfunctions.add(shtml);
                    break;
                case "corpushtml":
                    CorpusHTML chtml = new CorpusHTML();
                    corpusfunctions.add(chtml);
                    break;
                case "listhtml":
                    ListHTML lhtml = new ListHTML();
                    if (cfProperties != null) {
                        // Pass on the configuration parameter
                        if (cfProperties.containsKey("SEGMENTATION")) {
                            lhtml.setSegmentation(cfProperties.getProperty("SEGMENTATION"));
                            System.out.println("Segmentation set to " + cfProperties.getProperty("SEGMENTATION"));
                        }
                    }
                    corpusfunctions.add(lhtml);
                    break;
                case "exbeventlinebreakschecker":
                    ExbEventLinebreaksChecker elb = new ExbEventLinebreaksChecker();
                    corpusfunctions.add(elb);
                    break;
                case "maketimelineconsistent":
                    ExbMakeTimelineConsistent emtc = new ExbMakeTimelineConsistent();
                    if (cfProperties != null) {
                        // Pass on the configuration parameter
                        if (cfProperties.containsKey("interpolate")) {
                            emtc.setInterpolateTimeline(cfProperties.getProperty("interpolate"));
                            System.out.println("FixWhitespace set to " + cfProperties.getProperty("interpolate"));
                        }
                    }
                    corpusfunctions.add(emtc);
                    break;
                case "exbstructurechecker":
                    ExbStructureChecker esc = new ExbStructureChecker();
                    corpusfunctions.add(esc);
                    break;
                case "exbsegmentationchecker":
                    ExbSegmentationChecker eseg = new ExbSegmentationChecker();
                    if (cfProperties != null) {
                        // Pass on the configuration parameter
                        if (cfProperties.containsKey("SEGMENTATION")) {
                            eseg.setSegmentation(cfProperties.getProperty("SEGMENTATION"));
                            System.out.println("Segmentation set to " + cfProperties.getProperty("SEGMENTATION"));
                        }
                        if (cfProperties.containsKey("FSM")) {
                            eseg.setExternalFSM(cfProperties.getProperty("FSM"));
                            System.out.println("External FSM path set to " + cfProperties.getProperty("FSM"));
                        }
                    }
                    corpusfunctions.add(eseg);
                    break;
                default:
                    report.addCritical("CommandlineFunctionality", "Function String \"" + function + "\" is not recognized");
            }
        }
        return corpusfunctions;
    }

    //TODO
    //run the chosen functions on the chosen corpus
    Report runChosencorpusfunctions() {
        for (CorpusFunction function : corpusfunctions) {
            if (fixing) {
                report.merge(runCorpusFunction(corpus, function, true));
            } else {
                report.merge(runCorpusFunction(corpus, function));
            }
        }
        return report;
    }

    //run multiple functions on a corpus, that means all the files in the corpus
    //the function can run on
    public Report runCorpusFunction(Corpus c, Collection<CorpusFunction> cfc) {
        Report report = new Report();
        for (CorpusFunction cf : cfc) {
            Report newReport = runCorpusFunction(c, cf);
            report.merge(newReport);
        }
        return report;
    }

    //run multiple functions on the set corpus, that means all the files in the corpus
    //the function can run on
    public Report runCorpusFunction(Collection<CorpusFunction> cfc) {
        Report report = new Report();
        for (CorpusFunction cf : cfc) {
            Report newReport = runCorpusFunction(corpus, cf);
            report.merge(newReport);
        }
        return report;
    }

    //run one function on a corpus, that means all the files in the corpus
    //the funciton can run on
    public Report runCorpusFunction(Corpus c, CorpusFunction cf) {
        Report report = new Report();
        //find out on which objects this corpus function can run
        //choose those from the corpus
        //and run the checks on those files recursively
        for (Class<? extends CorpusData> cl : cf.getIsUsableFor()) {
            for (CorpusData cd : c.getCorpusData()) //if the corpus files are an instance
            //of the class cl, run the function
            {
                if (cl.isInstance(cd)) {
                    Report newReport = runCorpusFunction(cd, cf);
                    report.merge(newReport);
                }
            }
        }
        return report;
    }

    //run one function on a corpus, that means all the files in the corpus
    //the funciton can run on
    public Report runCorpusFunction(Corpus c, CorpusFunction cf, boolean fix) {
        Report report = new Report();
        //find out on which objects this corpus function can run
        //choose those from the corpus
        //and run the checks on those files recursively
        for (Class<? extends CorpusData> cl : cf.getIsUsableFor()) {
            for (CorpusData cd : c.getCorpusData()) //if the corpus files are an instance
            //of the class cl, run the function
            {
                if (cd != null && cl.isInstance(cd)) {
                    Report newReport = runCorpusFunction(cd, cf, fix);
                    report.merge(newReport);
                }
            }
        }
        return report;
    }

    //run one function on a corpus, that means all the files in the corpus
    //the function can run on
    public Report runCorpusFunction(CorpusFunction cf) {
        Report report = new Report();
        //find out on which objects this corpus function can run
        //choose those from the corpus
        //and run the checks on those files recursively
        for (Class<? extends CorpusData> cl : cf.getIsUsableFor()) {
            Report newReport = runCorpusFunction(corpus, cf);
            report.merge(newReport);
        }
        return report;
    }

    public Report runCorpusFunction(CorpusData cd, CorpusFunction cf) {
        return cf.execute(cd);
    }

    public Report runCorpusFunction(CorpusData cd, CorpusFunction cf, boolean fix) {
        return cf.execute(cd, fix);
    }

    public static Report runCorpusFunctions(CorpusData cd, Collection<CorpusFunction> cfc) {
        Report report = new Report();
        for (CorpusFunction cf : cfc) {
            Report newReport = (cf.execute(cd));
            report.merge(newReport);
        }
        return report;
    }

    public static Report runCorpusFunctions(CorpusData cd, Collection<CorpusFunction> cfc, boolean fix) {
        Report report = new Report();
        for (CorpusFunction cf : cfc) {
            Report newReport = (cf.execute(cd, fix));
            report.merge(newReport);
        }
        return report;
    }

    //TODO
    //to save individual corpusparameters in a file
    //and maybe also save the functions todos there
    public void readParameters() {

    }

    public void setCorpusData(CorpusData corpusData) {
        this.corpusData = corpusData;
    }

    public void setChosencorpusfunctions(Collection<String> chosencorpusfunctions) {
        CorpusMagician.chosencorpusfunctions = chosencorpusfunctions;
    }

    public Corpus getCorpus() {
        return corpus;
    }

    public CorpusData getCorpusData() {
        return corpusData;
    }

    public Collection<String> getChosencorpusfunctions() {
        return chosencorpusfunctions;
    }

    private static void createCommandLineOptions(String[] args) {
        Options options = new Options();

        Option input = new Option("i", "input", true, "input file path");
        input.setRequired(true);
        input.setArgName("FILE PATH");
        options.addOption(input);

        Option output = new Option("o", "output", true, "output file");
        output.setRequired(true);
        output.setArgName("FILE PATH");
        options.addOption(output);

        Option corpusfunction = new Option("c", "corpusfunction", true, "corpus function");
        // Set option c to take 1 to oo arguments
        corpusfunction.setArgs(Option.UNLIMITED_VALUES);
        corpusfunction.setArgName("CORPUS FUNCTION");
        corpusfunction.setRequired(true);
        corpusfunction.setValueSeparator(',');
        options.addOption(corpusfunction);

        /*
         Option speed = new Option("s", "speed", false, "faster but more heap space");
         speed.setRequired(false);
         options.addOption(speed);
         */
        Option propertyOption = Option.builder("p")
                .longOpt("property")
                .argName("property=value")
                .hasArgs()
                .valueSeparator()
                .numberOfArgs(2)
                .desc("use value for given properties")
                .build();

        options.addOption(propertyOption);

        Option fix = new Option("f", "fix", false, "fixes problems automatically");
        fix.setRequired(false);
        options.addOption(fix);

        Option help = new Option("h", "help", false, "display help");
        fix.setRequired(false);
        options.addOption(help);

        Option errorsonly = new Option("e", "errorsonly", false, "output only errors");
        fix.setRequired(false);
        options.addOption(errorsonly);

        CommandLineParser parser = new DefaultParser();
        HelpFormatter formatter = new HelpFormatter();
        formatter.setOptionComparator(null);

        String header = "Specify a corpus folder or file and a function to be applied\n\n";
        String footer = "\nthe available functions are:\n" + getAllExistingCFsAsString() + "\n\nPlease report issues at https://lab.multilingua.uni-hamburg.de/redmine/projects/corpus-services/issues";

        try {
            cmd = parser.parse(options, args);
        } catch (ParseException e) {
            System.out.println(e.getMessage());
            formatter.printHelp("hzsk-corpus-services", header, options, footer, true);
            System.exit(1);
        }

        if (cmd.hasOption("h")) {
            // automatically generate the help statement
            formatter.printHelp("hzsk-corpus-services", header, options, footer, true);
            System.exit(1);
        }
        if (cmd.hasOption("p")) {
            cfProperties = cmd.getOptionProperties("p");
        }
        /*
         String inputFilePath = cmd.getOptionValue("input");
         String outputFilePath = cmd.getOptionValue("output");

         System.out.println(inputFilePath);
         System.out.println(outputFilePath);
         */

    }

}<|MERGE_RESOLUTION|>--- conflicted
+++ resolved
@@ -17,11 +17,7 @@
 import de.uni_hamburg.corpora.validation.ExbFileReferenceChecker;
 import de.uni_hamburg.corpora.validation.ExbAnnotationPanelCheck;
 //import de.uni_hamburg.corpora.validation.ExbPatternChecker;
-<<<<<<< HEAD
 import de.uni_hamburg.corpora.validation.ExbSegmentationChecker;
-=======
-//import de.uni_hamburg.corpora.validation.ExbSegmentationChecker;
->>>>>>> 0357bd7e
 import de.uni_hamburg.corpora.validation.ExbStructureChecker;
 import de.uni_hamburg.corpora.validation.FileCoverageChecker;
 import de.uni_hamburg.corpora.validation.FilenameChecker;
@@ -290,11 +286,7 @@
         allExistingCFs.add("RemoveAutoSaveExb");
         allExistingCFs.add("XSLTChecker");
         allExistingCFs.add("ComaAddTiersFromExbsCorrector");
-<<<<<<< HEAD
         allExistingCFs.add("ComaXsdChecker");
-=======
-	allExistingCFs.add("ComaXsdChecker");
->>>>>>> 0357bd7e
         allExistingCFs.add("NgexmaraldaCorpusChecker");
         allExistingCFs.add("FilenameChecker");
         allExistingCFs.add("CmdiChecker");
@@ -374,15 +366,7 @@
                 case "exbannotationpanelcheck":
                     ExbAnnotationPanelCheck eapc = new ExbAnnotationPanelCheck();
                     corpusfunctions.add(eapc);
-<<<<<<< HEAD
-                    break;
-=======
-                    break; 
-                case "exbstructurechecker":
-                    ExbStructureChecker esc = new ExbStructureChecker ();
-                    corpusfunctions.add(esc);
-                    break; 
->>>>>>> 0357bd7e
+                    break;
                 case "filecoveragechecker":
                     FileCoverageChecker fcc = new FileCoverageChecker();
                     corpusfunctions.add(fcc);
