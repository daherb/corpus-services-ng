package de.uni_hamburg.corpora;

import de.uni_hamburg.corpora.conversion.EXB2HIATISOTEI;
import de.uni_hamburg.corpora.conversion.EXB2INELISOTEI;
import de.uni_hamburg.corpora.validation.ComaApostropheChecker;
import de.uni_hamburg.corpora.validation.ComaNSLinksChecker;
import de.uni_hamburg.corpora.validation.ComaOverviewGeneration;

//import de.uni_hamburg.corpora.validation.ComaNameChecker;
//import de.uni_hamburg.corpora.validation.ComaPIDLengthChecker;
import de.uni_hamburg.corpora.validation.ComaSegmentCountChecker;
import de.uni_hamburg.corpora.validation.ExbFileReferenceChecker;
//import de.uni_hamburg.corpora.validation.ExbPatternChecker;
//import de.uni_hamburg.corpora.validation.ExbSegmentationChecker;
//import de.uni_hamburg.corpora.validation.ExbStructureChecker;
import de.uni_hamburg.corpora.validation.FileCoverageChecker;
//import de.uni_hamburg.corpora.validation.FilenameChecker;
import de.uni_hamburg.corpora.validation.NgexmaraldaCorpusChecker;
import de.uni_hamburg.corpora.validation.PrettyPrintData;
import de.uni_hamburg.corpora.validation.RemoveAbsolutePaths;
import de.uni_hamburg.corpora.validation.RemoveAutoSaveExb;
//import de.uni_hamburg.corpora.validation.TierChecker;
//import de.uni_hamburg.corpora.validation.TierCheckerWithAnnotation;
import de.uni_hamburg.corpora.validation.XSLTChecker;
import java.io.File;
import java.io.IOException;
import java.net.MalformedURLException;
import java.net.URL;
import java.util.ArrayList;
import java.util.Collection;
import java.util.logging.Level;
import java.util.logging.Logger;
import java.nio.file.Paths;
import org.apache.commons.cli.CommandLine;
import org.apache.commons.cli.CommandLineParser;
import org.apache.commons.cli.DefaultParser;
import org.apache.commons.cli.HelpFormatter;
import org.apache.commons.cli.Option;
import org.apache.commons.cli.Options;
import org.apache.commons.cli.ParseException;
import org.exmaralda.partitureditor.jexmaralda.JexmaraldaException;
import org.xml.sax.SAXException;
import java.util.Arrays;
import javax.xml.parsers.ParserConfigurationException;
import javax.xml.transform.TransformerException;

/**
 * This class has a Corpus and a Corpus Function as a field and is able to run a
 * Corpus Function on a corpus in a main method.
 *
 * @author fsnv625
 */
public class CorpusMagician {

    //the whole corpus I want to run checks on
    Corpus corpus;
    //one file I want to run a check on
    CorpusData corpusData;
    //all functions there are in the code
    Collection<String> allExistingCFs;
    //all functions that should be run
    static Collection<String> chosencorpusfunctions = new ArrayList<String>();
    static Collection<CorpusFunction> corpusfunctions = new
        ArrayList<CorpusFunction>();
    //the final Report
    static Report report = new Report();
    //a list of all the available corpus data (no java objects, just URLs)
    static ArrayList<URL> alldata = new ArrayList<URL>();
    static CorpusIO cio = new CorpusIO();
    static boolean fixing = false;
    static CommandLine cmd = null;
    //the final Exmaralda error list
    public static ExmaErrorList exmaError = new ExmaErrorList();

    public CorpusMagician() {
    }

    //TODO main method
    //TODO we need a webservice for this functionality too
    //in the furture (for repo and external users)
    //this should work via commandline like that:
    //java -cp hzsk-corpus-services-0.1.1.jar de.uni_hamburg.corpora.validation.CorpusMagician {File:///URLtocorpusfolder}
    //%cd%/report.txt(where and how report should be stored) PrettyPrintDataFix ComaNSLinkChecker(Functions that should be run)
    public static void main(String[] args) {

        //first args needs to be the URL
        //check if it's a filepath, we could just convert it to an url
        createCommandLineOptions(args);
        try {
            String urlstring = cmd.getOptionValue("input");
            URL url;
            fixing = cmd.hasOption("f");
            if (urlstring.startsWith("file://")) {
                url = new URL(urlstring);
            } else {
                url = Paths.get(urlstring).toUri().toURL();
            }
            CorpusMagician corpuma = new CorpusMagician();
            //now the place where Report should end up
            //also allow normal filepaths and convert them
            String reportstring = cmd.getOptionValue("output");
            URL reportlocation;
            if (reportstring.startsWith("file://")) {
                reportlocation = new URL(reportstring);
            } else {
                reportlocation = Paths.get(reportstring).toUri().toURL();
            }
            //now add the functionsstrings to array
            String[] corpusfunctionarray = cmd.getOptionValues("c");
            for (String cf : corpusfunctionarray) {
                //corpuma.chosencorpusfunctions.add("test");
                CorpusMagician.chosencorpusfunctions.add(cf);
                System.out.println(CorpusMagician.chosencorpusfunctions.toString());
            }
            corpusfunctions = corpusFunctionStrings2Classes();



            //here is the heap space problem: everything is read all at one
            //and kept in the heap space the whole time
            corpuma.initCorpusWithURL(url);
            //and here is another problem, all the corpusfiles are given as objects
            report = corpuma.runChosencorpusfunctions();
            //this is a possible solution, but not working yet
            /*
            if (cmd.hasOption("s")) {
                corpuma.initCorpusWithURL(url);
                //and here is another problem, all the corpusfiles are given as objects
                report = corpuma.runChosencorpusfunctions();
            } else {
                //if we don't have so much heap space, we want things to be slower
                //so we just save a string array lsit of all the available files/urls/datastreams
                alldata = corpuma.createListofData(url);
                for (URL allurl : alldata) {
                    try {
                        File f = new File(allurl.getFile());
                        CorpusData cd;
                        cd = cio.toCorpusData(f);
                        if (cd != null) {
                            if (fixing) {
                                report.merge(runCorpusFunctions(cd, corpusfunctions, true));
                            } else {
                                report.merge(runCorpusFunctions(cd, corpusfunctions));
                            }
                        }
                    } catch (SAXException ex) {
                        Logger.getLogger(CorpusMagician.class.getName()).log(Level.SEVERE, null, ex);
                    } catch (JexmaraldaException ex) {
                        Logger.getLogger(CorpusMagician.class.getName()).log(Level.SEVERE, null, ex);
                    }

                }
            }
            */
            System.out.println(report.getFullReports());
            String reportOutput;
            if (reportlocation.getFile().endsWith("html")) {
                reportOutput = ReportItem.generateDataTableHTML(report.getRawStatistics());
                cio.write(reportOutput, reportlocation);
            } else {
                //reportOutput = report.getSummaryLines() + "\n" + report.getErrorReports();
                reportOutput = report.getSummaryLines() + "\n" + report.getFullReports();
                cio.write(reportOutput, reportlocation);
            }
            //create the error list file
            //needs to be OS independent
            String errorstring = new File(reportstring).getParent() + File.separator + "errorlist.xml";
            URL errorlistlocation = Paths.get(errorstring).toUri().toURL();
            ExmaErrorList.createFullErrorList(errorlistlocation);
        } catch (MalformedURLException ex) {
            Logger.getLogger(CorpusMagician.class.getName()).log(Level.SEVERE, null, ex);
        } catch (IOException ex) {
            Logger.getLogger(CorpusMagician.class.getName()).log(Level.SEVERE, null, ex);
        } catch (ParserConfigurationException ex) {
            Logger.getLogger(CorpusMagician.class.getName()).log(Level.SEVERE, null, ex);
        } catch (TransformerException ex) {
            Logger.getLogger(CorpusMagician.class.getName()).log(Level.SEVERE, null, ex);
        }

    }

//Give it a path to a parameters file that tells you
//which functions with which parameters should be
//run on which files
    public void readConfig(URL url) {
        //this depends on how this file will be structured
    }

    //this one can write a configfile with the workflow in the
    //selected format
    public void writeConfig(URL url) {
        //needs to have more params
        //this depends on how this file will be structured
    }

    public void registerCorpusFunction(CorpusFunction cf) {
        allExistingCFs.add(cf.getClass().getName());
    }

    //creates a new empty corpus object
    public void initCorpus() {
        corpus = new Corpus();
    }

    //creates a corpus object from an URL (filepath or "real" url)
    public void initCorpusWithURL(URL url) {
        corpus = new Corpus(url);
    }

    //creates a list of all the available data from an url (being a file oder directory)
    public ArrayList<URL> createListofData(URL url) {
        //add just that url if its a file
        //adds the urls recursively if its a directory
        return cio.URLtoList(url);
    }

    //checks which functions exist in the code by checking for implementations of the corpus function interface
    //this shows that it doesn't work to just check for implementations of corpus functions
    //probably need to check for implementations of CorpusFunction?
    //TODO
    public Collection<String> getAllExistingCFs() {

        this.allExistingCFs = new ArrayList<String>();
        allExistingCFs.add("ComaApostropheChecker");
        allExistingCFs.add("ComaNSLinksChecker");
        allExistingCFs.add("ComaOverviewGeneration");
        allExistingCFs.add("ComaSegmentCountChecker");
        allExistingCFs.add("ExbFileReferenceChecker");
        allExistingCFs.add("FileCoverageChecker");
        allExistingCFs.add("PrettyPrintData");
        allExistingCFs.add("RemoveAbsolutePaths");
        allExistingCFs.add("RemoveAutoSaveExb");
        allExistingCFs.add("XSLTChecker");
        //allExistingCFs.add("ExbPatternChecker");
        //allExistingCFs.add("ExbSegmentationChecker");
        //allExistingCFs.add("ExbStructureChecker");
        //allExistingCFs.add("ComaAddTiersFromExbsCorrector");
        //allExistingCFs.add("ComaErrorReportGenerator");
        //allExistingCFs.add("SchematronChecker");
        allExistingCFs.add("RemoveAutoSaveExb");
        allExistingCFs.add("RemoveAbsolutePaths");
        allExistingCFs.add("ComaOverviewGeneration");
        allExistingCFs.add("EXB2INELISOTEI");
        allExistingCFs.add("EXB2HIATISOTEI");
	//allExistingCFs.add("TierChecker");
        //allExistingCFs.add("ComaNameChecker");
        //allExistingCFs.add("TierCheckerWithAnnotation");
        //allExistingCFs.add("FilenameChecker");
        //allExistingCFs.add("ComaPIDLengthChecker");
        //allExistingCFs.add("CmdiChecker");
        allExistingCFs.add("NgexmaraldaCorpusChecker");
//        Reflections reflections = new Reflections("de.uni_hamburg.corpora");
//        Set<Class<? extends CorpusFunction>> classes = reflections.getSubTypesOf(CorpusFunction.class);
//        for (Class c : classes) {
//            System.out.println(c.toString());
//            try {
//                Constructor cons = c.getConstructor();
//                try {
//                    CorpusFunction cf = (CorpusFunction) cons.newInstance();
//                    allExistingCFs.add(cf.getClass().getName());
//                } catch (InstantiationException ex) {
//                    Logger.getLogger(CorpusMagician.class.getName()).log(Level.SEVERE, null, ex);
//                } catch (IllegalAccessException ex) {
//                    Logger.getLogger(CorpusMagician.class.getName()).log(Level.SEVERE, null, ex);
//                } catch (IllegalArgumentException ex) {
//                    Logger.getLogger(CorpusMagician.class.getName()).log(Level.SEVERE, null, ex);
//                } catch (InvocationTargetException ex) {
//                    Logger.getLogger(CorpusMagician.class.getName()).log(Level.SEVERE, null, ex);
//                }
//            } catch (NoSuchMethodException ex) {
//                Logger.getLogger(CorpusMagician.class.getName()).log(Level.SEVERE, null, ex);
//            } catch (SecurityException ex) {
//                Logger.getLogger(CorpusMagician.class.getName()).log(Level.SEVERE, null, ex);
//            }
//        }
        for (String cf : allExistingCFs) {
            System.out.println(cf);
        }

        return allExistingCFs;
    }

    //TODO checks which functions can be run on specified data
    public Collection<CorpusFunction> getUsableFunctions(CorpusData cd) {
        //cf.IsUsableFor();
        //some switch or if else statements for the possible java objects
        //and a list(?) which function can be apllied to what/which functions exist?
        Collection<CorpusFunction> usablecorpusfunctions = null;
        return usablecorpusfunctions;
    }

    //TODO return default functions, this is a list that needs to be somewhere
    //or maybe its an option a corpusfunction can have?
    public Collection<CorpusFunction> getDefaultUsableFunctions() {
        Collection<CorpusFunction> defaultcorpusfunctions = null;
        return defaultcorpusfunctions;
    }

    //TODO a dialog to choose functions you want to apply
    public Collection<String> chooseFunctionDialog() {
        chosencorpusfunctions = null;
        //add the chosen Functions
        return chosencorpusfunctions;
    }

    public static Collection<CorpusFunction> corpusFunctionStrings2Classes() {
        for (String function : chosencorpusfunctions) {
            switch (function.toLowerCase()) {
                case "comaapostrophechecker":
                    ComaApostropheChecker cac = new ComaApostropheChecker();
                    corpusfunctions.add(cac);
                    break;
                 case "comanslinkschecker":
                    ComaNSLinksChecker cnslc = new ComaNSLinksChecker();
                    corpusfunctions.add(cnslc);
                    break;
                case "comaoverviewgeneration":
                    ComaOverviewGeneration cog = new ComaOverviewGeneration();
                    corpusfunctions.add(cog);
                    break;
                case "comasegmentcountchecker":
                    ComaSegmentCountChecker cscc = new ComaSegmentCountChecker();
                    corpusfunctions.add(cscc);
                    break;
                case "exbfilereferencechecker":
                    ExbFileReferenceChecker efrc = new ExbFileReferenceChecker();
                    corpusfunctions.add(efrc);
                    break;
                case "filecoveragechecker":
                    FileCoverageChecker fcc = new FileCoverageChecker();
                    corpusfunctions.add(fcc);
                    break;
                case "prettyprintdata":
                    PrettyPrintData pd = new PrettyPrintData();
                    corpusfunctions.add(pd);
                    break;
                case "removeabsolutepaths":
                    RemoveAbsolutePaths rap = new RemoveAbsolutePaths();
                    corpusfunctions.add(rap);
                    break;
                case "removeautosaveexb":
                    RemoveAutoSaveExb rase = new RemoveAutoSaveExb();
                    corpusfunctions.add(rase);
                    break;
                case "xsltchecker":
                    XSLTChecker xc = new XSLTChecker();
                    corpusfunctions.add(xc);
                    break;
<<<<<<< HEAD
				case "ngexmaraldacorpuschecker":
                    NgexmaraldaCorpusChecker ngex = new NgexmaraldaCorpusChecker();
                    corpusfunctions.add(ngex);
                    break;
                /* 
=======
                case "xsltcheckerinel":
                    XSLTChecker xci = new XSLTChecker();
                    xci.setXSLresource("/xsl/inel-checks.xsl");
                    corpusfunctions.add(xci);
                    break;
                case "exb2inelisotei":
                    EXB2INELISOTEI eiit = new EXB2INELISOTEI();
                    corpusfunctions.add(eiit);
                    break;
                case "exb2inelisoteisel":
                    EXB2INELISOTEI eiitsel = new EXB2INELISOTEI();
                    eiitsel.setLanguage("sel");
                    corpusfunctions.add(eiitsel);
                    break;
                case "exb2inelisoteidlg":
                    EXB2INELISOTEI eiitdlg = new EXB2INELISOTEI();
                    eiitdlg.setLanguage("dlg");
                    corpusfunctions.add(eiitdlg);
                    break;
                case "exb2inelisoteixas":
                    EXB2INELISOTEI eiitxas = new EXB2INELISOTEI();
                    eiitxas.setLanguage("xas");
                    corpusfunctions.add(eiitxas);
                    break;
                case "exb2hiatisotei":
                    EXB2HIATISOTEI ehit = new EXB2HIATISOTEI();
                   corpusfunctions.add(ehit);
                    break;
                /*
>>>>>>> 512ef72d
                case "comaaddtiersfromexbscorrector":
                    ComaAddTiersFromExbsCorrector catfec = new ComaAddTiersFromExbsCorrector();
                    corpusfunctions.add(catfec);
                    break;
                case "tierchecker":
                    TierChecker tc = new TierChecker();
                    corpusfunctions.add(tc);
                    break;
                case "comanamechecker":
                    ComaNameChecker cnc = new ComaNameChecker();
                    corpusfunctions.add(cnc);
                    break;
                case "comapidlengthchecker":
                    ComaPIDLengthChecker cplc = new ComaPIDLengthChecker();
                    corpusfunctions.add(cplc);
                    break;
                case "tiercheckerwithannotation":
                    TierCheckerWithAnnotation tcwa = new TierCheckerWithAnnotation();
                    corpusfunctions.add(tcwa);
                    break;
                case "filenamechecker":
                    FilenameChecker fnc = new FilenameChecker();
                    corpusfunctions.add(fnc);
                    break;
                case "exbpatternchecker":
                    ExbPatternChecker epc = new ExbPatternChecker();
                    report.merge(runCorpusFunction(corpus, epc));
                    break;
                case "exbsegmentationchecker":
                    ExbSegmentationChecker esg = new ExbSegmentationChecker();
                    corpusfunctions.add(esg);
                    break;
                case "exbstructurechecker":
                    ExbStructureChecker esc = new ExbStructureChecker();
                    corpusfunctions.add(esc);
                    break;
                case "cmdichecker":
                    CmdiChecker cmdi = new CmdiChecker();
                    corpusfunctions.add(cmdi);
<<<<<<< HEAD
                    break; */
=======
                    break;
 				case "ngexmaraldacorpuschecker":
                    NgexmaraldaCorpusChecker ngex = new NgexmaraldaCorpusChecker();
                    corpusfunctions.add(ngex);
                    break; */              
>>>>>>> 512ef72d
                default:
                    report.addCritical("CommandlineFunctionality", "Function String \"" + function + "\" is not recognized");
            }
        }
        return corpusfunctions;
    }

    //TODO
    //run the chosen functions on the chosen corpus
    Report runChosencorpusfunctions() {
        for (CorpusFunction function : corpusfunctions) {
            if (fixing) {
                report.merge(runCorpusFunction(corpus, function, true));
            } else {
                report.merge(runCorpusFunction(corpus, function));
            }
        }
        return report;
    }

    //run multiple functions on a corpus, that means all the files in the corpus
    //the function can run on
    public Report runCorpusFunction(Corpus c, Collection<CorpusFunction> cfc) {
        Report report = new Report();
        for (CorpusFunction cf : cfc) {
            Report newReport = runCorpusFunction(c, cf);
            report.merge(newReport);
        }
        return report;
    }

    //run multiple functions on the set corpus, that means all the files in the corpus
    //the function can run on
    public Report runCorpusFunction(Collection<CorpusFunction> cfc) {
        Report report = new Report();
        for (CorpusFunction cf : cfc) {
            Report newReport = runCorpusFunction(corpus, cf);
            report.merge(newReport);
        }
        return report;
    }

    //run one function on a corpus, that means all the files in the corpus
    //the funciton can run on
    public Report runCorpusFunction(Corpus c, CorpusFunction cf) {
        Report report = new Report();
        //find out on which objects this corpus function can run
        //choose those from the corpus
        //and run the checks on those files recursively
        for (Class<? extends CorpusData> cl : cf.getIsUsableFor()) {
            for (CorpusData cd : c.getCorpusData()) //if the corpus files are an instance
            //of the class cl, run the function
            {
                if (cl.isInstance(cd)) {
                    Report newReport = runCorpusFunction(cd, cf);
                    report.merge(newReport);
                }
            }
        }
        return report;
    }

    //run one function on a corpus, that means all the files in the corpus
    //the funciton can run on
    public Report runCorpusFunction(Corpus c, CorpusFunction cf, boolean fix) {
        Report report = new Report();
        //find out on which objects this corpus function can run
        //choose those from the corpus
        //and run the checks on those files recursively
        for (Class<? extends CorpusData> cl : cf.getIsUsableFor()) {
            for (CorpusData cd : c.getCorpusData()) //if the corpus files are an instance
            //of the class cl, run the function
            {
                if (cd != null && cl.isInstance(cd)) {
                    Report newReport = runCorpusFunction(cd, cf, fix);
                    report.merge(newReport);
                }
            }
        }
        return report;
    }

    //run one function on a corpus, that means all the files in the corpus
    //the function can run on
    public Report runCorpusFunction(CorpusFunction cf) {
        Report report = new Report();
        //find out on which objects this corpus function can run
        //choose those from the corpus
        //and run the checks on those files recursively
        for (Class<? extends CorpusData> cl : cf.getIsUsableFor()) {
            Report newReport = runCorpusFunction(corpus, cf);
            report.merge(newReport);
        }
        return report;
    }

    public Report runCorpusFunction(CorpusData cd, CorpusFunction cf) {
        return cf.execute(cd);
    }

    public Report runCorpusFunction(CorpusData cd, CorpusFunction cf, boolean fix) {
        return cf.execute(cd, fix);
    }

    public static Report runCorpusFunctions(CorpusData cd, Collection<CorpusFunction> cfc) {
        Report report = new Report();
        for (CorpusFunction cf : cfc) {
            Report newReport = (cf.execute(cd));
            report.merge(newReport);
        }
        return report;
    }

    public static Report runCorpusFunctions(CorpusData cd, Collection<CorpusFunction> cfc, boolean fix) {
        Report report = new Report();
        for (CorpusFunction cf : cfc) {
            Report newReport = (cf.execute(cd, fix));
            report.merge(newReport);
        }
        return report;
    }

    //TODO
    //to save individual corpusparameters in a file
    //and maybe also save the functions todos there
    public void readParameters() {

    }

    public void setCorpusData(CorpusData corpusData) {
        this.corpusData = corpusData;
    }

    public void setChosencorpusfunctions(Collection<String> chosencorpusfunctions) {
        CorpusMagician.chosencorpusfunctions = chosencorpusfunctions;
    }

    public Corpus getCorpus() {
        return corpus;
    }

    public CorpusData getCorpusData() {
        return corpusData;
    }

    public Collection<String> getChosencorpusfunctions() {
        return chosencorpusfunctions;
    }

    private static void createCommandLineOptions(String[] args) {
        Options options = new Options();

        Option input = new Option("i", "input", true, "input file path");
        input.setRequired(true);
        options.addOption(input);

        Option output = new Option("o", "output", true, "output file");
        output.setRequired(true);
        options.addOption(output);

        Option corpusfunction = new Option("c", "corpusfunction", true, "corpus function");
        // Set option c to take 1 to oo arguments
        corpusfunction.setArgs(Option.UNLIMITED_VALUES);
        corpusfunction.setRequired(true);
        options.addOption(corpusfunction);

        /*
        Option speed = new Option("s", "speed", false, "faster but more heap space");
        speed.setRequired(false);
        options.addOption(speed);
        */

        Option fix = new Option("f", "fix", false, "fixes problems automatically");
        fix.setRequired(false);
        options.addOption(fix);

        Option help = new Option("h", "help", false, "display help");
        fix.setRequired(false);
        options.addOption(help);

        CommandLineParser parser = new DefaultParser();
        HelpFormatter formatter = new HelpFormatter();

        try {
            cmd = parser.parse(options, args);
        } catch (ParseException e) {
            System.out.println(e.getMessage());
            formatter.printHelp("hzsk-corpus-services", options);
            System.exit(1);
        }

        if (cmd.hasOption("h")) {
            // automatically generate the help statement
            formatter.printHelp("hzsk-corpus-services", options);
        }
        /*
        String inputFilePath = cmd.getOptionValue("input");
        String outputFilePath = cmd.getOptionValue("output");

        System.out.println(inputFilePath);
        System.out.println(outputFilePath);
         */

    }

}<|MERGE_RESOLUTION|>--- conflicted
+++ resolved
@@ -346,13 +346,10 @@
                     XSLTChecker xc = new XSLTChecker();
                     corpusfunctions.add(xc);
                     break;
-<<<<<<< HEAD
 				case "ngexmaraldacorpuschecker":
                     NgexmaraldaCorpusChecker ngex = new NgexmaraldaCorpusChecker();
                     corpusfunctions.add(ngex);
                     break;
-                /* 
-=======
                 case "xsltcheckerinel":
                     XSLTChecker xci = new XSLTChecker();
                     xci.setXSLresource("/xsl/inel-checks.xsl");
@@ -382,7 +379,6 @@
                    corpusfunctions.add(ehit);
                     break;
                 /*
->>>>>>> 512ef72d
                 case "comaaddtiersfromexbscorrector":
                     ComaAddTiersFromExbsCorrector catfec = new ComaAddTiersFromExbsCorrector();
                     corpusfunctions.add(catfec);
@@ -422,15 +418,7 @@
                 case "cmdichecker":
                     CmdiChecker cmdi = new CmdiChecker();
                     corpusfunctions.add(cmdi);
-<<<<<<< HEAD
                     break; */
-=======
-                    break;
- 				case "ngexmaraldacorpuschecker":
-                    NgexmaraldaCorpusChecker ngex = new NgexmaraldaCorpusChecker();
-                    corpusfunctions.add(ngex);
-                    break; */              
->>>>>>> 512ef72d
                 default:
                     report.addCritical("CommandlineFunctionality", "Function String \"" + function + "\" is not recognized");
             }
