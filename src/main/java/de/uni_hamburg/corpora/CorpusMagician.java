--- conflicted
+++ resolved
@@ -316,16 +316,9 @@
         allExistingCFs.add("ExbSegmentationChecker");
         allExistingCFs.add("AddCSVMetadataToComa");
         allExistingCFs.add("RemoveEmptyEvents");
-<<<<<<< HEAD
-<<<<<<< HEAD
         allExistingCFs.add("ComaTranscriptionsNameChecker");
-        
-=======
-=======
         allExistingCFs.add("ComaTierOverviewCreator");
->>>>>>> 7d70b008
         allExistingCFs.add("GeneralTransformer");
->>>>>>> 3bb65f576aa28c8f28b0ca4c5dedc71697c6bc6e
         return allExistingCFs;
     }
 
