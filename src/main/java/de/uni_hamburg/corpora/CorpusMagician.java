package de.uni_hamburg.corpora;

import de.uni_hamburg.corpora.validation.ComaAddTiersFromExbsCorrector;
import de.uni_hamburg.corpora.validation.CmdiChecker;
import de.uni_hamburg.corpora.publication.ZipCorpus;
import de.uni_hamburg.corpora.conversion.EXB2HIATISOTEI;
import de.uni_hamburg.corpora.conversion.EXB2INELISOTEI;
import de.uni_hamburg.corpora.utilities.TypeConverter;
import de.uni_hamburg.corpora.validation.ComaApostropheChecker;
import de.uni_hamburg.corpora.validation.ComaNSLinksChecker;
import de.uni_hamburg.corpora.validation.ComaOverviewGeneration;
import de.uni_hamburg.corpora.validation.ComaXsdChecker;
import de.uni_hamburg.corpora.validation.GenerateAnnotationPanel;
import de.uni_hamburg.corpora.validation.ComaFedoraIdentifierLengthChecker;
import de.uni_hamburg.corpora.validation.ComaSegmentCountChecker;
import de.uni_hamburg.corpora.validation.ExbFileReferenceChecker;
import de.uni_hamburg.corpora.validation.ExbFileCoverageChecker;
import de.uni_hamburg.corpora.validation.ExbAnnotationPanelCheck;
import de.uni_hamburg.corpora.validation.ExbRefTierChecker;
import de.uni_hamburg.corpora.validation.CalculateAnnotatedTime;
import de.uni_hamburg.corpora.validation.ExbSegmentationChecker;
import de.uni_hamburg.corpora.validation.ExbStructureChecker;
import de.uni_hamburg.corpora.validation.ComaFileCoverageChecker;
import de.uni_hamburg.corpora.validation.FilenameChecker;
import de.uni_hamburg.corpora.validation.IAAFunctionality;
import de.uni_hamburg.corpora.validation.ExbNormalize;
import de.uni_hamburg.corpora.validation.NgexmaraldaCorpusChecker;
import de.uni_hamburg.corpora.validation.NgTierCheckerWithAnnotation;
import de.uni_hamburg.corpora.validation.PrettyPrintData;
import de.uni_hamburg.corpora.validation.RemoveAbsolutePaths;
import de.uni_hamburg.corpora.validation.RemoveAutoSaveExb;
import de.uni_hamburg.corpora.validation.ExbTierDisplayNameChecker;
import de.uni_hamburg.corpora.validation.ComaTiersDescriptionAnnotationPanelChecker;
import de.uni_hamburg.corpora.validation.XSLTChecker;
import de.uni_hamburg.corpora.validation.CorpusDataRegexReplacer;
import de.uni_hamburg.corpora.validation.ExbEventLinebreaksChecker;
import de.uni_hamburg.corpora.validation.ExbMakeTimelineConsistent;
import de.uni_hamburg.corpora.validation.ExbScriptMixChecker;
import de.uni_hamburg.corpora.validation.DuplicateTierContentChecker;
import de.uni_hamburg.corpora.visualization.CorpusHTML;
import de.uni_hamburg.corpora.visualization.ListHTML;
import de.uni_hamburg.corpora.visualization.ScoreHTML;
import de.uni_hamburg.corpora.validation.ComaKmlForLocations;
import de.uni_hamburg.corpora.conversion.AddCSVMetadataToComa;
import de.uni_hamburg.corpora.utilities.PrettyPrinter;
import de.uni_hamburg.corpora.validation.ComaTierOverviewCreator;
import de.uni_hamburg.corpora.validation.GeneralTransformer;
import de.uni_hamburg.corpora.validation.RemoveEmptyEvents;
import de.uni_hamburg.corpora.validation.ComaTranscriptionsNameChecker;
import de.uni_hamburg.corpora.validation.ComaUpdateSegmentCounts;
import de.uni_hamburg.corpora.validation.ExbMP3Next2WavAdder;
import de.uni_hamburg.corpora.validation.ExbSegmenter;
import de.uni_hamburg.corpora.validation.LanguageToolChecker;
import de.uni_hamburg.corpora.visualization.HScoreHTML;
import de.uni_hamburg.corpora.validation.ReportStatistics;
import java.io.File;
import java.io.FileInputStream;
import java.io.FileNotFoundException;
import java.io.IOException;
import java.net.MalformedURLException;
import java.net.URISyntaxException;
import java.net.URL;
import java.util.ArrayList;
import java.util.Collection;
import java.nio.file.Paths;
import java.util.Collections;
import org.apache.commons.cli.CommandLine;
import org.apache.commons.cli.CommandLineParser;
import org.apache.commons.cli.DefaultParser;
import org.apache.commons.cli.HelpFormatter;
import org.apache.commons.cli.Option;
import org.apache.commons.cli.Options;
import org.apache.commons.cli.ParseException;
import java.util.Iterator;
import java.util.List;
import java.util.Properties;
import javax.xml.parsers.ParserConfigurationException;
import javax.xml.transform.TransformerException;
import javax.xml.xpath.XPathExpressionException;
import org.exmaralda.partitureditor.jexmaralda.JexmaraldaException;
import org.jdom.Document;
import org.xml.sax.SAXException;

/**
 * This class has a Corpus and a Corpus Function as a field and is able to run a
 * Corpus Function on a corpus in a main method.
 *
 * @author fsnv625
 */
public class CorpusMagician {

    //the whole corpus I want to run checks on
    static Corpus corpus;
    //Basedirectory if it exists
    static URL basedirectory;
    //one file I want to run a check on
    CorpusData corpusData;
    //all functions there are in the code
    static Collection<String> allExistingCFs = new ArrayList<String>();
    //all functions that should be run
    static Collection<String> chosencorpusfunctions = new ArrayList<String>();
    static Collection<CorpusFunction> corpusfunctions = new ArrayList<CorpusFunction>();
    //the final Report
    static Report report = new Report();
    //a list of all the available corpus data (no java objects, just URLs)
    static ArrayList<URL> alldata = new ArrayList<URL>();
    static CorpusIO cio = new CorpusIO();
    static boolean fixing = false;
    static boolean iserrorsonly = false;
    static boolean isfixesjson= false;
    static CommandLine cmd = null;
    //the final Exmaralda error list
    public static ExmaErrorList exmaError = new ExmaErrorList();
    static Properties cfProperties = new Properties();
    static PrettyPrinter pp = new PrettyPrinter();
    static String settingsfilepath = "settings.xml";
    //Properties Key Names
    static String fsm = "fsm";
    static String segmentation = "segmentation";
    static String lang = "lang";
    static String corpusname = "corpusname";
    static String kml = "kml";
    static String mode = "mode";

    public CorpusMagician() {
    }

    //TODO we need a webservice for this functionality too
    //in the future (for repo and external users)
    public static void main(String[] args) {
        //first args needs to be the URL
        //check if it's a filepath, we could just convert it to an url    
        System.out.println("CorpusMagician is now doing its magic.");
        try {
            createCommandLineOptions(args);
            String urlstring = cmd.getOptionValue("input");
            URL url;
            fixing = cmd.hasOption("f");
            iserrorsonly = cmd.hasOption("e");
            isfixesjson = cmd.hasOption("j");
            if (urlstring.startsWith("file://")) {
                url = new URL(urlstring);
            } else {
                url = Paths.get(urlstring).toUri().toURL();
            }
            CorpusMagician corpuma = new CorpusMagician();
            //now the place where Report should end up
            //also allow normal filepaths and convert them
            String reportstring = cmd.getOptionValue("output");
            URL reportlocation;
            if (reportstring.startsWith("file://")) {
                reportlocation = new URL(reportstring);
            } else {
                reportlocation = Paths.get(reportstring).toUri().toURL();
            }
            //now add the functionsstrings to array
            String[] corpusfunctionarray = cmd.getOptionValues("c");
            for (String cf : corpusfunctionarray) {
                CorpusMagician.chosencorpusfunctions.add(cf);
            }
            System.out.println(CorpusMagician.chosencorpusfunctions.toString());
            corpusfunctions = corpusFunctionStrings2Classes();

            //here is the heap space problem: everything is read all at one
            //and kept in the heap space the whole time
            corpuma.initCorpusWithURL(url);
            //and here is another problem, all the corpusfiles are given as objects
            report = corpuma.runChosencorpusfunctions();
            //this is a possible solution, but not working yet
            /*
             if (cmd.hasOption("s")) {
             corpuma.initCorpusWithURL(url);
             //and here is another problem, all the corpusfiles are given as objects
             report = corpuma.runChosencorpusfunctions();
             } else {
             //if we don't have so much heap space, we want things to be slower
             //so we just save a string array lsit of all the available files/urls/datastreams
             alldata = corpuma.createListofData(url);
             for (URL allurl : alldata) {
             try {
             File f = new File(allurl.getFile());
             CorpusData cd;
             cd = cio.toCorpusData(f);
             if (cd != null) {
             if (fixing) {
             report.merge(runCorpusFunctions(cd, corpusfunctions, true));
             } else {
             report.merge(runCorpusFunctions(cd, corpusfunctions));
             }
             }
             } catch (SAXException ex) {
             Logger.getLogger(CorpusMagician.class.getName()).log(Level.SEVERE, null, ex);
             } catch (JexmaraldaException ex) {
             Logger.getLogger(CorpusMagician.class.getName()).log(Level.SEVERE, null, ex);
             }

             }
             }
             */
            System.out.println(report.getFullReports());
            String reportOutput;
            if (reportlocation.getFile().endsWith("html")) {
                if (iserrorsonly) {
                    //ToDo
                    //reportOutput = ReportItem.generateDataTableHTML(report.getErrorStatistics(basedirectory), report.getSummaryLines());
                    reportOutput = ReportItem.generateDataTableHTML(report.getErrorStatistics(), report.getSummaryLines());
                } else {
                    reportOutput = ReportItem.generateDataTableHTML(report.getRawStatistics(), report.getSummaryLines());
                }
            } else {
                //reportOutput = report.getSummaryLines() + "\n" + report.getErrorReports();
                reportOutput = report.getSummaryLines() + "\n" + report.getFullReports();
            }
            String absoluteReport = reportOutput;
            if (absoluteReport != null && basedirectory != null && absoluteReport.contains(basedirectory.toString())) {
                absoluteReport = reportOutput.replaceAll(basedirectory.toString(), "");
            }
            if (absoluteReport != null) {
                cio.write(absoluteReport, reportlocation);
            }
            //create the error list file
            System.out.println("Basedirectory is " + basedirectory);
            System.out.println("BasedirectoryPath is " + basedirectory.getPath());
            URL errorlistlocation = new URL(basedirectory + "curation/CorpusServices_Errors.xml");
            URL fixJsonlocation = new URL(basedirectory + "curation/fixes.json");
            File curationFolder = new File((new URL(basedirectory + "curation").getFile()));
            if (!curationFolder.exists()) {
                //the curation folder it not there and needs to be created
                curationFolder.mkdirs();
            }
            // new File(url.getFile()
            Document exmaErrorList = TypeConverter.W3cDocument2JdomDocument(ExmaErrorList.createFullErrorList());
            String exmaErrorListString = TypeConverter.JdomDocument2String(exmaErrorList);
            if (exmaErrorListString != null && basedirectory != null && exmaErrorListString.contains(basedirectory.getPath())) {
                exmaErrorListString = exmaErrorListString.replaceAll(basedirectory.getPath(), "../");
            }
            if (exmaErrorListString != null) {
                exmaErrorListString = pp.indent(exmaErrorListString, "event");
                cio.write(exmaErrorListString, errorlistlocation);
                System.out.println("Wrote ErrorList at " + errorlistlocation);
            }
            if (isfixesjson) {
            String fixJson = report.getFixJson();
            if (fixJson != null) {            
                cio.write(fixJson, fixJsonlocation);
                System.out.println("Wrote JSON file for fixes at " + fixJsonlocation);
            }
            }
        } catch (MalformedURLException ex) {
            report.addException(ex, "The given URL was incorrect");
        } catch (IOException ex) {
            report.addException(ex, "A file could not be read");
        } catch (ParserConfigurationException ex) {
            report.addException(ex, "A file could not be parsed");
        } catch (TransformerException ex) {
            report.addException(ex, "A transformation error occured");
        } catch (SAXException ex) {
            report.addException(ex, "An XSLT error occured");
        } catch (JexmaraldaException ex) {
            report.addException(ex, "An Exmaralda file reading error occured");
        } catch (URISyntaxException ex) {
            report.addException(ex, "A URI was incorrect");
        } catch (XPathExpressionException ex) {
            report.addException(ex, "An Xpath expression was incorrect");
        }

    }

//Give it a path to a parameters file that tells you
//which functions with which parameters should be
//run on which files
    public void readConfig(URL url) {
        //this depends on how this file will be structured
    }

    //this one can write a configfile with the workflow in the
    //selected format
    public void writeConfig(URL url) {
        //needs to have more params
        //this depends on how this file will be structured
    }

    public void registerCorpusFunction(CorpusFunction cf) {
        allExistingCFs.add(cf.getClass().getName());
    }

    //creates a new empty corpus object
    public void initCorpus() {
        corpus = new Corpus();
    }

    //creates a corpus object from an URL (filepath or "real" url)
    public void initCorpusWithURL(URL url) throws MalformedURLException, SAXException, JexmaraldaException, URISyntaxException, IOException {
        corpus = new Corpus(url);
        //get the basedirectory
        //URL can be a path to a file too, then basedirectroy is different
        basedirectory = corpus.getBaseDirectory();
    }

    //creates a list of all the available data from an url (being a file oder directory)
    public Collection<URL> createListofData(URL url) throws URISyntaxException, IOException {
        //add just that url if its a file
        //adds the urls recursively if its a directory
        return cio.URLtoList(url);
    }

    //checks which functions exist in the code by checking for implementations of the corpus function interface
    //this shows that it doesn't work to just check for implementations of corpus functions
    //probably need to check for implementations of CorpusFunction?
    //TODO
    public static Collection<String> getAllExistingCFs() {
        allExistingCFs.add("ComaApostropheChecker");
        allExistingCFs.add("ComaNSLinksChecker");
        allExistingCFs.add("ComaOverviewGeneration");
        allExistingCFs.add("ZipCorpus");
        allExistingCFs.add("ComaSegmentCountChecker");
        allExistingCFs.add("ExbFileReferenceChecker");
        allExistingCFs.add("ExbFileCoverageChecker");
        allExistingCFs.add("ExbAnnotationPanelCheck");
        allExistingCFs.add("EXB2INELISOTEI");
        allExistingCFs.add("EXB2HIATISOTEI");
        allExistingCFs.add("ExbStructureChecker");
        allExistingCFs.add("FileCoverageChecker");
        allExistingCFs.add("FileCoverageCheckerInel");
        allExistingCFs.add("NormalizeEXB");
        allExistingCFs.add("PrettyPrintData");
        allExistingCFs.add("RemoveAbsolutePaths");
        allExistingCFs.add("RemoveAutoSaveExb");
        allExistingCFs.add("XSLTChecker");
        allExistingCFs.add("ComaAddTiersFromExbsCorrector");
        allExistingCFs.add("ComaXsdChecker");
        allExistingCFs.add("NgexmaraldaCorpusChecker");
        allExistingCFs.add("FilenameChecker");
        allExistingCFs.add("CmdiChecker");
        allExistingCFs.add("ComaTiersDescriptionAnnotationPanelChecker");
        allExistingCFs.add("ExbTierDisplayNameChecker");
        allExistingCFs.add("NgTierCheckerWithAnnotation");
        allExistingCFs.add("XsltCheckerInel");
        allExistingCFs.add("GenerateAnnotationPanel");
        allExistingCFs.add("CorpusDataRegexReplacer");
        allExistingCFs.add("ScoreHTML");
        allExistingCFs.add("HScoreHTML");
        allExistingCFs.add("CorpusHTML");
        allExistingCFs.add("IAAFunctionality");
        allExistingCFs.add("ListHTML");
        allExistingCFs.add("ExbEventLinebreaksChecker");
        allExistingCFs.add("MakeTimelineConsistent");
        allExistingCFs.add("ExbSegmentationChecker");
        allExistingCFs.add("CalculateAnnotatedTime");
        allExistingCFs.add("AddCSVMetadataToComa");
        allExistingCFs.add("ComaKmlForLocations");
        allExistingCFs.add("RemoveEmptyEvents");
        allExistingCFs.add("ComaTranscriptionsNameChecker");
        allExistingCFs.add("ComaTierOverviewCreator");
        allExistingCFs.add("GeneralTransformer");
        allExistingCFs.add("ComaFedoraIdentifierLengthChecker");
        allExistingCFs.add("ExbMP3Next2WavAdder");
        allExistingCFs.add("ExbRefTierChecker");
        allExistingCFs.add("ReportStatistics");
        allExistingCFs.add("ExbSegmenter");
        allExistingCFs.add("ExbScriptMixChecker");
        allExistingCFs.add("DuplicateTierContentChecker");
        allExistingCFs.add("ComaUpdateSegmentCounts");
        allExistingCFs.add("LanguageToolChecker");
        Collections.sort((List<String>) allExistingCFs);
        return allExistingCFs;
    }

    public static String getAllExistingCFsAsString() {
        String all = "";
        for (Iterator<String> it = getAllExistingCFs().iterator(); it.hasNext();) {
            String s = it.next();
            all = all + "\n" + s;
        }
        return all;
    }

    //TODO checks which functions can be run on specified data
    public Collection<CorpusFunction> getUsableFunctions(CorpusData cd) {
        //cf.IsUsableFor();
        //some switch or if else statements for the possible java objects
        //and a list(?) which function can be apllied to what/which functions exist?
        Collection<CorpusFunction> usablecorpusfunctions = null;
        return usablecorpusfunctions;
    }

    //TODO return default functions, this is a list that needs to be somewhere
    //or maybe its an option a corpusfunction can have?
    public Collection<CorpusFunction> getDefaultUsableFunctions() {
        Collection<CorpusFunction> defaultcorpusfunctions = null;
        return defaultcorpusfunctions;
    }

    //TODO a dialog to choose functions you want to apply
    public Collection<String> chooseFunctionDialog() {
        chosencorpusfunctions = null;
        //add the chosen Functions
        return chosencorpusfunctions;
    }

    public static Collection<CorpusFunction> corpusFunctionStrings2Classes() {
        for (String function : chosencorpusfunctions) {
            switch (function.toLowerCase()) {
                case "comaapostrophechecker":
                    ComaApostropheChecker cac = new ComaApostropheChecker();
                    corpusfunctions.add(cac);
                    break;
                case "comanslinkschecker":
                    ComaNSLinksChecker cnslc = new ComaNSLinksChecker();
                    corpusfunctions.add(cnslc);
                    break;
                case "comaoverviewgeneration":
                    ComaOverviewGeneration cog = new ComaOverviewGeneration();
                    if (cfProperties != null) {
                        // Pass on the configuration parameter
                        if (cfProperties.containsKey(mode) && cfProperties.getProperty(mode).equals("inel")) {
                            cog.setInel();
                            System.out.println("Mode set to inel");
                        }
                    }
                    corpusfunctions.add(cog);
                    break;
                case "comasegmentcountchecker":
                    ComaSegmentCountChecker cscc = new ComaSegmentCountChecker();
                    corpusfunctions.add(cscc);
                    break;
                case "exbfilereferencechecker":
                    ExbFileReferenceChecker efrc = new ExbFileReferenceChecker();
                    corpusfunctions.add(efrc);
                    break;
                case "exbfilecoveragechecker":
                    ExbFileCoverageChecker efcc = new ExbFileCoverageChecker();
                    corpusfunctions.add(efcc);
                    break;
                case "exbannotationpanelcheck":
                    ExbAnnotationPanelCheck eapc = new ExbAnnotationPanelCheck();
                    corpusfunctions.add(eapc);
                    break;
                case "filecoveragechecker":
                    ComaFileCoverageChecker fcc = new ComaFileCoverageChecker();
                    corpusfunctions.add(fcc);
                    break;
                case "prettyprintdata":
                    PrettyPrintData pd = new PrettyPrintData();
                    corpusfunctions.add(pd);
                    break;
                case "removeabsolutepaths":
                    RemoveAbsolutePaths rap = new RemoveAbsolutePaths();
                    corpusfunctions.add(rap);
                    break;
                case "removeautosaveexb":
                    RemoveAutoSaveExb rase = new RemoveAutoSaveExb();
                    corpusfunctions.add(rase);
                    break;
                case "xsltchecker":
                    XSLTChecker xc = new XSLTChecker();
                    if (cfProperties != null) {
                        // Pass on the configuration parameter
                        if (cfProperties.containsKey(mode) && cfProperties.getProperty(mode).equals("inel")) {
                            xc.setXSLresource("/xsl/inel-checks.xsl");
                            System.out.println("Mode set to inel");
                        }
                        if (cfProperties.containsKey(fsm)) {
                            xc.setFSMpath(cfProperties.getProperty(fsm));
                            System.out.println("FSM set to " + cfProperties.getProperty(fsm));
                        }
                    }
                    corpusfunctions.add(xc);
                    break;
                case "comaaddtiersfromexbscorrector":
                    ComaAddTiersFromExbsCorrector catfec = new ComaAddTiersFromExbsCorrector();
                    corpusfunctions.add(catfec);
                    break;
                case "comaxsdchecker":
                    ComaXsdChecker cxsd = new ComaXsdChecker();
                    corpusfunctions.add(cxsd);
                    break;
                case "ngexmaraldacorpuschecker":
                    NgexmaraldaCorpusChecker ngex = new NgexmaraldaCorpusChecker();
                    corpusfunctions.add(ngex);
                    break;
                case "filenamechecker":
                    FilenameChecker fnc = new FilenameChecker();
                    corpusfunctions.add(fnc);
                    break;
                case "cmdichecker":
                    CmdiChecker cmdi = new CmdiChecker();
                    corpusfunctions.add(cmdi);
                    break;
                case "comafedoraidentifierlengthchecker":
                    ComaFedoraIdentifierLengthChecker cplc = new ComaFedoraIdentifierLengthChecker();
                    corpusfunctions.add(cplc);
                    break;
                case "comatranscriptionsnamechecker":
                    ComaTranscriptionsNameChecker cnc = new ComaTranscriptionsNameChecker();
                    corpusfunctions.add(cnc);
                    break;
                case "comatiersdescriptionannotationpanelchecker":
                    ComaTiersDescriptionAnnotationPanelChecker tcwa = new ComaTiersDescriptionAnnotationPanelChecker();
                    corpusfunctions.add(tcwa);
                    break;
                case "exbtierdisplaynamechecker":
                    ExbTierDisplayNameChecker tc = new ExbTierDisplayNameChecker();
                    corpusfunctions.add(tc);
                    break;
                case "ngtiercheckerwithannotation":
                    NgTierCheckerWithAnnotation ngtcwa = new NgTierCheckerWithAnnotation();
                    corpusfunctions.add(ngtcwa);
                    break;
                //not needed anymore because of mode parameter
                case "xsltcheckerinel":
                    XSLTChecker xci = new XSLTChecker();
                    xci.setXSLresource("/xsl/inel-checks.xsl");
                    if (cfProperties != null) {
                        if (cfProperties.containsKey(fsm)) {
                            xci.setFSMpath(cfProperties.getProperty(fsm));
                            System.out.println("FSM set to " + cfProperties.getProperty(fsm));
                        }
                    }
                    corpusfunctions.add(xci);
                    break;
                case "exb2inelisotei":
                    EXB2INELISOTEI eiit = new EXB2INELISOTEI();
                    if (cfProperties != null) {
                        // Pass on the configuration parameter
                        if (cfProperties.containsKey(lang)) {
                            eiit.setLanguage(cfProperties.getProperty(lang));
                            System.out.println("Language set to " + cfProperties.getProperty(lang));
                        }
                    }
                    corpusfunctions.add(eiit);
                    break;
                //Maybe get rid of those special cases too!
                case "exb2inelisoteisel":
                    EXB2INELISOTEI eiitsel = new EXB2INELISOTEI();
                    eiitsel.setLanguage("sel");
                    corpusfunctions.add(eiitsel);
                    break;
                case "exb2inelisoteidlg":
                    EXB2INELISOTEI eiitdlg = new EXB2INELISOTEI();
                    eiitdlg.setLanguage("dlg");
                    corpusfunctions.add(eiitdlg);
                    break;
                case "exb2inelisoteixas":
                    EXB2INELISOTEI eiitxas = new EXB2INELISOTEI();
                    eiitxas.setLanguage("xas");
                    corpusfunctions.add(eiitxas);
                    break;
                case "exb2hiatisotei":
                    EXB2HIATISOTEI ehit = new EXB2HIATISOTEI();
                    if (cfProperties != null) {
                        // Pass on the configuration parameter
                        if (cfProperties.containsKey(lang)) {
                            ehit.setLanguage(cfProperties.getProperty(lang));
                            System.out.println("Language set to " + cfProperties.getProperty(lang));
                        }
                    }
                    corpusfunctions.add(ehit);
                    break;
                case "normalizeexb":
                    ExbNormalize ne = new ExbNormalize();
                    if (cfProperties != null) {
                        // Pass on the configuration parameter
                        if (cfProperties.containsKey("whitespace")) {
                            ne.setfixWhiteSpaces(cfProperties.getProperty("whitespace"));
                            System.out.println("FixWhitespace set to " + cfProperties.getProperty("whitespace"));
                        }
                    }
                    corpusfunctions.add(ne);
                    break;
                case "generateannotationpanel":
                    GenerateAnnotationPanel gap = new GenerateAnnotationPanel();
                    corpusfunctions.add(gap);
                    break;
                case "iaafunctionality":
                    IAAFunctionality iaa = new IAAFunctionality();
                    corpusfunctions.add(iaa);
                    break;
                case "filecoveragecheckerinel":
                    ComaFileCoverageChecker fcci = new ComaFileCoverageChecker();
                    fcci.addFileEndingWhiteListString("flextext");
                    fcci.addWhiteListString("report-output.html");
                    fcci.addWhiteListString("Segmentation_Errors.xml");
                    fcci.addWhiteListString("Structure_Errors.xml");
                    corpusfunctions.add(fcci);
                    break;
                case "comakmlforlocations":
                    ComaKmlForLocations ckml = new ComaKmlForLocations();
                    if (cfProperties != null) {
                        // Pass on the configuration parameter
                        if (cfProperties.containsKey(kml)) {
                            ckml.setKMLFilePath(cfProperties.getProperty(kml));
                            System.out.println("KML file path set to " + cfProperties.getProperty(kml));
                        }
                    }
                    corpusfunctions.add(ckml);
                    break;
                case "reportstatistics":
                    ReportStatistics rs = new ReportStatistics();
                    corpusfunctions.add(rs);
                    break;
                case "corpusdataregexreplacer":
                    //ToDo                   
                    CorpusDataRegexReplacer cdrr = new CorpusDataRegexReplacer();
                    //try custom properties for the different corpusfunctions
                    if (cfProperties != null) {
                        // Pass on the configuration parameter
                        if (cfProperties.containsKey("replace")) {
                            cdrr.setReplace(cfProperties.getProperty("replace"));
                            System.out.println("Replace set to " + cfProperties.getProperty("replace"));
                        }
                        if (cfProperties.containsKey("replacement")) {
                            cdrr.setReplacement(cfProperties.getProperty("replacement"));
                            System.out.println("Replacement set to " + cfProperties.getProperty("replacement"));
                        }
                        if (cfProperties.containsKey("xpathcontext")) {
                            cdrr.setXpathContext(cfProperties.getProperty("xpathcontext"));
                            System.out.println("Xpath set to " + cfProperties.getProperty("xpathcontext"));
                        }
                        if (cfProperties.containsKey("coma")) {
                            cdrr.setComa(cfProperties.getProperty("coma"));
                            System.out.println("Replace in Coma set to " + cfProperties.getProperty("coma"));
                        }
                    }
                    corpusfunctions.add(cdrr);
                    break;
                case "zipcorpus":
                    ZipCorpus zc = new ZipCorpus();
                    if (cfProperties != null) {
                        // Pass on the configuration parameter
                        if (cfProperties.containsKey("source_folder")) {
                            zc.setSourceFolder(cfProperties.getProperty("source_folder"));
                            System.out.println("Location of source folder set to " + cfProperties.getProperty("source_folder"));
                        }
                        if (cfProperties.containsKey("output_zip_file")) {
                            zc.setOutputFile(cfProperties.getProperty("output_zip_file"));
                            System.out.println("Location of output file set to " + cfProperties.getProperty("output_zip_file"));
                        }
                        if (cfProperties.containsKey("audio")) {
                            zc.setWithAudio(cfProperties.getProperty("audio"));
                            System.out.println("Should contain audio set to " + cfProperties.getProperty("audio"));
                        }
                    }
                    corpusfunctions.add(zc);
                    break;
                case "scorehtml":
                    ScoreHTML shtml = new ScoreHTML();
                    if (cfProperties != null) {
                        if (cfProperties.containsKey(corpusname)) {
                            shtml.setCorpusName(cfProperties.getProperty(corpusname));
                            System.out.println("Corpus name set to " + cfProperties.getProperty(corpusname));
                        }
                    }
                    corpusfunctions.add(shtml);
                    break;
                case "hscorehtml":
                    HScoreHTML hshtml = new HScoreHTML();
                    corpusfunctions.add(hshtml);
                    break;
                case "corpushtml":
                    CorpusHTML chtml = new CorpusHTML();
                    corpusfunctions.add(chtml);
                    break;
                case "listhtml":
                    ListHTML lhtml = new ListHTML();
                    if (cfProperties != null) {
                        // Pass on the configuration parameter
                        if (cfProperties.containsKey(segmentation)) {
                            lhtml.setSegmentation(cfProperties.getProperty(segmentation));
                            System.out.println("Segmentation set to " + cfProperties.getProperty(segmentation));
                        }
                        if (cfProperties.containsKey(corpusname)) {
                            lhtml.setCorpusName(cfProperties.getProperty(corpusname));
                            System.out.println("Corpus name set to " + cfProperties.getProperty(corpusname));
                        }
                        if (cfProperties.containsKey(fsm)) {
                            lhtml.setExternalFSM(cfProperties.getProperty(fsm));
                            System.out.println("External FSM path set to " + cfProperties.getProperty(fsm));
                        }
                    }
                    corpusfunctions.add(lhtml);
                    break;
                case "exbeventlinebreakschecker":
                    ExbEventLinebreaksChecker elb = new ExbEventLinebreaksChecker();
                    corpusfunctions.add(elb);
                    break;
                case "maketimelineconsistent":
                    ExbMakeTimelineConsistent emtc = new ExbMakeTimelineConsistent();
                    if (cfProperties != null) {
                        // Pass on the configuration parameter
                        if (cfProperties.containsKey("interpolate")) {
                            emtc.setInterpolateTimeline(cfProperties.getProperty("interpolate"));
                            System.out.println("FixWhitespace set to " + cfProperties.getProperty("interpolate"));
                        }
                    }
                    corpusfunctions.add(emtc);
                    break;
                case "exbstructurechecker":
                    ExbStructureChecker esc = new ExbStructureChecker();
                    corpusfunctions.add(esc);
                    break;
                case "exbsegmentationchecker":
                    ExbSegmentationChecker eseg = new ExbSegmentationChecker();
                    if (cfProperties != null) {
                        // Pass on the configuration parameter
                        if (cfProperties.containsKey(segmentation)) {
                            eseg.setSegmentation(cfProperties.getProperty(segmentation));
                            System.out.println("Segmentation set to " + cfProperties.getProperty(segmentation));
                        }
                        if (cfProperties.containsKey(fsm)) {
                            eseg.setExternalFSM(cfProperties.getProperty(fsm));
                            System.out.println("External FSM path set to " + cfProperties.getProperty(fsm));
                        }
                    }
                    corpusfunctions.add(eseg);
                    break;
                case "exbsegmenter":
                    ExbSegmenter esegr = new ExbSegmenter();
                    if (cfProperties != null) {
                        // Pass on the configuration parameter
                        if (cfProperties.containsKey(segmentation)) {
                            esegr.setSegmentation(cfProperties.getProperty(segmentation));
                            System.out.println("Segmentation set to " + cfProperties.getProperty(segmentation));
                        }
                        if (cfProperties.containsKey(fsm)) {
                            esegr.setExternalFSM(cfProperties.getProperty(fsm));
                            System.out.println("External FSM path set to " + cfProperties.getProperty(fsm));
                        }
                    }
                    corpusfunctions.add(esegr);
                    break;
                case "calculateannotatedtime":
                    CalculateAnnotatedTime cat = new CalculateAnnotatedTime();
                    corpusfunctions.add(cat);
                    break;
                case "addcsvmetadatatocoma":
                    AddCSVMetadataToComa acmtc = new AddCSVMetadataToComa();
                    if (cfProperties != null) {
                        // Pass on the configuration parameter
                        if (cfProperties.containsKey("csv")) {
                            acmtc.setCSVFilePath(cfProperties.getProperty("csv"));
                            System.out.println("CSV file path set to " + cfProperties.getProperty("csv"));
                        }
                        if (cfProperties.containsKey("speaker")) {
                            acmtc.setSpeakerOrCommunication(cfProperties.getProperty("speaker"));
                            System.out.println("CSV file set for " + cfProperties.getProperty("speaker"));
                        }
                    }
                    corpusfunctions.add(acmtc);
                    break;
                case "removeemptyevents":
                    RemoveEmptyEvents ree = new RemoveEmptyEvents();
                    corpusfunctions.add(ree);
                    break;
                case "comatieroverviewcreator":
                    ComaTierOverviewCreator ctoc = new ComaTierOverviewCreator();
                    corpusfunctions.add(ctoc);
                    break;
                case "generaltransformer":
                    GeneralTransformer gt = new GeneralTransformer();
                    if (cfProperties != null) {
                        if (cfProperties.containsKey("coma")) {
                            gt.setComa(cfProperties.getProperty("coma"));
                            System.out.println("Run on Coma set to " + cfProperties.getProperty("coma"));
                        }
                        if (cfProperties.containsKey("exb")) {
                            gt.setExb(cfProperties.getProperty("exb"));
                            System.out.println("Run on exb set to " + cfProperties.getProperty("exb"));
                        }
                        if (cfProperties.containsKey("exs")) {
                            gt.setExs(cfProperties.getProperty("exs"));
                            System.out.println("Run on exs set to " + cfProperties.getProperty("exs"));
                        }
                        if (cfProperties.containsKey("xsl")) {
                            gt.setPathToXSL(cfProperties.getProperty("xsl"));
                            System.out.println("Path to XSL set to " + cfProperties.getProperty("xsl"));
                        }
                        if (cfProperties.containsKey("overwritefiles")) {
                            gt.setOverwriteFiles(cfProperties.getProperty("overwritefiles"));
                            System.out.println("overwritefiles set to " + cfProperties.getProperty("overwritefiles"));
                        }
                    }
                    corpusfunctions.add(gt);
                    break;
                case "exbmp3next2wavadder":
                    ExbMP3Next2WavAdder emn2wa = new ExbMP3Next2WavAdder();
                    corpusfunctions.add(emn2wa);
                    break;
                case "exbreftierchecker":
                    ExbRefTierChecker ertc = new ExbRefTierChecker();
                    corpusfunctions.add(ertc);
                    break;
                case "exbscriptmixchecker":
                    ExbScriptMixChecker esmc = new ExbScriptMixChecker();
                    corpusfunctions.add(esmc);
                    break;
                case "duplicatetiercontentchecker":
                    DuplicateTierContentChecker duplc = new DuplicateTierContentChecker();
                    corpusfunctions.add(duplc);
                    if (cfProperties != null) {
                        // Pass on the configuration parameter
                        if (cfProperties.containsKey("tiers")) {
                            duplc.setTierNames(cfProperties.getProperty("tiers"));
                            System.out.println("Tier names set to " + cfProperties.getProperty("tiers"));
                        }
                    }
                    break;
                case "comaupdatesegmentcounts":
                    ComaUpdateSegmentCounts cusc = new ComaUpdateSegmentCounts();
                    corpusfunctions.add(cusc);
                    break;
                case "languagetoolchecker":
                    LanguageToolChecker ltc = new LanguageToolChecker();
                    if (cfProperties != null) {
                        // Pass on the configuration parameter
                        if (cfProperties.containsKey(lang)) {
                            ltc.setLanguage(cfProperties.getProperty(lang));
                            System.out.println("Language set to " + cfProperties.getProperty(lang));
                        }
                        if (cfProperties.containsKey("tier")) {
                            ltc.setTierToCheck(cfProperties.getProperty("tier"));
                            System.out.println("Tier to check set to " + cfProperties.getProperty("tier"));
                        }
                    }
                    corpusfunctions.add(ltc);
                    break;
                default:
                    report.addCritical("CommandlineFunctionality", "Function String \"" + function + "\" is not recognized");
            }
        }
        return corpusfunctions;
    }

    //TODO
    //run the chosen functions on the chosen corpus
    Report runChosencorpusfunctions() {
        for (CorpusFunction function : corpusfunctions) {
            if (fixing) {
                report.merge(runCorpusFunction(corpus, function, true));
            } else {
                report.merge(runCorpusFunction(corpus, function));
            }
        }
        return report;
    }

    //run multiple functions on a corpus, that means all the files in the corpus
    //the function can run on
    public Report runCorpusFunction(Corpus c, Collection<CorpusFunction> cfc) {
        Report report = new Report();
        for (CorpusFunction cf : cfc) {
            Report newReport = runCorpusFunction(c, cf);
            report.merge(newReport);
        }
        return report;
    }

    //run multiple functions on the set corpus, that means all the files in the corpus
    //the function can run on
    public Report runCorpusFunction(Collection<CorpusFunction> cfc) {
        Report report = new Report();
        for (CorpusFunction cf : cfc) {
            Report newReport = runCorpusFunction(corpus, cf);
            report.merge(newReport);
        }
        return report;
    }

    //run one function on a corpus, that means all the files in the corpus
    //the funciton can run on
    public Report runCorpusFunction(Corpus c, CorpusFunction cf) {
        Report report = new Report();
        //find out on which objects this corpus function can run
        //choose those from the corpus
        //and run the checks on those files recursively
        for (Class<? extends CorpusData> cl : cf.getIsUsableFor()) {
            for (CorpusData cd : c.getCorpusData()) //if the corpus files are an instance
            //of the class cl, run the function
            {
                if (cl.isInstance(cd)) {
                    Report newReport = runCorpusFunction(cd, cf);
                    report.merge(newReport);
                }
            }
        }
        return report;
    }

    //run one function on a corpus, that means all the files in the corpus
    //the funciton can run on
    public Report runCorpusFunction(Corpus c, CorpusFunction cf, boolean fix) {
        Report report = new Report();
        //find out on which objects this corpus function can run
        //choose those from the corpus
        //and run the checks on those files recursively
        for (Class<? extends CorpusData> cl : cf.getIsUsableFor()) {
            for (CorpusData cd : c.getCorpusData()) //if the corpus files are an instance
            //of the class cl, run the function
            {
                if (cd != null && cl.isInstance(cd)) {
                    Report newReport = runCorpusFunction(cd, cf, fix);
                    report.merge(newReport);
                }
            }
        }
        return report;
    }

    //run one function on a corpus, that means all the files in the corpus
    //the function can run on
    public Report runCorpusFunction(CorpusFunction cf) {
        Report report = new Report();
        //find out on which objects this corpus function can run
        //choose those from the corpus
        //and run the checks on those files recursively
        for (Class<? extends CorpusData> cl : cf.getIsUsableFor()) {
            Report newReport = runCorpusFunction(corpus, cf);
            report.merge(newReport);
        }
        return report;
    }

    public Report runCorpusFunction(CorpusData cd, CorpusFunction cf) {
        return cf.execute(cd);
    }

    public Report runCorpusFunction(CorpusData cd, CorpusFunction cf, boolean fix) {
        return cf.execute(cd, fix);
    }

    public static Report runCorpusFunctions(CorpusData cd, Collection<CorpusFunction> cfc) {
        Report report = new Report();
        for (CorpusFunction cf : cfc) {
            Report newReport = (cf.execute(cd));
            report.merge(newReport);
        }
        return report;
    }

    public static Report runCorpusFunctions(CorpusData cd, Collection<CorpusFunction> cfc, boolean fix) {
        Report report = new Report();
        for (CorpusFunction cf : cfc) {
            Report newReport = (cf.execute(cd, fix));
            report.merge(newReport);
        }
        return report;
    }

    //TODO
    //to save individual corpusparameters in a file
    //and maybe also save the functions todos there
    public void readParameters() {
        //read the XML file as variables
    }

    public void setCorpusData(CorpusData corpusData) {
        this.corpusData = corpusData;
    }

    public void setChosencorpusfunctions(Collection<String> chosencorpusfunctions) {
        CorpusMagician.chosencorpusfunctions = chosencorpusfunctions;
    }

    public Corpus getCorpus() {
        return corpus;
    }

    public CorpusData getCorpusData() {
        return corpusData;
    }

    public Collection<String> getChosencorpusfunctions() {
        return chosencorpusfunctions;
    }

    private static void createCommandLineOptions(String[] args) throws FileNotFoundException, IOException {
        Options options = new Options();

        Option input = new Option("i", "input", true, "input file path");
        input.setRequired(true);
        input.setArgName("FILE PATH");
        options.addOption(input);

        Option output = new Option("o", "output", true, "output file");
        output.setRequired(true);
        output.setArgName("FILE PATH");
        options.addOption(output);

        Option corpusfunction = new Option("c", "corpusfunction", true, "corpus function");
        // Set option c to take 1 to oo arguments
        corpusfunction.setArgs(Option.UNLIMITED_VALUES);
        corpusfunction.setArgName("CORPUS FUNCTION");
        corpusfunction.setRequired(true);
        corpusfunction.setValueSeparator(',');
        options.addOption(corpusfunction);

        /*
         Option speed = new Option("s", "speed", false, "faster but more heap space");
         speed.setRequired(false);
         options.addOption(speed);
         */
        Option propertyOption = Option.builder("p")
                .longOpt("property")
                .argName("property=value")
                .hasArgs()
                .valueSeparator()
                .numberOfArgs(2)
                .desc("use value for given properties")
                .build();

        options.addOption(propertyOption);

        Option fix = new Option("f", "fix", false, "fixes problems automatically");
        fix.setRequired(false);
        options.addOption(fix);

        Option help = new Option("h", "help", false, "display help");
        fix.setRequired(false);
        options.addOption(help);

        Option errorsonly = new Option("e", "errorsonly", false, "output only errors");
        fix.setRequired(false);
        options.addOption(errorsonly);
        
<<<<<<< HEAD
        Option verbose = new Option("v", "verbose", false, "output verbose help");
        fix.setRequired(false);
        options.addOption(verbose);
=======
        Option fixesjson = new Option("j", "fixesjson", false, "output json file for fixes");
        fix.setRequired(false);
        options.addOption(fixesjson);

        Option settingsfile = new Option("s", "settingsfile", true, "settings file path");
        settingsfile.setRequired(false);
        settingsfile.setArgName("FILE PATH");
        options.addOption(settingsfile);
>>>>>>> c3fb10e0

        CommandLineParser parser = new DefaultParser();
        HelpFormatter formatter = new HelpFormatter();
        formatter.setOptionComparator(null);

        String header = "Specify a corpus folder or file and a function to be applied\n\n";
        String footer = "\nthe available functions are:\n" + getAllExistingCFsAsString() + "\n\nPlease report issues at https://lab.multilingua.uni-hamburg.de/redmine/projects/corpus-services/issues";
        String footerverbose = "\nthe available functions are:\n";
        for(CorpusFunction cf: corpusFunctionStrings2Classes()){
            cf.getDescription();
        }
        footerverbose += "\n\nPlease report issues at https://lab.multilingua.uni-hamburg.de/redmine/projects/corpus-services/issues";
        try {
            cmd = parser.parse(options, args);
        } catch (ParseException e) {
            System.out.println(e.getMessage());
            formatter.printHelp("hzsk-corpus-services", header, options, footer, true);
            System.exit(1);
        }

        if (cmd.hasOption("h")) {
            // automatically generate the help statement
            formatter.printHelp("hzsk-corpus-services", header, options, footer, true);
            System.exit(1);
        }
        if (cmd.hasOption("v")) {
            // automatically generate the help statement
            formatter.printHelp("hzsk-corpus-services", header, options, footerverbose, true);
            System.exit(1);
        }
        if (cmd.hasOption("p")) {
            if (cmd.hasOption("s")) {
                System.out.println("Options s and p for parameters are not allowed at the same time!!");
                formatter.printHelp("hzsk-corpus-services", header, options, footer, true);
                System.exit(1);
            } else {
                cfProperties = cmd.getOptionProperties("p");
            }
        } else {
            if (cmd.hasOption("s")) {
                //read filepath
                settingsfilepath = cmd.getOptionValue("s");
            } else {
                //default
                settingsfilepath = "settings.param";
            }
            //also need to allow for not findind the xml settings file here!
            if (new File(settingsfilepath).exists()) {
                FileInputStream test = new FileInputStream(settingsfilepath);
                cfProperties.loadFromXML(test);
                System.out.println("Properties are: " + cfProperties);
            } else {
                System.out.println("No parameters loaded.");
            }
        }

        //we can save the properties if the input was not from an settings.xml
        //cfProperties.storeToXML() 
        //add function to read properties from file! Needs to be a key value list though not xml
        //Reads a property list (key and element pairs) from the input
        //Need to use 
//     * byte stream. The input stream is in a simple line-oriented
//     * format as specified in
//     * {@link #load(java.io.Reader) load(Reader)} and is assumed to use
//     * the ISO 8859-1 character encoding; that is each byte is one Latin1
//     * character. Characters not in Latin1, and certain special characters,
//     * are represented in keys and elements using Unicode escapes as defined in
//     * section 3.3 of

        /*
         String inputFilePath = cmd.getOptionValue("input");
         String outputFilePath = cmd.getOptionValue("output");

         System.out.println(inputFilePath);
         System.out.println(outputFilePath);
         */
    }

}<|MERGE_RESOLUTION|>--- conflicted
+++ resolved
@@ -36,7 +36,6 @@
 import de.uni_hamburg.corpora.validation.ExbEventLinebreaksChecker;
 import de.uni_hamburg.corpora.validation.ExbMakeTimelineConsistent;
 import de.uni_hamburg.corpora.validation.ExbScriptMixChecker;
-import de.uni_hamburg.corpora.validation.DuplicateTierContentChecker;
 import de.uni_hamburg.corpora.visualization.CorpusHTML;
 import de.uni_hamburg.corpora.visualization.ListHTML;
 import de.uni_hamburg.corpora.visualization.ScoreHTML;
@@ -48,6 +47,7 @@
 import de.uni_hamburg.corpora.validation.RemoveEmptyEvents;
 import de.uni_hamburg.corpora.validation.ComaTranscriptionsNameChecker;
 import de.uni_hamburg.corpora.validation.ComaUpdateSegmentCounts;
+import de.uni_hamburg.corpora.validation.DuplicateTierContentChecker;
 import de.uni_hamburg.corpora.validation.ExbMP3Next2WavAdder;
 import de.uni_hamburg.corpora.validation.ExbSegmenter;
 import de.uni_hamburg.corpora.validation.LanguageToolChecker;
@@ -128,6 +128,7 @@
     //TODO we need a webservice for this functionality too
     //in the future (for repo and external users)
     public static void main(String[] args) {
+
         //first args needs to be the URL
         //check if it's a filepath, we could just convert it to an url    
         System.out.println("CorpusMagician is now doing its magic.");
@@ -1022,11 +1023,6 @@
         fix.setRequired(false);
         options.addOption(errorsonly);
         
-<<<<<<< HEAD
-        Option verbose = new Option("v", "verbose", false, "output verbose help");
-        fix.setRequired(false);
-        options.addOption(verbose);
-=======
         Option fixesjson = new Option("j", "fixesjson", false, "output json file for fixes");
         fix.setRequired(false);
         options.addOption(fixesjson);
@@ -1035,7 +1031,10 @@
         settingsfile.setRequired(false);
         settingsfile.setArgName("FILE PATH");
         options.addOption(settingsfile);
->>>>>>> c3fb10e0
+
+ 	Option verbose = new Option("v", "verbose", false, "output verbose help");
+        fix.setRequired(false);
+        options.addOption(verbose);
 
         CommandLineParser parser = new DefaultParser();
         HelpFormatter formatter = new HelpFormatter();
@@ -1112,6 +1111,7 @@
          System.out.println(inputFilePath);
          System.out.println(outputFilePath);
          */
+
     }
 
 }