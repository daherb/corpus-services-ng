package de.uni_hamburg.corpora;

import de.uni_hamburg.corpora.validation.ComaAddTiersFromExbsCorrector;
import de.uni_hamburg.corpora.validation.CmdiChecker;
import de.uni_hamburg.corpora.publication.ZipCorpus;
import de.uni_hamburg.corpora.conversion.EXB2HIATISOTEI;
import de.uni_hamburg.corpora.conversion.EXB2INELISOTEI;
import de.uni_hamburg.corpora.utilities.TypeConverter;
import de.uni_hamburg.corpora.validation.ComaApostropheChecker;
import de.uni_hamburg.corpora.validation.ComaNSLinksChecker;
import de.uni_hamburg.corpora.validation.ComaOverviewGeneration;
import de.uni_hamburg.corpora.validation.ComaXsdChecker;
import de.uni_hamburg.corpora.validation.GenerateAnnotationPanel;
import de.uni_hamburg.corpora.validation.ComaFedoraIdentifierLengthChecker;
import de.uni_hamburg.corpora.validation.ComaSegmentCountChecker;
import de.uni_hamburg.corpora.validation.ExbFileReferenceChecker;
import de.uni_hamburg.corpora.validation.ExbAnnotationPanelCheck;
import de.uni_hamburg.corpora.validation.ExbRefTierChecker;
//import de.uni_hamburg.corpora.validation.ExbPatternChecker;
import de.uni_hamburg.corpora.validation.CalculateAnnotatedTime;
import de.uni_hamburg.corpora.validation.ExbSegmentationChecker;
import de.uni_hamburg.corpora.validation.ExbStructureChecker;
import de.uni_hamburg.corpora.validation.FileCoverageChecker;
import de.uni_hamburg.corpora.validation.FilenameChecker;
import de.uni_hamburg.corpora.validation.IAAFunctionality;
import de.uni_hamburg.corpora.validation.ExbNormalize;
import de.uni_hamburg.corpora.validation.NgexmaraldaCorpusChecker;
import de.uni_hamburg.corpora.validation.NgTierCheckerWithAnnotation;
import de.uni_hamburg.corpora.validation.PrettyPrintData;
import de.uni_hamburg.corpora.validation.RemoveAbsolutePaths;
import de.uni_hamburg.corpora.validation.RemoveAutoSaveExb;
import de.uni_hamburg.corpora.validation.ExbTierDisplayNameChecker;
import de.uni_hamburg.corpora.validation.ComaTiersDescriptionAnnotationPanelChecker;
import de.uni_hamburg.corpora.validation.XSLTChecker;
import de.uni_hamburg.corpora.validation.CorpusDataRegexReplacer;
import de.uni_hamburg.corpora.validation.ExbEventLinebreaksChecker;
import de.uni_hamburg.corpora.validation.ExbMakeTimelineConsistent;
import de.uni_hamburg.corpora.visualization.CorpusHTML;
import de.uni_hamburg.corpora.visualization.ListHTML;
import de.uni_hamburg.corpora.visualization.ScoreHTML;
import de.uni_hamburg.corpora.validation.ComaKmlForLocations;
import de.uni_hamburg.corpora.conversion.AddCSVMetadataToComa;
import de.uni_hamburg.corpora.validation.ComaTierOverviewCreator;
import de.uni_hamburg.corpora.validation.GeneralTransformer;
import de.uni_hamburg.corpora.validation.RemoveEmptyEvents;
import de.uni_hamburg.corpora.validation.ComaTranscriptionsNameChecker;
<<<<<<< HEAD
import de.uni_hamburg.corpora.validation.ExbMP3Next2WavAdder;
import de.uni_hamburg.corpora.visualization.HScoreHTML;
=======
import de.uni_hamburg.corpora.visualization.HScoreHTML;
import de.uni_hamburg.corpora.validation.ReportStatistics;
>>>>>>> 9165572d
import java.io.IOException;
import java.net.MalformedURLException;
import java.net.URISyntaxException;
import java.net.URL;
import java.util.ArrayList;
import java.util.Collection;
import java.nio.file.Paths;
import java.util.Collections;
import org.apache.commons.cli.CommandLine;
import org.apache.commons.cli.CommandLineParser;
import org.apache.commons.cli.DefaultParser;
import org.apache.commons.cli.HelpFormatter;
import org.apache.commons.cli.Option;
import org.apache.commons.cli.Options;
import org.apache.commons.cli.ParseException;
import java.util.Iterator;
import java.util.List;
import java.util.Properties;
import javax.xml.parsers.ParserConfigurationException;
import javax.xml.transform.TransformerException;
import javax.xml.xpath.XPathExpressionException;
import org.exmaralda.partitureditor.jexmaralda.JexmaraldaException;
import org.jdom.Document;
import org.xml.sax.SAXException;

/**
 * This class has a Corpus and a Corpus Function as a field and is able to run a
 * Corpus Function on a corpus in a main method.
 *
 * @author fsnv625
 */
public class CorpusMagician {

    //the whole corpus I want to run checks on
    static Corpus corpus;
    //Basedirectory if it exists
    static URL basedirectory;
    //one file I want to run a check on
    CorpusData corpusData;
    //all functions there are in the code
    static Collection<String> allExistingCFs = new ArrayList<String>();
    //all functions that should be run
    static Collection<String> chosencorpusfunctions = new ArrayList<String>();
    static Collection<CorpusFunction> corpusfunctions = new ArrayList<CorpusFunction>();
    //the final Report
    static Report report = new Report();
    //a list of all the available corpus data (no java objects, just URLs)
    static ArrayList<URL> alldata = new ArrayList<URL>();
    static CorpusIO cio = new CorpusIO();
    static boolean fixing = false;
    static boolean iserrorsonly = false;
    static CommandLine cmd = null;
    //the final Exmaralda error list
    public static ExmaErrorList exmaError = new ExmaErrorList();
    static Properties cfProperties;

    public CorpusMagician() {
    }

    //TODO we need a webservice for this functionality too
    //in the future (for repo and external users)
    public static void main(String[] args) {

        //first args needs to be the URL
        //check if it's a filepath, we could just convert it to an url
        createCommandLineOptions(args);
        try {
            String urlstring = cmd.getOptionValue("input");
            URL url;
            fixing = cmd.hasOption("f");
            iserrorsonly = cmd.hasOption("e");
            if (urlstring.startsWith("file://")) {
                url = new URL(urlstring);
            } else {
                url = Paths.get(urlstring).toUri().toURL();
            }
            CorpusMagician corpuma = new CorpusMagician();
            //now the place where Report should end up
            //also allow normal filepaths and convert them
            String reportstring = cmd.getOptionValue("output");
            URL reportlocation;
            if (reportstring.startsWith("file://")) {
                reportlocation = new URL(reportstring);
            } else {
                reportlocation = Paths.get(reportstring).toUri().toURL();
            }
            //now add the functionsstrings to array
            String[] corpusfunctionarray = cmd.getOptionValues("c");
            for (String cf : corpusfunctionarray) {
                CorpusMagician.chosencorpusfunctions.add(cf);
                System.out.println(CorpusMagician.chosencorpusfunctions.toString());
            }
            corpusfunctions = corpusFunctionStrings2Classes();

            //here is the heap space problem: everything is read all at one
            //and kept in the heap space the whole time
            corpuma.initCorpusWithURL(url);
            //get the basedirectory
            basedirectory = url;
            //and here is another problem, all the corpusfiles are given as objects
            report = corpuma.runChosencorpusfunctions();
            //this is a possible solution, but not working yet
            /*
             if (cmd.hasOption("s")) {
             corpuma.initCorpusWithURL(url);
             //and here is another problem, all the corpusfiles are given as objects
             report = corpuma.runChosencorpusfunctions();
             } else {
             //if we don't have so much heap space, we want things to be slower
             //so we just save a string array lsit of all the available files/urls/datastreams
             alldata = corpuma.createListofData(url);
             for (URL allurl : alldata) {
             try {
             File f = new File(allurl.getFile());
             CorpusData cd;
             cd = cio.toCorpusData(f);
             if (cd != null) {
             if (fixing) {
             report.merge(runCorpusFunctions(cd, corpusfunctions, true));
             } else {
             report.merge(runCorpusFunctions(cd, corpusfunctions));
             }
             }
             } catch (SAXException ex) {
             Logger.getLogger(CorpusMagician.class.getName()).log(Level.SEVERE, null, ex);
             } catch (JexmaraldaException ex) {
             Logger.getLogger(CorpusMagician.class.getName()).log(Level.SEVERE, null, ex);
             }

             }
             }
             */
            System.out.println(report.getFullReports());
            String reportOutput;
            if (reportlocation.getFile().endsWith("html")) {
                if (iserrorsonly) {
                    //ToDo
                    //reportOutput = ReportItem.generateDataTableHTML(report.getErrorStatistics(basedirectory), report.getSummaryLines());
                    reportOutput = ReportItem.generateDataTableHTML(report.getErrorStatistics(), report.getSummaryLines());
                } else {
                    reportOutput = ReportItem.generateDataTableHTML(report.getRawStatistics(), report.getSummaryLines());
                }
            } else {
                //reportOutput = report.getSummaryLines() + "\n" + report.getErrorReports();
                reportOutput = report.getSummaryLines() + "\n" + report.getFullReports();
            }
            String absoluteReport = reportOutput;
            if (absoluteReport != null && basedirectory != null && absoluteReport.contains(basedirectory.toString())) {
                absoluteReport = reportOutput.replaceAll(basedirectory.toString(), "");
            }
            if (absoluteReport != null) {
                cio.write(absoluteReport, reportlocation);
            }
            //create the error list file
            System.out.println("Basedirectory is " + basedirectory);
            System.out.println("BasedirectoryPath is " + basedirectory.getPath());
            URL errorlistlocation = new URL(basedirectory + "CorpusServices_Errors.xml");
            Document exmaErrorList = TypeConverter.W3cDocument2JdomDocument(ExmaErrorList.createFullErrorList());
            String exmaErrorListString = TypeConverter.JdomDocument2String(exmaErrorList);
            if (exmaErrorListString != null && basedirectory != null && exmaErrorListString.contains(basedirectory.getPath())) {
                exmaErrorListString = exmaErrorListString.replaceAll(basedirectory.getPath(), "");
                exmaErrorList = TypeConverter.String2JdomDocument(exmaErrorListString);
            }
            if (exmaErrorList != null) {
                cio.write(exmaErrorList, errorlistlocation);
                System.out.println("Wrote ErrorList at " + errorlistlocation);
            }
        } catch (MalformedURLException ex) {
            report.addException(ex, "The given URL was incorrect");
        } catch (IOException ex) {
            report.addException(ex, "A file could not be read");
        } catch (ParserConfigurationException ex) {
            report.addException(ex, "A file could not be parsed");
        } catch (TransformerException ex) {
            report.addException(ex, "A transformation error occured");
        } catch (SAXException ex) {
            report.addException(ex, "An XSLT error occured");
        } catch (JexmaraldaException ex) {
            report.addException(ex, "An Exmaralda file reading error occured");
        } catch (URISyntaxException ex) {
            report.addException(ex, "A URI was incorrect");
        } catch (XPathExpressionException ex) {
            report.addException(ex, "An Xpath expression was incorrect");
        }

    }

//Give it a path to a parameters file that tells you
//which functions with which parameters should be
//run on which files
    public void readConfig(URL url) {
        //this depends on how this file will be structured
    }

    //this one can write a configfile with the workflow in the
    //selected format
    public void writeConfig(URL url) {
        //needs to have more params
        //this depends on how this file will be structured
    }

    public void registerCorpusFunction(CorpusFunction cf) {
        allExistingCFs.add(cf.getClass().getName());
    }

    //creates a new empty corpus object
    public void initCorpus() {
        corpus = new Corpus();
    }

    //creates a corpus object from an URL (filepath or "real" url)
    public void initCorpusWithURL(URL url) throws MalformedURLException, SAXException, JexmaraldaException, URISyntaxException, IOException {
        corpus = new Corpus(url);
    }

    //creates a list of all the available data from an url (being a file oder directory)
    public Collection<URL> createListofData(URL url) throws URISyntaxException, IOException {
        //add just that url if its a file
        //adds the urls recursively if its a directory
        return cio.URLtoList(url);
    }

    //checks which functions exist in the code by checking for implementations of the corpus function interface
    //this shows that it doesn't work to just check for implementations of corpus functions
    //probably need to check for implementations of CorpusFunction?
    //TODO
    public static Collection<String> getAllExistingCFs() {
        allExistingCFs.add("ComaApostropheChecker");
        allExistingCFs.add("ComaNSLinksChecker");
        allExistingCFs.add("ComaOverviewGeneration");
        allExistingCFs.add("ZipCorpus");
        allExistingCFs.add("ComaSegmentCountChecker");
        allExistingCFs.add("ExbFileReferenceChecker");
        allExistingCFs.add("ExbAnnotationPanelCheck");
        allExistingCFs.add("EXB2INELISOTEI");
        allExistingCFs.add("EXB2HIATISOTEI");
        allExistingCFs.add("ExbStructureChecker");
        allExistingCFs.add("FileCoverageChecker");
        allExistingCFs.add("FileCoverageCheckerInel");
        allExistingCFs.add("NormalizeEXB");
        allExistingCFs.add("PrettyPrintData");
        allExistingCFs.add("RemoveAbsolutePaths");
        allExistingCFs.add("RemoveAutoSaveExb");
        allExistingCFs.add("XSLTChecker");
        allExistingCFs.add("ComaAddTiersFromExbsCorrector");
        allExistingCFs.add("ComaXsdChecker");
        allExistingCFs.add("NgexmaraldaCorpusChecker");
        allExistingCFs.add("FilenameChecker");
        allExistingCFs.add("CmdiChecker");
<<<<<<< HEAD
        allExistingCFs.add("ComaTiersDescriptionAnnotationPanelChecker");
        allExistingCFs.add("ExbTierDisplayNameChecker");
=======
        allExistingCFs.add("TierCheckerWithAnnotation");
        allExistingCFs.add("TierChecker");
>>>>>>> 9165572d
        allExistingCFs.add("NgTierCheckerWithAnnotation");
        allExistingCFs.add("XsltCheckerInel");
        allExistingCFs.add("GenerateAnnotationPanel");
        allExistingCFs.add("CorpusDataRegexReplacer");
        allExistingCFs.add("ScoreHTML");
        allExistingCFs.add("HScoreHTML");
        allExistingCFs.add("CorpusHTML");
        allExistingCFs.add("IAAFunctionality");
        allExistingCFs.add("ListHTML");
        allExistingCFs.add("ExbEventLinebreaksChecker");
        allExistingCFs.add("MakeTimelineConsistent");
        allExistingCFs.add("ExbSegmentationChecker");
        allExistingCFs.add("CalculateAnnotatedTime");
        allExistingCFs.add("AddCSVMetadataToComa");
        allExistingCFs.add("ComaKmlForLocations");
        allExistingCFs.add("RemoveEmptyEvents");
        allExistingCFs.add("ComaTranscriptionsNameChecker");
        allExistingCFs.add("ComaTierOverviewCreator");
        allExistingCFs.add("GeneralTransformer");
        allExistingCFs.add("ComaFedoraIdentifierLengthChecker");
<<<<<<< HEAD
        allExistingCFs.add("ExbMP3Next2WavAdder");
        allExistingCFs.add("ExbRefTierChecker");
=======
        allExistingCFs.add("ReportStatistics");
>>>>>>> 9165572d
        Collections.sort((List<String>) allExistingCFs);
        return allExistingCFs;
    }

    public static String getAllExistingCFsAsString() {
        String all = "";
        for (Iterator<String> it = getAllExistingCFs().iterator(); it.hasNext();) {
            String s = it.next();
            all = all + "\n" + s;
        }
        return all;
    }

    //TODO checks which functions can be run on specified data
    public Collection<CorpusFunction> getUsableFunctions(CorpusData cd) {
        //cf.IsUsableFor();
        //some switch or if else statements for the possible java objects
        //and a list(?) which function can be apllied to what/which functions exist?
        Collection<CorpusFunction> usablecorpusfunctions = null;
        return usablecorpusfunctions;
    }

    //TODO return default functions, this is a list that needs to be somewhere
    //or maybe its an option a corpusfunction can have?
    public Collection<CorpusFunction> getDefaultUsableFunctions() {
        Collection<CorpusFunction> defaultcorpusfunctions = null;
        return defaultcorpusfunctions;
    }

    //TODO a dialog to choose functions you want to apply
    public Collection<String> chooseFunctionDialog() {
        chosencorpusfunctions = null;
        //add the chosen Functions
        return chosencorpusfunctions;
    }

    public static Collection<CorpusFunction> corpusFunctionStrings2Classes() {
        for (String function : chosencorpusfunctions) {
            switch (function.toLowerCase()) {
                case "comaapostrophechecker":
                    ComaApostropheChecker cac = new ComaApostropheChecker();
                    corpusfunctions.add(cac);
                    break;
                case "comanslinkschecker":
                    ComaNSLinksChecker cnslc = new ComaNSLinksChecker();
                    corpusfunctions.add(cnslc);
                    break;
                case "comaoverviewgeneration":
                    ComaOverviewGeneration cog = new ComaOverviewGeneration();
                    corpusfunctions.add(cog);
                    break;
                case "comasegmentcountchecker":
                    ComaSegmentCountChecker cscc = new ComaSegmentCountChecker();
                    corpusfunctions.add(cscc);
                    break;
                case "exbfilereferencechecker":
                    ExbFileReferenceChecker efrc = new ExbFileReferenceChecker();
                    corpusfunctions.add(efrc);
                    break;
                case "exbannotationpanelcheck":
                    ExbAnnotationPanelCheck eapc = new ExbAnnotationPanelCheck();
                    corpusfunctions.add(eapc);
                    break;
                case "filecoveragechecker":
                    FileCoverageChecker fcc = new FileCoverageChecker();
                    corpusfunctions.add(fcc);
                    break;
                case "prettyprintdata":
                    PrettyPrintData pd = new PrettyPrintData();
                    corpusfunctions.add(pd);
                    break;
                case "removeabsolutepaths":
                    RemoveAbsolutePaths rap = new RemoveAbsolutePaths();
                    corpusfunctions.add(rap);
                    break;
                case "removeautosaveexb":
                    RemoveAutoSaveExb rase = new RemoveAutoSaveExb();
                    corpusfunctions.add(rase);
                    break;
                case "xsltchecker":
                    XSLTChecker xc = new XSLTChecker();
                    corpusfunctions.add(xc);
                    break;
                case "comaaddtiersfromexbscorrector":
                    ComaAddTiersFromExbsCorrector catfec = new ComaAddTiersFromExbsCorrector();
                    corpusfunctions.add(catfec);
                    break;
                case "comaxsdchecker":
                    ComaXsdChecker cxsd = new ComaXsdChecker();
                    corpusfunctions.add(cxsd);
                    break;
                case "ngexmaraldacorpuschecker":
                    NgexmaraldaCorpusChecker ngex = new NgexmaraldaCorpusChecker();
                    corpusfunctions.add(ngex);
                case "filenamechecker":
                    FilenameChecker fnc = new FilenameChecker();
                    corpusfunctions.add(fnc);
                    break;
                case "cmdichecker":
                    CmdiChecker cmdi = new CmdiChecker();
                    corpusfunctions.add(cmdi);
                    break;
                case "comafedoraidentifierlengthchecker":
                    ComaFedoraIdentifierLengthChecker cplc = new ComaFedoraIdentifierLengthChecker();
                    corpusfunctions.add(cplc);
                    break;
                case "comatranscriptionsnamechecker":
                    ComaTranscriptionsNameChecker cnc = new ComaTranscriptionsNameChecker();
                    corpusfunctions.add(cnc);
                    break;
                case "comatiersdescriptionannotationpanelchecker":
                    ComaTiersDescriptionAnnotationPanelChecker tcwa = new ComaTiersDescriptionAnnotationPanelChecker();
                    corpusfunctions.add(tcwa);
                case "exbtierdisplaynamechecker":
                    ExbTierDisplayNameChecker tc = new ExbTierDisplayNameChecker();
                    corpusfunctions.add(tc);
                case "ngtiercheckerwithannotation":
                    NgTierCheckerWithAnnotation ngtcwa = new NgTierCheckerWithAnnotation();
                    corpusfunctions.add(ngtcwa);
                    break;
                case "xsltcheckerinel":
                    XSLTChecker xci = new XSLTChecker();
                    xci.setXSLresource("/xsl/inel-checks.xsl");
                    corpusfunctions.add(xci);
                    break;
                case "exb2inelisotei":
                    EXB2INELISOTEI eiit = new EXB2INELISOTEI();
                    corpusfunctions.add(eiit);
                    break;
                case "exb2inelisoteisel":
                    EXB2INELISOTEI eiitsel = new EXB2INELISOTEI();
                    eiitsel.setLanguage("sel");
                    corpusfunctions.add(eiitsel);
                    break;
                case "exb2inelisoteidlg":
                    EXB2INELISOTEI eiitdlg = new EXB2INELISOTEI();
                    eiitdlg.setLanguage("dlg");
                    corpusfunctions.add(eiitdlg);
                    break;
                case "exb2inelisoteixas":
                    EXB2INELISOTEI eiitxas = new EXB2INELISOTEI();
                    eiitxas.setLanguage("xas");
                    corpusfunctions.add(eiitxas);
                    break;
                case "exb2hiatisotei":
                    EXB2HIATISOTEI ehit = new EXB2HIATISOTEI();
                    corpusfunctions.add(ehit);
                    break;
                case "normalizeexb":
                    ExbNormalize ne = new ExbNormalize();
                    if (cfProperties != null) {
                        // Pass on the configuration parameter
                        if (cfProperties.containsKey("whitespace")) {
                            ne.setfixWhiteSpaces(cfProperties.getProperty("whitespace"));
                            System.out.println("FixWhitespace set to " + cfProperties.getProperty("whitespace"));
                        }
                    }
                    corpusfunctions.add(ne);
                    break;
                case "generateannotationpanel":
                    GenerateAnnotationPanel gap = new GenerateAnnotationPanel();
                    corpusfunctions.add(gap);
                    break;
                case "iaafunctionality":
                    IAAFunctionality iaa = new IAAFunctionality();
                    corpusfunctions.add(iaa);
                    break;
                case "filecoveragecheckerinel":
                    FileCoverageChecker fcci = new FileCoverageChecker();
                    fcci.addFileEndingWhiteListString("flextext");
                    fcci.addWhiteListString("report-output.html");
                    fcci.addWhiteListString("Segmentation_Errors.xml");
                    fcci.addWhiteListString("Structure_Errors.xml");
                    corpusfunctions.add(fcci);
                    break;
                case "comakmlforlocations":
                    ComaKmlForLocations ckml = new ComaKmlForLocations();
                    if (cfProperties != null) {
                        // Pass on the configuration parameter
                        if (cfProperties.containsKey("KML")) {
                            ckml.setKMLFilePath(cfProperties.getProperty("KML"));
                            System.out.println("KML file path set to " + cfProperties.getProperty("KML"));
                        }
                    }
                    corpusfunctions.add(ckml);
                    break;
                case "reportstatistics":
                    ReportStatistics rs = new ReportStatistics();
                    corpusfunctions.add(rs);
                    break;
                case "corpusdataregexreplacer":
                    //ToDo                   
                    CorpusDataRegexReplacer cdrr = new CorpusDataRegexReplacer();
                    //try custom properties for the different corpusfunctions
                    if (cfProperties != null) {
                        // Pass on the configuration parameter
                        if (cfProperties.containsKey("replace")) {
                            cdrr.setReplace(cfProperties.getProperty("replace"));
                            System.out.println("Replace set to " + cfProperties.getProperty("replace"));
                        }
                        if (cfProperties.containsKey("replacement")) {
                            cdrr.setReplacement(cfProperties.getProperty("replacement"));
                            System.out.println("Replacement set to " + cfProperties.getProperty("replacement"));
                        }
                        if (cfProperties.containsKey("xpathcontext")) {
                            cdrr.setXpathContext(cfProperties.getProperty("xpathcontext"));
                            System.out.println("Xpath set to " + cfProperties.getProperty("xpathcontext"));
                        }
                        if (cfProperties.containsKey("coma")) {
                            cdrr.setComa(cfProperties.getProperty("coma"));
                            System.out.println("Replace in Coma set to " + cfProperties.getProperty("coma"));
                        }
                    }
                    corpusfunctions.add(cdrr);
                    break;
                case "zipcorpus":
                    ZipCorpus zc = new ZipCorpus();
                    if (cfProperties != null) {
                        // Pass on the configuration parameter
                        if (cfProperties.containsKey("SOURCE_FOLDER")) {
                            zc.setSourceFolder(cfProperties.getProperty("SOURCE_FOLDER"));
                            System.out.println("Location of source folder set to " + cfProperties.getProperty("SOURCE_FOLDER"));
                        }
                        if (cfProperties.containsKey("OUTPUT_ZIP_FILE")) {
                            zc.setOutputFile(cfProperties.getProperty("OUTPUT_ZIP_FILE"));
                            System.out.println("Location of output file set to " + cfProperties.getProperty("OUTPUT_ZIP_FILE"));
                        }
                        if (cfProperties.containsKey("AUDIO")) {
                            zc.setWithAudio(cfProperties.getProperty("AUDIO"));
                            System.out.println("Should contain audio set to " + cfProperties.getProperty("AUDIO"));
                        }
                    }
                    corpusfunctions.add(zc);
                    break;
                case "scorehtml":
                    ScoreHTML shtml = new ScoreHTML();
                    if (cfProperties != null) {
                        if (cfProperties.containsKey("CORPUSNAME")) {
                            shtml.setCorpusName(cfProperties.getProperty("CORPUSNAME"));
                            System.out.println("Corpus name set to " + cfProperties.getProperty("CORPUSNAME"));
                        }
                    }
                    corpusfunctions.add(shtml);
                    break;
<<<<<<< HEAD
                 case "hscorehtml":
=======
                case "hscorehtml":
>>>>>>> 9165572d
                    HScoreHTML hshtml = new HScoreHTML();
                    corpusfunctions.add(hshtml);
                    break;
                case "corpushtml":
                    CorpusHTML chtml = new CorpusHTML();
                    corpusfunctions.add(chtml);
                    break;
                case "listhtml":
                    ListHTML lhtml = new ListHTML();
                    if (cfProperties != null) {
                        // Pass on the configuration parameter
                        if (cfProperties.containsKey("SEGMENTATION")) {
                            lhtml.setSegmentation(cfProperties.getProperty("SEGMENTATION"));
                            System.out.println("Segmentation set to " + cfProperties.getProperty("SEGMENTATION"));
                        }
                        if (cfProperties.containsKey("CORPUSNAME")) {
                            lhtml.setCorpusName(cfProperties.getProperty("CORPUSNAME"));
                            System.out.println("Corpus name set to " + cfProperties.getProperty("CORPUSNAME"));
                        }
                    }
                    corpusfunctions.add(lhtml);
                    break;
                case "exbeventlinebreakschecker":
                    ExbEventLinebreaksChecker elb = new ExbEventLinebreaksChecker();
                    corpusfunctions.add(elb);
                    break;
                case "maketimelineconsistent":
                    ExbMakeTimelineConsistent emtc = new ExbMakeTimelineConsistent();
                    if (cfProperties != null) {
                        // Pass on the configuration parameter
                        if (cfProperties.containsKey("interpolate")) {
                            emtc.setInterpolateTimeline(cfProperties.getProperty("interpolate"));
                            System.out.println("FixWhitespace set to " + cfProperties.getProperty("interpolate"));
                        }
                    }
                    corpusfunctions.add(emtc);
                    break;
                case "exbstructurechecker":
                    ExbStructureChecker esc = new ExbStructureChecker();
                    corpusfunctions.add(esc);
                    break;
                case "exbsegmentationchecker":
                    ExbSegmentationChecker eseg = new ExbSegmentationChecker();
                    if (cfProperties != null) {
                        // Pass on the configuration parameter
                        if (cfProperties.containsKey("SEGMENTATION")) {
                            eseg.setSegmentation(cfProperties.getProperty("SEGMENTATION"));
                            System.out.println("Segmentation set to " + cfProperties.getProperty("SEGMENTATION"));
                        }
                        if (cfProperties.containsKey("FSM")) {
                            eseg.setExternalFSM(cfProperties.getProperty("FSM"));
                            System.out.println("External FSM path set to " + cfProperties.getProperty("FSM"));
                        }
                    }
                    corpusfunctions.add(eseg);
                    break;
                case "calculateannotatedtime":
                    CalculateAnnotatedTime cat = new CalculateAnnotatedTime();
                    corpusfunctions.add(cat);
                    break;
                case "addcsvmetadatatocoma":
                    AddCSVMetadataToComa acmtc = new AddCSVMetadataToComa();
                    if (cfProperties != null) {
                        // Pass on the configuration parameter
                        if (cfProperties.containsKey("CSV")) {
                            acmtc.setCSVFilePath(cfProperties.getProperty("CSV"));
                            System.out.println("CSV file path set to " + cfProperties.getProperty("CSV"));
                        }
                        if (cfProperties.containsKey("SPEAKER")) {
                            acmtc.setSpeakerOrCommunication(cfProperties.getProperty("SPEAKER"));
                            System.out.println("CSV file set for " + cfProperties.getProperty("SPEAKER"));
                        }
                    }
                    corpusfunctions.add(acmtc);
                    break;
                case "removeemptyevents":
                    RemoveEmptyEvents ree = new RemoveEmptyEvents();
                    corpusfunctions.add(ree);
                    break;
<<<<<<< HEAD
=======

>>>>>>> 9165572d
                case "comatieroverviewcreator":
                    ComaTierOverviewCreator ctoc = new ComaTierOverviewCreator();
                    corpusfunctions.add(ctoc);
                case "generaltransformer":
                    GeneralTransformer gt = new GeneralTransformer();
                    if (cfProperties.containsKey("coma")) {
                        gt.setComa(cfProperties.getProperty("coma"));
                        System.out.println("Run on Coma set to " + cfProperties.getProperty("coma"));
                    }
                    if (cfProperties.containsKey("exb")) {
                        gt.setExb(cfProperties.getProperty("exb"));
                        System.out.println("Run on exb set to " + cfProperties.getProperty("exb"));
                    }
                    if (cfProperties.containsKey("exs")) {
                        gt.setExs(cfProperties.getProperty("exs"));
                        System.out.println("Run on exs set to " + cfProperties.getProperty("exs"));
                    }
                    if (cfProperties.containsKey("xsl")) {
                        gt.setPathToXSL(cfProperties.getProperty("xsl"));
                        System.out.println("Path to XSL set to " + cfProperties.getProperty("xsl"));
                    }
                    if (cfProperties.containsKey("overwritefiles")) {
                        gt.setOverwriteFiles(cfProperties.getProperty("overwritefiles"));
                        System.out.println("overwritefiles set to " + cfProperties.getProperty("overwritefiles"));
                    }
                    corpusfunctions.add(gt);
                    break;
                case "exbmp3next2wavadder":
                    ExbMP3Next2WavAdder emn2wa = new ExbMP3Next2WavAdder();
                    corpusfunctions.add(emn2wa);
                case "exbreftierchecker":
                    ExbRefTierChecker ertc = new ExbRefTierChecker();
                    corpusfunctions.add(ertc);
                    break;
                default:
                    report.addCritical("CommandlineFunctionality", "Function String \"" + function + "\" is not recognized");
            }
        }
        return corpusfunctions;
    }

    //TODO
    //run the chosen functions on the chosen corpus
    Report runChosencorpusfunctions() {
        for (CorpusFunction function : corpusfunctions) {
            if (fixing) {
                report.merge(runCorpusFunction(corpus, function, true));
            } else {
                report.merge(runCorpusFunction(corpus, function));
            }
        }
        return report;
    }

    //run multiple functions on a corpus, that means all the files in the corpus
    //the function can run on
    public Report runCorpusFunction(Corpus c, Collection<CorpusFunction> cfc) {
        Report report = new Report();
        for (CorpusFunction cf : cfc) {
            Report newReport = runCorpusFunction(c, cf);
            report.merge(newReport);
        }
        return report;
    }

    //run multiple functions on the set corpus, that means all the files in the corpus
    //the function can run on
    public Report runCorpusFunction(Collection<CorpusFunction> cfc) {
        Report report = new Report();
        for (CorpusFunction cf : cfc) {
            Report newReport = runCorpusFunction(corpus, cf);
            report.merge(newReport);
        }
        return report;
    }

    //run one function on a corpus, that means all the files in the corpus
    //the funciton can run on
    public Report runCorpusFunction(Corpus c, CorpusFunction cf) {
        Report report = new Report();
        //find out on which objects this corpus function can run
        //choose those from the corpus
        //and run the checks on those files recursively
        for (Class<? extends CorpusData> cl : cf.getIsUsableFor()) {
            for (CorpusData cd : c.getCorpusData()) //if the corpus files are an instance
            //of the class cl, run the function
            {
                if (cl.isInstance(cd)) {
                    Report newReport = runCorpusFunction(cd, cf);
                    report.merge(newReport);
                }
            }
        }
        return report;
    }

    //run one function on a corpus, that means all the files in the corpus
    //the funciton can run on
    public Report runCorpusFunction(Corpus c, CorpusFunction cf, boolean fix) {
        Report report = new Report();
        //find out on which objects this corpus function can run
        //choose those from the corpus
        //and run the checks on those files recursively
        for (Class<? extends CorpusData> cl : cf.getIsUsableFor()) {
            for (CorpusData cd : c.getCorpusData()) //if the corpus files are an instance
            //of the class cl, run the function
            {
                if (cd != null && cl.isInstance(cd)) {
                    Report newReport = runCorpusFunction(cd, cf, fix);
                    report.merge(newReport);
                }
            }
        }
        return report;
    }

    //run one function on a corpus, that means all the files in the corpus
    //the function can run on
    public Report runCorpusFunction(CorpusFunction cf) {
        Report report = new Report();
        //find out on which objects this corpus function can run
        //choose those from the corpus
        //and run the checks on those files recursively
        for (Class<? extends CorpusData> cl : cf.getIsUsableFor()) {
            Report newReport = runCorpusFunction(corpus, cf);
            report.merge(newReport);
        }
        return report;
    }

    public Report runCorpusFunction(CorpusData cd, CorpusFunction cf) {
        return cf.execute(cd);
    }

    public Report runCorpusFunction(CorpusData cd, CorpusFunction cf, boolean fix) {
        return cf.execute(cd, fix);
    }

    public static Report runCorpusFunctions(CorpusData cd, Collection<CorpusFunction> cfc) {
        Report report = new Report();
        for (CorpusFunction cf : cfc) {
            Report newReport = (cf.execute(cd));
            report.merge(newReport);
        }
        return report;
    }

    public static Report runCorpusFunctions(CorpusData cd, Collection<CorpusFunction> cfc, boolean fix) {
        Report report = new Report();
        for (CorpusFunction cf : cfc) {
            Report newReport = (cf.execute(cd, fix));
            report.merge(newReport);
        }
        return report;
    }

    //TODO
    //to save individual corpusparameters in a file
    //and maybe also save the functions todos there
    public void readParameters() {

    }

    public void setCorpusData(CorpusData corpusData) {
        this.corpusData = corpusData;
    }

    public void setChosencorpusfunctions(Collection<String> chosencorpusfunctions) {
        CorpusMagician.chosencorpusfunctions = chosencorpusfunctions;
    }

    public Corpus getCorpus() {
        return corpus;
    }

    public CorpusData getCorpusData() {
        return corpusData;
    }

    public Collection<String> getChosencorpusfunctions() {
        return chosencorpusfunctions;
    }

    private static void createCommandLineOptions(String[] args) {
        Options options = new Options();

        Option input = new Option("i", "input", true, "input file path");
        input.setRequired(true);
        input.setArgName("FILE PATH");
        options.addOption(input);

        Option output = new Option("o", "output", true, "output file");
        output.setRequired(true);
        output.setArgName("FILE PATH");
        options.addOption(output);

        Option corpusfunction = new Option("c", "corpusfunction", true, "corpus function");
        // Set option c to take 1 to oo arguments
        corpusfunction.setArgs(Option.UNLIMITED_VALUES);
        corpusfunction.setArgName("CORPUS FUNCTION");
        corpusfunction.setRequired(true);
        corpusfunction.setValueSeparator(',');
        options.addOption(corpusfunction);

        /*
         Option speed = new Option("s", "speed", false, "faster but more heap space");
         speed.setRequired(false);
         options.addOption(speed);
         */
        Option propertyOption = Option.builder("p")
                .longOpt("property")
                .argName("property=value")
                .hasArgs()
                .valueSeparator()
                .numberOfArgs(2)
                .desc("use value for given properties")
                .build();

        options.addOption(propertyOption);

        Option fix = new Option("f", "fix", false, "fixes problems automatically");
        fix.setRequired(false);
        options.addOption(fix);

        Option help = new Option("h", "help", false, "display help");
        fix.setRequired(false);
        options.addOption(help);

        Option errorsonly = new Option("e", "errorsonly", false, "output only errors");
        fix.setRequired(false);
        options.addOption(errorsonly);

        CommandLineParser parser = new DefaultParser();
        HelpFormatter formatter = new HelpFormatter();
        formatter.setOptionComparator(null);

        String header = "Specify a corpus folder or file and a function to be applied\n\n";
        String footer = "\nthe available functions are:\n" + getAllExistingCFsAsString() + "\n\nPlease report issues at https://lab.multilingua.uni-hamburg.de/redmine/projects/corpus-services/issues";

        try {
            cmd = parser.parse(options, args);
        } catch (ParseException e) {
            System.out.println(e.getMessage());
            formatter.printHelp("hzsk-corpus-services", header, options, footer, true);
            System.exit(1);
        }

        if (cmd.hasOption("h")) {
            // automatically generate the help statement
            formatter.printHelp("hzsk-corpus-services", header, options, footer, true);
            System.exit(1);
        }
        if (cmd.hasOption("p")) {
            cfProperties = cmd.getOptionProperties("p");
        }
        /*
         String inputFilePath = cmd.getOptionValue("input");
         String outputFilePath = cmd.getOptionValue("output");

         System.out.println(inputFilePath);
         System.out.println(outputFilePath);
         */

    }

}<|MERGE_RESOLUTION|>--- conflicted
+++ resolved
@@ -44,13 +44,9 @@
 import de.uni_hamburg.corpora.validation.GeneralTransformer;
 import de.uni_hamburg.corpora.validation.RemoveEmptyEvents;
 import de.uni_hamburg.corpora.validation.ComaTranscriptionsNameChecker;
-<<<<<<< HEAD
 import de.uni_hamburg.corpora.validation.ExbMP3Next2WavAdder;
 import de.uni_hamburg.corpora.visualization.HScoreHTML;
-=======
-import de.uni_hamburg.corpora.visualization.HScoreHTML;
 import de.uni_hamburg.corpora.validation.ReportStatistics;
->>>>>>> 9165572d
 import java.io.IOException;
 import java.net.MalformedURLException;
 import java.net.URISyntaxException;
@@ -300,13 +296,8 @@
         allExistingCFs.add("NgexmaraldaCorpusChecker");
         allExistingCFs.add("FilenameChecker");
         allExistingCFs.add("CmdiChecker");
-<<<<<<< HEAD
         allExistingCFs.add("ComaTiersDescriptionAnnotationPanelChecker");
         allExistingCFs.add("ExbTierDisplayNameChecker");
-=======
-        allExistingCFs.add("TierCheckerWithAnnotation");
-        allExistingCFs.add("TierChecker");
->>>>>>> 9165572d
         allExistingCFs.add("NgTierCheckerWithAnnotation");
         allExistingCFs.add("XsltCheckerInel");
         allExistingCFs.add("GenerateAnnotationPanel");
@@ -327,12 +318,9 @@
         allExistingCFs.add("ComaTierOverviewCreator");
         allExistingCFs.add("GeneralTransformer");
         allExistingCFs.add("ComaFedoraIdentifierLengthChecker");
-<<<<<<< HEAD
         allExistingCFs.add("ExbMP3Next2WavAdder");
         allExistingCFs.add("ExbRefTierChecker");
-=======
         allExistingCFs.add("ReportStatistics");
->>>>>>> 9165572d
         Collections.sort((List<String>) allExistingCFs);
         return allExistingCFs;
     }
@@ -577,11 +565,7 @@
                     }
                     corpusfunctions.add(shtml);
                     break;
-<<<<<<< HEAD
-                 case "hscorehtml":
-=======
                 case "hscorehtml":
->>>>>>> 9165572d
                     HScoreHTML hshtml = new HScoreHTML();
                     corpusfunctions.add(hshtml);
                     break;
@@ -661,10 +645,6 @@
                     RemoveEmptyEvents ree = new RemoveEmptyEvents();
                     corpusfunctions.add(ree);
                     break;
-<<<<<<< HEAD
-=======
-
->>>>>>> 9165572d
                 case "comatieroverviewcreator":
                     ComaTierOverviewCreator ctoc = new ComaTierOverviewCreator();
                     corpusfunctions.add(ctoc);
