package de.uni_hamburg.corpora;

import de.uni_hamburg.corpora.validation.CmdiChecker;
import de.uni_hamburg.corpora.publication.ZipCorpus;
import de.uni_hamburg.corpora.conversion.EXB2HIATISOTEI;
import de.uni_hamburg.corpora.conversion.EXB2INELISOTEI;
import de.uni_hamburg.corpora.utilities.TypeConverter;
import de.uni_hamburg.corpora.validation.ComaApostropheChecker;
import de.uni_hamburg.corpora.validation.ComaNSLinksChecker;
import de.uni_hamburg.corpora.validation.ComaOverviewGeneration;
import de.uni_hamburg.corpora.validation.ComaNameChecker;
import de.uni_hamburg.corpora.validation.GenerateAnnotationPanel;
import de.uni_hamburg.corpora.validation.ComaPIDLengthChecker;
import de.uni_hamburg.corpora.validation.ComaSegmentCountChecker;
import de.uni_hamburg.corpora.validation.ExbFileReferenceChecker;
import de.uni_hamburg.corpora.validation.ExbAnnotationPanelCheck;
//import de.uni_hamburg.corpora.validation.ExbPatternChecker;
//import de.uni_hamburg.corpora.validation.ExbSegmentationChecker;
//import de.uni_hamburg.corpora.validation.ExbStructureChecker;
import de.uni_hamburg.corpora.validation.FileCoverageChecker;
import de.uni_hamburg.corpora.validation.FilenameChecker;
<<<<<<< HEAD
import de.uni_hamburg.corpora.validation.IAAFunctionality;
import de.uni_hamburg.corpora.validation.NormalizeExb;
=======
import de.uni_hamburg.corpora.validation.ExbNormalize;
>>>>>>> 4096631f
//import de.uni_hamburg.corpora.validation.NgexmaraldaCorpusChecker;
import de.uni_hamburg.corpora.validation.PrettyPrintData;
import de.uni_hamburg.corpora.validation.RemoveAbsolutePaths;
import de.uni_hamburg.corpora.validation.RemoveAutoSaveExb;
import de.uni_hamburg.corpora.validation.TierChecker;
import de.uni_hamburg.corpora.validation.TierCheckerWithAnnotation;
import de.uni_hamburg.corpora.validation.XSLTChecker;
import de.uni_hamburg.corpora.validation.CorpusDataRegexReplacer;
import de.uni_hamburg.corpora.validation.ExbEventLinebreaksChecker;
import de.uni_hamburg.corpora.validation.ExbMakeTimelineConsistent;
import de.uni_hamburg.corpora.visualization.CorpusHTML;
import de.uni_hamburg.corpora.visualization.ListHTML;
import de.uni_hamburg.corpora.visualization.ScoreHTML;
import java.io.File;
import java.io.IOException;
import java.net.MalformedURLException;
import java.net.URI;
import java.net.URISyntaxException;
import java.net.URL;
import java.util.ArrayList;
import java.util.Collection;
import java.util.logging.Level;
import java.util.logging.Logger;
import java.nio.file.Paths;
import org.apache.commons.cli.CommandLine;
import org.apache.commons.cli.CommandLineParser;
import org.apache.commons.cli.DefaultParser;
import org.apache.commons.cli.HelpFormatter;
import org.apache.commons.cli.Option;
import org.apache.commons.cli.Options;
import org.apache.commons.cli.ParseException;
import java.util.Iterator;
import java.util.Properties;
import java.util.Set;
import javax.xml.parsers.ParserConfigurationException;
import javax.xml.transform.TransformerException;
import org.exmaralda.partitureditor.jexmaralda.JexmaraldaException;
import org.jdom.Document;
import org.xml.sax.SAXException;

/**
 * This class has a Corpus and a Corpus Function as a field and is able to run a
 * Corpus Function on a corpus in a main method.
 *
 * @author fsnv625
 */
public class CorpusMagician {

    //the whole corpus I want to run checks on
    static Corpus corpus;
    //Basedirectory if it exists
    static URL basedirectory;
    //one file I want to run a check on
    CorpusData corpusData;
    //all functions there are in the code
    static Collection<String> allExistingCFs = new ArrayList<String>();
    //all functions that should be run
    static Collection<String> chosencorpusfunctions = new ArrayList<String>();
    static Collection<CorpusFunction> corpusfunctions = new ArrayList<CorpusFunction>();
    //the final Report
    static Report report = new Report();
    //a list of all the available corpus data (no java objects, just URLs)
    static ArrayList<URL> alldata = new ArrayList<URL>();
    static CorpusIO cio = new CorpusIO();
    static boolean fixing = false;
    static boolean iserrorsonly = false;
    static CommandLine cmd = null;
    //the final Exmaralda error list
    public static ExmaErrorList exmaError = new ExmaErrorList();
    static Properties cfProperties;

    public CorpusMagician() {
    }

    //TODO main method
    //TODO we need a webservice for this functionality too
    //in the furture (for repo and external users)
    //this should work via commandline like that:
    //java -cp hzsk-corpus-services-0.1.1.jar de.uni_hamburg.corpora.validation.CorpusMagician {File:///URLtocorpusfolder}
    //%cd%/report.txt(where and how report should be stored) PrettyPrintDataFix ComaNSLinkChecker(Functions that should be run)
    public static void main(String[] args) {

        //first args needs to be the URL
        //check if it's a filepath, we could just convert it to an url
        createCommandLineOptions(args);
        try {
            String urlstring = cmd.getOptionValue("input");
            URL url;
            fixing = cmd.hasOption("f");
            iserrorsonly = cmd.hasOption("e");
            if (urlstring.startsWith("file://")) {
                url = new URL(urlstring);
            } else {
                url = Paths.get(urlstring).toUri().toURL();
            }
            CorpusMagician corpuma = new CorpusMagician();
            //now the place where Report should end up
            //also allow normal filepaths and convert them
            String reportstring = cmd.getOptionValue("output");
            URL reportlocation;
            if (reportstring.startsWith("file://")) {
                reportlocation = new URL(reportstring);
            } else {
                reportlocation = Paths.get(reportstring).toUri().toURL();
            }
            //now add the functionsstrings to array
            String[] corpusfunctionarray = cmd.getOptionValues("c");
            for (String cf : corpusfunctionarray) {
                //corpuma.chosencorpusfunctions.add("test");
                CorpusMagician.chosencorpusfunctions.add(cf);
                System.out.println(CorpusMagician.chosencorpusfunctions.toString());
            }
            corpusfunctions = corpusFunctionStrings2Classes();

            //here is the heap space problem: everything is read all at one
            //and kept in the heap space the whole time
            corpuma.initCorpusWithURL(url);
            //get the basedirectory if there is a coma file
            if (!(corpus.getMetadata().isEmpty())) {
                Metadata md = corpus.getMetadata().iterator().next();
                basedirectory = md.getParentURL();
            }
            //and here is another problem, all the corpusfiles are given as objects
            report = corpuma.runChosencorpusfunctions();
            //this is a possible solution, but not working yet
            /*
            if (cmd.hasOption("s")) {
                corpuma.initCorpusWithURL(url);
                //and here is another problem, all the corpusfiles are given as objects
                report = corpuma.runChosencorpusfunctions();
            } else {
                //if we don't have so much heap space, we want things to be slower
                //so we just save a string array lsit of all the available files/urls/datastreams
                alldata = corpuma.createListofData(url);
                for (URL allurl : alldata) {
                    try {
                        File f = new File(allurl.getFile());
                        CorpusData cd;
                        cd = cio.toCorpusData(f);
                        if (cd != null) {
                            if (fixing) {
                                report.merge(runCorpusFunctions(cd, corpusfunctions, true));
                            } else {
                                report.merge(runCorpusFunctions(cd, corpusfunctions));
                            }
                        }
                    } catch (SAXException ex) {
                        Logger.getLogger(CorpusMagician.class.getName()).log(Level.SEVERE, null, ex);
                    } catch (JexmaraldaException ex) {
                        Logger.getLogger(CorpusMagician.class.getName()).log(Level.SEVERE, null, ex);
                    }

                }
            }
             */
            System.out.println(report.getFullReports());
            String reportOutput;
            if (reportlocation.getFile().endsWith("html")) {
                if (iserrorsonly) {
                    //ToDo
                    //reportOutput = ReportItem.generateDataTableHTML(report.getErrorStatistics(basedirectory), report.getSummaryLines());
                    reportOutput = ReportItem.generateDataTableHTML(report.getErrorStatistics(), report.getSummaryLines());                    
                } else {
                    reportOutput = ReportItem.generateDataTableHTML(report.getRawStatistics(), report.getSummaryLines());
                }
            } else {
                //reportOutput = report.getSummaryLines() + "\n" + report.getErrorReports();
                reportOutput = report.getSummaryLines() + "\n" + report.getFullReports();
            }
            String absoluteReport = reportOutput;
            if(absoluteReport!=null && basedirectory!=null && absoluteReport.contains(basedirectory.toString())){
            absoluteReport = reportOutput.replaceAll(basedirectory.toString(), "");
            }
            if(absoluteReport!=null){
            cio.write(absoluteReport, reportlocation);
            }
            //create the error list file
            //needs to be OS independent
            //There is an error for me when running on windows: \null gets created
            URL errorlistlocation = new URL(basedirectory + "/" + "CorpusServices_Errors.xml");            
            Document exmaErrorList = TypeConverter.W3cDocument2JdomDocument(ExmaErrorList.createFullErrorList());
            if (exmaErrorList != null){
            cio.write(exmaErrorList, errorlistlocation);
            System.out.println("Wrote ErrorList at " + errorlistlocation);
            }           
        } catch (MalformedURLException ex) {
            report.addException(ex, "The given URL was incorrect");
        } catch (IOException ex) {
            report.addException(ex, "A file could not be read");
        } catch (ParserConfigurationException ex) {
            report.addException(ex, "A file could not be parsed");
        } catch (TransformerException ex) {
            report.addException(ex, "A transformation error occured");       
        } catch (SAXException ex) {
            report.addException(ex, "An XSLT error occured");
        } catch (JexmaraldaException ex) {
            report.addException(ex, "A Exmaralda file reading error occured");
        }

    }

//Give it a path to a parameters file that tells you
//which functions with which parameters should be
//run on which files
    public void readConfig(URL url) {
        //this depends on how this file will be structured
    }

    //this one can write a configfile with the workflow in the
    //selected format
    public void writeConfig(URL url) {
        //needs to have more params
        //this depends on how this file will be structured
    }

    public void registerCorpusFunction(CorpusFunction cf) {
        allExistingCFs.add(cf.getClass().getName());
    }

    //creates a new empty corpus object
    public void initCorpus() {
        corpus = new Corpus();
    }

    //creates a corpus object from an URL (filepath or "real" url)
    public void initCorpusWithURL(URL url) throws MalformedURLException, SAXException, JexmaraldaException {
        corpus = new Corpus(url);
    }

    //creates a list of all the available data from an url (being a file oder directory)
    public ArrayList<URL> createListofData(URL url) {
        //add just that url if its a file
        //adds the urls recursively if its a directory
        return cio.URLtoList(url);
    }

    //checks which functions exist in the code by checking for implementations of the corpus function interface
    //this shows that it doesn't work to just check for implementations of corpus functions
    //probably need to check for implementations of CorpusFunction?
    //TODO
    public static Collection<String> getAllExistingCFs() {
        allExistingCFs.add("ComaApostropheChecker");
        allExistingCFs.add("ComaNSLinksChecker");
        allExistingCFs.add("ComaOverviewGeneration");
        allExistingCFs.add("ZipCorpus");
        allExistingCFs.add("ComaSegmentCountChecker");
        allExistingCFs.add("ExbFileReferenceChecker");
        allExistingCFs.add("ExbAnnotationPanelCheck");
        allExistingCFs.add("EXB2INELISOTEI");
        allExistingCFs.add("EXB2HIATISOTEI");
        allExistingCFs.add("FileCoverageChecker");
        allExistingCFs.add("FileCoverageCheckerInel");
        allExistingCFs.add("NormalizeEXB");
        allExistingCFs.add("PrettyPrintData");
        allExistingCFs.add("RemoveAbsolutePaths");
        allExistingCFs.add("RemoveAutoSaveExb");
        allExistingCFs.add("XSLTChecker");
        allExistingCFs.add("FilenameChecker");
        allExistingCFs.add("CmdiChecker");
        allExistingCFs.add("ComaNameChecker");
        allExistingCFs.add("TierCheckerWithAnnotation");
        allExistingCFs.add("TierChecker");
        allExistingCFs.add("XsltCheckerInel");
        allExistingCFs.add("GenerateAnnotationPanel");
        allExistingCFs.add("CorpusDataRegexReplacer");
        allExistingCFs.add("ScoreHTML");
        allExistingCFs.add("CorpusHTML");
<<<<<<< HEAD
        allExistingCFs.add("IAAFunctionality");
=======
        allExistingCFs.add("ListHTML");
        allExistingCFs.add("ExbEventLinebreaksChecker");
        allExistingCFs.add("MakeTimelineConsistent");
>>>>>>> 4096631f
        return allExistingCFs;
    }

    public static String getAllExistingCFsAsString() {
        String all = "";
        for (Iterator<String> it = getAllExistingCFs().iterator(); it.hasNext();) {
            String s = it.next();
            all = all + "\n" + s;
        }
        return all;
    }

    //TODO checks which functions can be run on specified data
    public Collection<CorpusFunction> getUsableFunctions(CorpusData cd) {
        //cf.IsUsableFor();
        //some switch or if else statements for the possible java objects
        //and a list(?) which function can be apllied to what/which functions exist?
        Collection<CorpusFunction> usablecorpusfunctions = null;
        return usablecorpusfunctions;
    }

    //TODO return default functions, this is a list that needs to be somewhere
    //or maybe its an option a corpusfunction can have?
    public Collection<CorpusFunction> getDefaultUsableFunctions() {
        Collection<CorpusFunction> defaultcorpusfunctions = null;
        return defaultcorpusfunctions;
    }

    //TODO a dialog to choose functions you want to apply
    public Collection<String> chooseFunctionDialog() {
        chosencorpusfunctions = null;
        //add the chosen Functions
        return chosencorpusfunctions;
    }

    public static Collection<CorpusFunction> corpusFunctionStrings2Classes() {
        for (String function : chosencorpusfunctions) {
            switch (function.toLowerCase()) {
                case "comaapostrophechecker":
                    ComaApostropheChecker cac = new ComaApostropheChecker();
                    corpusfunctions.add(cac);
                    break;
                case "comanslinkschecker":
                    ComaNSLinksChecker cnslc = new ComaNSLinksChecker();
                    corpusfunctions.add(cnslc);
                    break;
                case "comaoverviewgeneration":
                    ComaOverviewGeneration cog = new ComaOverviewGeneration();
                    corpusfunctions.add(cog);
                    break;
                case "comasegmentcountchecker":
                    ComaSegmentCountChecker cscc = new ComaSegmentCountChecker();
                    corpusfunctions.add(cscc);
                    break;
                case "exbfilereferencechecker":
                    ExbFileReferenceChecker efrc = new ExbFileReferenceChecker();
                    corpusfunctions.add(efrc);
                    break;
                case "exbannotationpanelcheck":
                    ExbAnnotationPanelCheck eapc = new ExbAnnotationPanelCheck();
                    corpusfunctions.add(eapc);
                    break;    
                case "filecoveragechecker":
                    FileCoverageChecker fcc = new FileCoverageChecker();
                    corpusfunctions.add(fcc);
                    break;
                case "prettyprintdata":
                    PrettyPrintData pd = new PrettyPrintData();
                    corpusfunctions.add(pd);
                    break;
                case "removeabsolutepaths":
                    RemoveAbsolutePaths rap = new RemoveAbsolutePaths();
                    corpusfunctions.add(rap);
                    break;
                case "removeautosaveexb":
                    RemoveAutoSaveExb rase = new RemoveAutoSaveExb();
                    corpusfunctions.add(rase);
                    break;
                case "xsltchecker":
                    XSLTChecker xc = new XSLTChecker();
                    corpusfunctions.add(xc);
                    break;
		case "filenamechecker":
                    FilenameChecker fnc = new FilenameChecker();
                    corpusfunctions.add(fnc);
                    break;
		case "cmdichecker":
                    CmdiChecker cmdi = new CmdiChecker();
                    corpusfunctions.add(cmdi);
                    break;
                case "comapidlengthchecker":
                    ComaPIDLengthChecker cplc = new ComaPIDLengthChecker();
                    corpusfunctions.add(cplc);
                    break;
                case "comanamechecker":
                    ComaNameChecker cnc = new ComaNameChecker();
                    corpusfunctions.add(cnc);
                    break;
                case "tiercheckerwithannotation":
                    TierCheckerWithAnnotation tcwa = new TierCheckerWithAnnotation();
                    corpusfunctions.add(tcwa);
                case "tierchecker":
                    TierChecker tc = new TierChecker();
                    corpusfunctions.add(tc);
                case "xsltcheckerinel":
                    XSLTChecker xci = new XSLTChecker();
                    xci.setXSLresource("/xsl/inel-checks.xsl");
                    corpusfunctions.add(xci);
                    break;
                case "exb2inelisotei":
                    EXB2INELISOTEI eiit = new EXB2INELISOTEI();
                    corpusfunctions.add(eiit);
                    break;
                case "exb2inelisoteisel":
                    EXB2INELISOTEI eiitsel = new EXB2INELISOTEI();
                    eiitsel.setLanguage("sel");
                    corpusfunctions.add(eiitsel);
                    break;
                case "exb2inelisoteidlg":
                    EXB2INELISOTEI eiitdlg = new EXB2INELISOTEI();
                    eiitdlg.setLanguage("dlg");
                    corpusfunctions.add(eiitdlg);
                    break;
                case "exb2inelisoteixas":
                    EXB2INELISOTEI eiitxas = new EXB2INELISOTEI();
                    eiitxas.setLanguage("xas");
                    corpusfunctions.add(eiitxas);
                    break;
                case "exb2hiatisotei":
                    EXB2HIATISOTEI ehit = new EXB2HIATISOTEI();
                    corpusfunctions.add(ehit);
                    break;
                case "normalizeexb":
                    ExbNormalize ne = new ExbNormalize();
                     if (cfProperties != null) {
                        // Pass on the configuration parameter
                        if (cfProperties.containsKey("whitespace")) {
                            ne.setfixWhiteSpaces(cfProperties.getProperty("whitespace"));
                            System.out.println("FixWhitespace set to " + cfProperties.getProperty("whitespace"));
                        }
                     }
                    corpusfunctions.add(ne);
                    break;
                case "generateannotationpanel":
                    GenerateAnnotationPanel gap = new GenerateAnnotationPanel();
                    corpusfunctions.add(gap);
                    break;
                case "iaafunctionality":
                    IAAFunctionality iaa = new IAAFunctionality();
                    corpusfunctions.add(iaa);
                    break;
                case "filecoveragecheckerinel":
                    FileCoverageChecker fcci = new FileCoverageChecker();
                    fcci.addFileEndingWhiteListString("flextext");
                    fcci.addWhiteListString("report-output.html");
                    fcci.addWhiteListString("Segmentation_Errors.xml");
                    fcci.addWhiteListString("Structure_Errors.xml");
                    corpusfunctions.add(fcci);
                    break;
                case "corpusdataregexreplacer":
                    //ToDo                   
                    CorpusDataRegexReplacer cdrr = new CorpusDataRegexReplacer();
                    //try custom properties for the different corpusfunctions
                    if (cfProperties != null) {
                        // Pass on the configuration parameter
                        if (cfProperties.containsKey("replace")) {
                            cdrr.setReplace(cfProperties.getProperty("replace"));
                            System.out.println("Replace set to " + cfProperties.getProperty("replace"));
                        }
                        if (cfProperties.containsKey("replacement")) {
                            System.out.println(cfProperties.getProperty("replacement"));
                            cdrr.setReplacement("Replacement set to " + cfProperties.getProperty("replacement"));
                        }
                        if (cfProperties.containsKey("xpathcontext")) {
                            cdrr.setXpathContext(cfProperties.getProperty("xpathcontext"));
                            System.out.println("Xpath set to " + cfProperties.getProperty("xpathcontext"));
                        }
                        if (cfProperties.containsKey("coma")) {
                            cdrr.setComa(cfProperties.getProperty("coma"));
                            System.out.println("Replace in Coma set to " + cfProperties.getProperty("xpathcontext"));
                        }
                    }
                    corpusfunctions.add(cdrr);
                    break;
                case "zipcorpus":
                    ZipCorpus zc = new ZipCorpus();
                    if (cfProperties != null) {
                        // Pass on the configuration parameter
                        if (cfProperties.containsKey("SOURCE_FOLDER")) {
                            zc.setSourceFolder(cfProperties.getProperty("SOURCE_FOLDER"));
                            System.out.println("Location of source folder set to " + cfProperties.getProperty("SOURCE_FOLDER"));
                        }
                        if (cfProperties.containsKey("OUTPUT_ZIP_FILE")) {                           
                            zc.setOutputFile(cfProperties.getProperty("OUTPUT_ZIP_FILE"));
                            System.out.println("Location of output file set to " + cfProperties.getProperty("OUTPUT_ZIP_FILE"));
                        }
                        if (cfProperties.containsKey("AUDIO")) {
                            zc.setWithAudio(cfProperties.getProperty("AUDIO"));
                            System.out.println("Should contain audio set to " + cfProperties.getProperty("AUDIO"));
                        }
                    }
                    corpusfunctions.add(zc);
                    break;
                case "scorehtml":
                    ScoreHTML shtml = new ScoreHTML();
                    corpusfunctions.add(shtml);
                    break;
                case "corpushtml":
                    CorpusHTML chtml = new CorpusHTML();
                    corpusfunctions.add(chtml);
                    break;
                case "listhtml":
                    ListHTML lhtml = new ListHTML();
                    if (cfProperties != null) {
                        // Pass on the configuration parameter
                        if (cfProperties.containsKey("SEGMENTATION")) {
                            lhtml.setSegmentation(cfProperties.getProperty("SEGMENTATION"));
                            System.out.println("Segmentation set to " + cfProperties.getProperty("SEGMENTATION"));
                        }
                    }
                    corpusfunctions.add(lhtml);
                    break;
                case "exbeventlinebreakschecker":
                    ExbEventLinebreaksChecker elb = new ExbEventLinebreaksChecker();
                    corpusfunctions.add(elb);
                    break;
                case "maketimelineconsistent":
                    ExbMakeTimelineConsistent emtc = new ExbMakeTimelineConsistent();
                    if (cfProperties != null) {
                        // Pass on the configuration parameter
                        if (cfProperties.containsKey("interpolate")) {
                             emtc.setInterpolateTimeline(cfProperties.getProperty("interpolate"));
                            System.out.println("FixWhitespace set to " + cfProperties.getProperty("interpolate"));
                        }
                     }
                    corpusfunctions.add(emtc);
                    break;
                default:
                    report.addCritical("CommandlineFunctionality", "Function String \"" + function + "\" is not recognized");
            }
        }
        return corpusfunctions;
    }

    //TODO
    //run the chosen functions on the chosen corpus
    Report runChosencorpusfunctions() {
        for (CorpusFunction function : corpusfunctions) {
            if (fixing) {
                report.merge(runCorpusFunction(corpus, function, true));
            } else {
                report.merge(runCorpusFunction(corpus, function));
            }
        }
        return report;
    }

    //run multiple functions on a corpus, that means all the files in the corpus
    //the function can run on
    public Report runCorpusFunction(Corpus c, Collection<CorpusFunction> cfc) {
        Report report = new Report();
        for (CorpusFunction cf : cfc) {
            Report newReport = runCorpusFunction(c, cf);
            report.merge(newReport);
        }
        return report;
    }

    //run multiple functions on the set corpus, that means all the files in the corpus
    //the function can run on
    public Report runCorpusFunction(Collection<CorpusFunction> cfc) {
        Report report = new Report();
        for (CorpusFunction cf : cfc) {
            Report newReport = runCorpusFunction(corpus, cf);
            report.merge(newReport);
        }
        return report;
    }

    //run one function on a corpus, that means all the files in the corpus
    //the funciton can run on
    public Report runCorpusFunction(Corpus c, CorpusFunction cf) {
        Report report = new Report();
        //find out on which objects this corpus function can run
        //choose those from the corpus
        //and run the checks on those files recursively
        for (Class<? extends CorpusData> cl : cf.getIsUsableFor()) {
            for (CorpusData cd : c.getCorpusData()) //if the corpus files are an instance
            //of the class cl, run the function
            {
                if (cl.isInstance(cd)) {
                    Report newReport = runCorpusFunction(cd, cf);
                    report.merge(newReport);
                }
            }
        }
        return report;
    }

    //run one function on a corpus, that means all the files in the corpus
    //the funciton can run on
    public Report runCorpusFunction(Corpus c, CorpusFunction cf, boolean fix) {
        Report report = new Report();
        //find out on which objects this corpus function can run
        //choose those from the corpus
        //and run the checks on those files recursively
        for (Class<? extends CorpusData> cl : cf.getIsUsableFor()) {
            for (CorpusData cd : c.getCorpusData()) //if the corpus files are an instance
            //of the class cl, run the function
            {
                if (cd != null && cl.isInstance(cd)) {
                    Report newReport = runCorpusFunction(cd, cf, fix);
                    report.merge(newReport);
                }
            }
        }
        return report;
    }

    //run one function on a corpus, that means all the files in the corpus
    //the function can run on
    public Report runCorpusFunction(CorpusFunction cf) {
        Report report = new Report();
        //find out on which objects this corpus function can run
        //choose those from the corpus
        //and run the checks on those files recursively
        for (Class<? extends CorpusData> cl : cf.getIsUsableFor()) {
            Report newReport = runCorpusFunction(corpus, cf);
            report.merge(newReport);
        }
        return report;
    }

    public Report runCorpusFunction(CorpusData cd, CorpusFunction cf) {
        return cf.execute(cd);
    }

    public Report runCorpusFunction(CorpusData cd, CorpusFunction cf, boolean fix) {
        return cf.execute(cd, fix);
    }

    public static Report runCorpusFunctions(CorpusData cd, Collection<CorpusFunction> cfc) {
        Report report = new Report();
        for (CorpusFunction cf : cfc) {
            Report newReport = (cf.execute(cd));
            report.merge(newReport);
        }
        return report;
    }

    public static Report runCorpusFunctions(CorpusData cd, Collection<CorpusFunction> cfc, boolean fix) {
        Report report = new Report();
        for (CorpusFunction cf : cfc) {
            Report newReport = (cf.execute(cd, fix));
            report.merge(newReport);
        }
        return report;
    }

    //TODO
    //to save individual corpusparameters in a file
    //and maybe also save the functions todos there
    public void readParameters() {

    }

    public void setCorpusData(CorpusData corpusData) {
        this.corpusData = corpusData;
    }

    public void setChosencorpusfunctions(Collection<String> chosencorpusfunctions) {
        CorpusMagician.chosencorpusfunctions = chosencorpusfunctions;
    }

    public Corpus getCorpus() {
        return corpus;
    }

    public CorpusData getCorpusData() {
        return corpusData;
    }

    public Collection<String> getChosencorpusfunctions() {
        return chosencorpusfunctions;
    }

    private static void createCommandLineOptions(String[] args) {
        Options options = new Options();

        Option input = new Option("i", "input", true, "input file path");
        input.setRequired(true);
        input.setArgName("FILE PATH");
        options.addOption(input);

        Option output = new Option("o", "output", true, "output file");
        output.setRequired(true);
        output.setArgName("FILE PATH");
        options.addOption(output);

        Option corpusfunction = new Option("c", "corpusfunction", true, "corpus function");
        // Set option c to take 1 to oo arguments
        corpusfunction.setArgs(Option.UNLIMITED_VALUES);
        corpusfunction.setArgName("CORPUS FUNCTION");
        corpusfunction.setRequired(true);
        corpusfunction.setValueSeparator(',');
        options.addOption(corpusfunction);

        /*
        Option speed = new Option("s", "speed", false, "faster but more heap space");
        speed.setRequired(false);
        options.addOption(speed);
         */
        Option propertyOption = Option.builder("p")
                .longOpt("property")
                .argName("property=value")
                .hasArgs()
                .valueSeparator()
                .numberOfArgs(2)
                .desc("use value for given properties")
                .build();

        options.addOption(propertyOption);

        Option fix = new Option("f", "fix", false, "fixes problems automatically");
        fix.setRequired(false);
        options.addOption(fix);

        Option help = new Option("h", "help", false, "display help");
        fix.setRequired(false);
        options.addOption(help);

        Option errorsonly = new Option("e", "errorsonly", false, "output only errors");
        fix.setRequired(false);
        options.addOption(errorsonly);

        CommandLineParser parser = new DefaultParser();
        HelpFormatter formatter = new HelpFormatter();
        formatter.setOptionComparator(null);

        String header = "Specify a corpus folder or file and a function to be applied\n\n";
        String footer = "\nthe available functions are:\n" + getAllExistingCFsAsString() + "\n\nPlease report issues at https://lab.multilingua.uni-hamburg.de/redmine/projects/corpus-services/issues";

        try {
            cmd = parser.parse(options, args);
        } catch (ParseException e) {
            System.out.println(e.getMessage());
            formatter.printHelp("hzsk-corpus-services", header, options, footer, true);
            System.exit(1);
        }

        if (cmd.hasOption("h")) {
            // automatically generate the help statement
            formatter.printHelp("hzsk-corpus-services", header, options, footer, true);
            System.exit(1);
        }
        if (cmd.hasOption("p")) {
            cfProperties = cmd.getOptionProperties("p");
        }
        /*
        String inputFilePath = cmd.getOptionValue("input");
        String outputFilePath = cmd.getOptionValue("output");

        System.out.println(inputFilePath);
        System.out.println(outputFilePath);
         */

    }

}<|MERGE_RESOLUTION|>--- conflicted
+++ resolved
@@ -19,12 +19,8 @@
 //import de.uni_hamburg.corpora.validation.ExbStructureChecker;
 import de.uni_hamburg.corpora.validation.FileCoverageChecker;
 import de.uni_hamburg.corpora.validation.FilenameChecker;
-<<<<<<< HEAD
 import de.uni_hamburg.corpora.validation.IAAFunctionality;
-import de.uni_hamburg.corpora.validation.NormalizeExb;
-=======
 import de.uni_hamburg.corpora.validation.ExbNormalize;
->>>>>>> 4096631f
 //import de.uni_hamburg.corpora.validation.NgexmaraldaCorpusChecker;
 import de.uni_hamburg.corpora.validation.PrettyPrintData;
 import de.uni_hamburg.corpora.validation.RemoveAbsolutePaths;
@@ -292,13 +288,10 @@
         allExistingCFs.add("CorpusDataRegexReplacer");
         allExistingCFs.add("ScoreHTML");
         allExistingCFs.add("CorpusHTML");
-<<<<<<< HEAD
         allExistingCFs.add("IAAFunctionality");
-=======
         allExistingCFs.add("ListHTML");
         allExistingCFs.add("ExbEventLinebreaksChecker");
         allExistingCFs.add("MakeTimelineConsistent");
->>>>>>> 4096631f
         return allExistingCFs;
     }
 
