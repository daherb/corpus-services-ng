--- conflicted
+++ resolved
@@ -25,13 +25,9 @@
 import de.uni_hamburg.corpora.validation.PrettyPrintData;
 import de.uni_hamburg.corpora.validation.RemoveAbsolutePaths;
 import de.uni_hamburg.corpora.validation.RemoveAutoSaveExb;
-<<<<<<< HEAD
-//import de.uni_hamburg.corpora.validation.TierChecker;
 import de.uni_hamburg.corpora.validation.NgTierCheckerWithAnnotation;
-=======
 import de.uni_hamburg.corpora.validation.TierChecker;
 import de.uni_hamburg.corpora.validation.TierCheckerWithAnnotation;
->>>>>>> 3090d354
 import de.uni_hamburg.corpora.validation.XSLTChecker;
 import de.uni_hamburg.corpora.validation.CorpusDataRegexReplacer;
 import de.uni_hamburg.corpora.validation.ExbEventLinebreaksChecker;
@@ -283,54 +279,7 @@
         allExistingCFs.add("RemoveAbsolutePaths");
         allExistingCFs.add("RemoveAutoSaveExb");
         allExistingCFs.add("XSLTChecker");
-<<<<<<< HEAD
-        //allExistingCFs.add("ExbPatternChecker");
-        //allExistingCFs.add("ExbSegmentationChecker");
-        //allExistingCFs.add("ExbStructureChecker");
-        //allExistingCFs.add("ComaAddTiersFromExbsCorrector");
-        //allExistingCFs.add("ComaErrorReportGenerator");
-        //allExistingCFs.add("SchematronChecker");
-        allExistingCFs.add("RemoveAutoSaveExb");
-        allExistingCFs.add("RemoveAbsolutePaths");
-        allExistingCFs.add("ComaOverviewGeneration");
-        allExistingCFs.add("EXB2INELISOTEI");
-        allExistingCFs.add("EXB2HIATISOTEI");
-	//allExistingCFs.add("TierChecker");
-        //allExistingCFs.add("ComaNameChecker");
         allExistingCFs.add("NgTierCheckerWithAnnotation");
-        //allExistingCFs.add("FilenameChecker");
-        //allExistingCFs.add("ComaPIDLengthChecker");
-        //allExistingCFs.add("CmdiChecker");
-        //allExistingCFs.add("NgexmaraldaCorpusChecker");
-//        Reflections reflections = new Reflections("de.uni_hamburg.corpora");
-//        Set<Class<? extends CorpusFunction>> classes = reflections.getSubTypesOf(CorpusFunction.class);
-//        for (Class c : classes) {
-//            System.out.println(c.toString());
-//            try {
-//                Constructor cons = c.getConstructor();
-//                try {
-//                    CorpusFunction cf = (CorpusFunction) cons.newInstance();
-//                    allExistingCFs.add(cf.getClass().getName());
-//                } catch (InstantiationException ex) {
-//                    Logger.getLogger(CorpusMagician.class.getName()).log(Level.SEVERE, null, ex);
-//                } catch (IllegalAccessException ex) {
-//                    Logger.getLogger(CorpusMagician.class.getName()).log(Level.SEVERE, null, ex);
-//                } catch (IllegalArgumentException ex) {
-//                    Logger.getLogger(CorpusMagician.class.getName()).log(Level.SEVERE, null, ex);
-//                } catch (InvocationTargetException ex) {
-//                    Logger.getLogger(CorpusMagician.class.getName()).log(Level.SEVERE, null, ex);
-//                }
-//            } catch (NoSuchMethodException ex) {
-//                Logger.getLogger(CorpusMagician.class.getName()).log(Level.SEVERE, null, ex);
-//            } catch (SecurityException ex) {
-//                Logger.getLogger(CorpusMagician.class.getName()).log(Level.SEVERE, null, ex);
-//            }
-//        }
-        for (String cf : allExistingCFs) {
-            System.out.println(cf);
-        }
-
-=======
         allExistingCFs.add("FilenameChecker");
         allExistingCFs.add("CmdiChecker");
         allExistingCFs.add("ComaNameChecker");
@@ -345,7 +294,6 @@
         allExistingCFs.add("ListHTML");
         allExistingCFs.add("ExbEventLinebreaksChecker");
         allExistingCFs.add("MakeTimelineConsistent");
->>>>>>> 3090d354
         return allExistingCFs;
     }
 
@@ -428,12 +376,10 @@
                     XSLTChecker xc = new XSLTChecker();
                     corpusfunctions.add(xc);
                     break;
-<<<<<<< HEAD
 		case "ngtiercheckerwithannotation":
                     NgTierCheckerWithAnnotation ngtcwa = new NgTierCheckerWithAnnotation();
                     corpusfunctions.add(ngtcwa);
                     break;
-=======
 		case "filenamechecker":
                     FilenameChecker fnc = new FilenameChecker();
                     corpusfunctions.add(fnc);
@@ -456,7 +402,6 @@
                 case "tierchecker":
                     TierChecker tc = new TierChecker();
                     corpusfunctions.add(tc);
->>>>>>> 3090d354
                 case "xsltcheckerinel":
                     XSLTChecker xci = new XSLTChecker();
                     xci.setXSLresource("/xsl/inel-checks.xsl");
@@ -512,11 +457,6 @@
                     fcci.addWhiteListString("Structure_Errors.xml");
                     corpusfunctions.add(fcci);
                     break;
-<<<<<<< HEAD
-                case "filenamechecker":
-                    FilenameChecker fnc = new FilenameChecker();
-                    corpusfunctions.add(fnc);
-=======
                 case "corpusdataregexreplacer":
                     //ToDo                   
                     CorpusDataRegexReplacer cdrr = new CorpusDataRegexReplacer();
@@ -560,7 +500,6 @@
                         }
                     }
                     corpusfunctions.add(zc);
->>>>>>> 3090d354
                     break;
                 case "scorehtml":
                     ScoreHTML shtml = new ScoreHTML();
