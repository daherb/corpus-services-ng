package de.uni_hamburg.corpora;

import de.uni_hamburg.corpora.publication.ZipCorpus;
import de.uni_hamburg.corpora.conversion.EXB2HIATISOTEI;
import de.uni_hamburg.corpora.utilities.TypeConverter;
import de.uni_hamburg.corpora.validation.*;
import de.uni_hamburg.corpora.validation.quest.*;
import de.uni_hamburg.corpora.visualization.ListHTML;
import de.uni_hamburg.corpora.visualization.ScoreHTML;
import de.uni_hamburg.corpora.conversion.AddCSVMetadataToComa;
import de.uni_hamburg.corpora.publication.HandlePidRegistration;
import de.uni_hamburg.corpora.utilities.PrettyPrinter;
<<<<<<< HEAD
import de.uni_hamburg.corpora.validation.ComaChartsGeneration;
import de.uni_hamburg.corpora.validation.GeneralTransformer;
import de.uni_hamburg.corpora.validation.DuplicateTierContentChecker;
import de.uni_hamburg.corpora.validation.ExbSegmentationChecker;
import de.uni_hamburg.corpora.validation.LanguageToolChecker;
import de.uni_hamburg.corpora.validation.ExbEventTokenizationChecker;
import de.uni_hamburg.corpora.validation.ExbForbiddenSymbolsChecker;
import de.uni_hamburg.corpora.validation.ExbReplaceGlosses;
=======

>>>>>>> 326d6784
import java.io.File;
import java.io.FileInputStream;
import java.io.IOException;
import java.lang.reflect.InvocationTargetException;
import java.lang.reflect.Modifier;
import java.net.MalformedURLException;
import java.net.URISyntaxException;
import java.net.URL;
import java.util.*;
import java.nio.file.Paths;
import java.util.stream.Collectors;

import org.apache.commons.cli.CommandLine;
import org.apache.commons.cli.CommandLineParser;
import org.apache.commons.cli.DefaultParser;
import org.apache.commons.cli.HelpFormatter;
import org.apache.commons.cli.Option;
import org.apache.commons.cli.Options;
import org.apache.commons.cli.ParseException;

import javax.xml.parsers.ParserConfigurationException;
import javax.xml.transform.TransformerException;
import javax.xml.xpath.XPathExpressionException;
import org.exmaralda.partitureditor.jexmaralda.JexmaraldaException;
import org.jdom.Document;
import org.jdom.JDOMException;
import org.reflections.Reflections;
import org.xml.sax.SAXException;

/**
 * This class has a Corpus and a Corpus Function as a field and is able to run a
 * Corpus Function on a corpus in a main method.
 *
 * @author fsnv625
 */
public class CorpusMagician {

    //the whole corpus I want to run checks on
    static Corpus corpus;
    //a collection of unordered files I want to run checks on
    Collection<CorpusData> cdc;
    //a single file I want to run checks on
    CorpusData corpusData;
    //Basedirectory if it exists
    static URL basedirectory;
    //all functions there are in the code
    static Collection<String> allExistingCFs;
    //all functions that should be run
    static Collection<String> chosencorpusfunctions = new ArrayList<>();
    static Collection<CorpusFunction> corpusfunctions = new ArrayList<>();
    //need to have Map or something for this
    static Collection<Class<? extends CorpusData>> neededcorpusdatatypes = new ArrayList<>();
    //the final Report
    static Report report = new Report();
    static CorpusIO cio = new CorpusIO();
    static boolean fixing = false;
    static boolean iserrorsonly = false;
    static boolean isfixesjson = false;
    static boolean nocurationfolder = false;
    static CommandLine cmd = null;
    //the final Exmaralda error list
    public static ExmaErrorList exmaError = new ExmaErrorList();
    static Properties cfProperties = new Properties();
    static PrettyPrinter pp = new PrettyPrinter();
    static String settingsfilepath = "settings.xml";
    //Properties Key Names
    static String fsm = "fsm";
    static String segmentation = "segmentation";
    static String lang = "lang";
    static String spelllang = "spelllang";
    static String corpusname = "corpusname";
    static String kml = "kml";
    static String mode = "mode";
    //static URL reportlocation;
    static ArrayList<URL> reportlocations = new ArrayList<>();
    static URL inputurl;
    static boolean isCorpus = false;
    static boolean isCollection = false;

    public CorpusMagician() {
    }

    //in the future (for repo and external users)
    public static void main(String[] args) {
        //first args needs to be the URL
        //check if it's a filepath, we could just convert it to an url    
        System.out.println("CorpusMagician is now doing its magic.");
        CorpusMagician corpuma = new CorpusMagician();
        try {
            //create the options for the commandline
            createCommandLineOptions(args);
            //read the options specified on the commandline
            readCommandLineOptions();
            //convert strings from commandline to corpusfunction objects
            corpusfunctions = corpusFunctionStrings2Classes(chosencorpusfunctions);
            //find out which files the chosencorpusfunctions need as input
            for (CorpusFunction cf : corpusfunctions) {
                for (Class<? extends CorpusData> cecd : cf.getIsUsableFor()) {
                    if (!neededcorpusdatatypes.contains(cecd)) {
                        neededcorpusdatatypes.add(cecd);
                    }
                }
            }
            //the input can be a filepath or an url pointing to a file or a folder
            //if the input is a coma file we have a structured corpus
            //if it is a folder or another corpus file we don't
            //we can maybe minmize the heapspace when having a structured corpus
            //we only want to have the data as objects that will be really needed in the functions
            corpuma.initDataWithURL(inputurl, neededcorpusdatatypes);
            //We can only init an corpus object if we know it's a structured corpus
            //now all chosen functions must be run
            //if we have the coma file, we just give Coma as Input and the Functions need to take care of using the
            //iterating function
            report = corpuma.runChosencorpusfunctions();
        } catch (MalformedURLException ex) {
            report.addException(ex, "The given URL was incorrect");
        } catch (IOException ex) {
            report.addException(ex, "A file could not be read");
        } catch (SAXException ex) {
            report.addException(ex, "An XSLT error occured");
        } catch (JexmaraldaException ex) {
            report.addException(ex, "An Exmaralda file reading error occured");
        } catch (URISyntaxException ex) {
            report.addException(ex, "A URI was incorrect");
        } catch (ClassNotFoundException ex) {
            report.addException(ex, "Class not found");
        } catch (JDOMException ex) {
            report.addException(ex, "JDOM error");
        }
        try {
            createReports();
        }
        catch (XPathExpressionException ex) {
            System.err.println("An Xpath expression was incorrect: " + ex);
        }
        catch (ParserConfigurationException ex) {
            System.err.println("A file could not be parsed: " + ex);
        }
        catch (TransformerException ex) {
            System.err.println("A transformation error occured: " + ex);
        }
        catch (JDOMException ex) {
            System.err.println("JDOM error: " + ex);
        }
        catch (IOException ex) {
            System.err.println("A file could not be read" + ex);
        }
        catch (SAXException ex) {
            System.err.println("An XSLT error occured: " + ex);
        }
    }

////Give it a path to a parameters file that tells you
////which functions with which parameters should be
////run on which files
//    public void readConfig(URL url) {
//        //this depends on how this file will be structured
//    }
//
//    //this one can write a configfile with the workflow in the
//    //selected format
//    public void writeConfig(URL url) {
//        //needs to have more params
//        //this depends on how this file will be structured
//    }
//
//    public void registerCorpusFunction(CorpusFunction cf) {
//        allExistingCFs.add(cf.getClass().getName());
//    }

    //creates a corpus object from an URL (filepath or "real" url)
    //we need to make a difference between an unsorted folder, a miscellaneous file or a Coma file which represents a complete folder structure of the corpus
    public void initDataWithURL(URL url, Collection<Class<? extends CorpusData>> clcds) throws SAXException,
            JexmaraldaException, URISyntaxException, IOException, ClassNotFoundException, JDOMException {
        if (CorpusIO.isDirectory(url)) {
            //TODO
            //only read the filetypes from clcds!
            cdc = cio.read(url, clcds, report);
            basedirectory = url;
            if (isCorpus) {
                corpus = new Corpus(corpusname, url, cdc);
            }
            else {
                isCollection = true;
            }
        } else {
            CorpusData cdata = cio.readFileURL(url);
            //get the basedirectory
            basedirectory = cdata.getParentURL();
            //it could be a ComaFile if it is a Metadata file
            if (cdata instanceof ComaData) {
                //if it is we set the boolean
                isCorpus = true;
                System.out.println("It's a corpus");
                //TODO
                //only read the filetypes from clcds!
                corpus = new Corpus((ComaData) cdata, clcds);
                //otherwise it is a single file I want to check
            }
            else {
                corpusData = cdata;
            }
        }
    }

//    //creates a list of all the available data from an url (being a file oder directory)
//    public Collection<URL> createListofData(URL url) throws URISyntaxException, IOException {
//        //add just that url if its a file
//        //adds the urls recursively if its a directory
//        return cio.URLtoList(url);
//    }

    //checks which functions exist in the code by checking for implementations of CorpusFunction
    // which are neither abstract nor private
    public static Collection<String> getAllExistingCFs() {
        allExistingCFs = new ArrayList<>();
        // Use reflections to get all corpus data classes
        Reflections reflections = new Reflections("de.uni_hamburg.corpora");
        // Get all classes derived from CorpusFunction
        for (Class c : reflections.getSubTypesOf(CorpusFunction.class)) {
            // Check if it is a proper class, ie public and not abstract
            if (Modifier.isPublic(c.getModifiers()) && !Modifier.isAbstract(c.getModifiers())) {
                allExistingCFs.add(c.getSimpleName());
            }
        }
        Collections.sort((List<String>) allExistingCFs);
        return allExistingCFs;
    }

    public static String getAllExistingCFsAsString() {
        StringBuilder all = new StringBuilder();
        for (String cf : getAllExistingCFs()) {
            all.append("\n");
            all.append(cf);
        }
        return all.toString();
    }

    public static Collection<CorpusFunction> getAllExistingCFsAsCFs() {
        return corpusFunctionStrings2Classes(getAllExistingCFs());
    }

//    //TODO checks which functions can be run on specified data
//    public Collection<CorpusFunction> getUsableFunctions(CorpusData cd) {
//        //cf.IsUsableFor();
//        //some switch or if else statements for the possible java objects
//        //and a list(?) which function can be apllied to what/which functions exist?
//        Collection<CorpusFunction> usablecorpusfunctions = null;
//        return usablecorpusfunctions;
//    }

//    //TODO return default functions, this is a list that needs to be somewhere
//    //or maybe its an option a corpusfunction can have?
//    public Collection<CorpusFunction> getDefaultUsableFunctions() {
//        Collection<CorpusFunction> defaultcorpusfunctions = null;
//        return defaultcorpusfunctions;
//    }

//    //TODO a dialog to choose functions you want to apply
//    public Collection<String> chooseFunctionDialog() {
//        chosencorpusfunctions = null;
//        //add the chosen Functions
//        return chosencorpusfunctions;
//    }

    public static Collection<CorpusFunction> corpusFunctionStrings2Classes(Collection<String> corpusfunctionstrings) {
        Collection<CorpusFunction> cf2strcorpusfunctions = new ArrayList<>();
        for (String function : corpusfunctionstrings) {
            switch (function.toLowerCase()) {
                case "comaoverviewgeneration":
                    ComaOverviewGeneration cog = new ComaOverviewGeneration(cfProperties);
                    if (cfProperties != null) {
                        // Pass on the configuration parameter
                        if (cfProperties.containsKey(mode) && cfProperties.getProperty(mode).equalsIgnoreCase("inel")) {
                            cog.setInel();
                            System.out.println("Mode set to inel");
                        }
                    }
                    cf2strcorpusfunctions.add(cog);
                    break;
                case "comachartsgeneration":
                    ComaChartsGeneration coc = new ComaChartsGeneration(cfProperties);
                    if (cfProperties != null) {
                        // Pass on the configuration parameter
                        if (cfProperties.containsKey(mode) && cfProperties.getProperty(mode).equalsIgnoreCase("inel")) {
                            coc.setInel();
                            System.out.println("Mode set to inel");
                        }
                    }
                    cf2strcorpusfunctions.add(coc);
                    break;
                case "comafilecoveragechecker":
                    ComaFileCoverageChecker fcc = new ComaFileCoverageChecker(cfProperties);
                    if (cfProperties != null) {
                        // Pass on the configuration parameter
                        if (cfProperties.containsKey(mode) && cfProperties.getProperty(mode).equalsIgnoreCase("inel")) {
                            fcc.addFileEndingWhiteListString("flextext");
                            fcc.addWhiteListString("report-output.html");
                            fcc.addWhiteListString("Segmentation_Errors.xml");
                            fcc.addWhiteListString("Structure_Errors.xml");
                            System.out.println("Mode set to inel");
                        }
                    }
                    cf2strcorpusfunctions.add(fcc);
                    break;
                case "xsltchecker":
                    XSLTChecker xc = new XSLTChecker(cfProperties);
                    if (cfProperties != null) {
                        // Pass on the configuration parameter
                        if (cfProperties.containsKey(mode) && cfProperties.getProperty(mode).equalsIgnoreCase("inel")) {
                            xc.setXSLresource("/xsl/inel-checks.xsl");
                            System.out.println("Mode set to inel");
                        }
                        if (cfProperties.containsKey(fsm)) {
                            xc.setFSMpath(cfProperties.getProperty(fsm));
                            System.out.println("FSM set to " + cfProperties.getProperty(fsm));
                        }
                    }
                    cf2strcorpusfunctions.add(xc);
                    break;
                case "exb2inelisotei":
                    EXB2HIATISOTEI eiit = new EXB2HIATISOTEI();
                    eiit.setInel();
                    if (cfProperties != null) {
                        // Pass on the configuration parameter
                        if (cfProperties.containsKey(lang)) {
                            eiit.setLanguage(cfProperties.getProperty(lang));
                            System.out.println("Language set to " + cfProperties.getProperty(lang));
                        }
                        if (cfProperties.containsKey(fsm)) {
                            eiit.setFSM(cfProperties.getProperty(fsm));
                            System.out.println("FSM set to " + cfProperties.getProperty(fsm));
                        }
                    }
                    cf2strcorpusfunctions.add(eiit);
                    break;
                //Maybe get rid of those special cases too!
                case "exb2inelisoteisel":
                    EXB2HIATISOTEI eiitsel = new EXB2HIATISOTEI();
                    eiitsel.setInel();
                    if (cfProperties.containsKey(fsm)) {
                        eiitsel.setFSM(cfProperties.getProperty(fsm));
                        System.out.println("FSM set to " + cfProperties.getProperty(fsm));
                    }
                    eiitsel.setLanguage("sel");
                    cf2strcorpusfunctions.add(eiitsel);
                    break;
                case "exb2inelisoteidlg":
                    EXB2HIATISOTEI eiitdlg = new EXB2HIATISOTEI();
                    eiitdlg.setInel();
                    if (cfProperties.containsKey(fsm)) {
                        eiitdlg.setFSM(cfProperties.getProperty(fsm));
                        System.out.println("FSM set to " + cfProperties.getProperty(fsm));
                    }
                    eiitdlg.setLanguage("dlg");
                    cf2strcorpusfunctions.add(eiitdlg);
                    break;
                case "exb2inelisoteixas":
                    EXB2HIATISOTEI eiitxas = new EXB2HIATISOTEI();
                    eiitxas.setInel();
                    if (cfProperties.containsKey(fsm)) {
                        eiitxas.setFSM(cfProperties.getProperty(fsm));
                        System.out.println("FSM set to " + cfProperties.getProperty(fsm));
                    }
                    eiitxas.setLanguage("xas");
                    cf2strcorpusfunctions.add(eiitxas);
                    break;
                case "exb2hiatisotei":
                    EXB2HIATISOTEI ehit = new EXB2HIATISOTEI();
                    if (cfProperties != null) {
                        // Pass on the configuration parameter
                        if (cfProperties.containsKey(lang)) {
                            ehit.setLanguage(cfProperties.getProperty(lang));
                            System.out.println("Language set to " + cfProperties.getProperty(lang));
                        }
                        if (cfProperties.containsKey(mode)) {
                            if (cfProperties.getProperty(mode).equalsIgnoreCase("inel")) {
                                ehit.setInel();
                                System.out.println("Mode set to inel");
                            } else if (cfProperties.getProperty(mode).equalsIgnoreCase("token")) {
                                ehit.setToken();
                                System.out.println("Mode set to token");
                            }
                        }
                        if (cfProperties.containsKey(fsm)) {
                            ehit.setFSM(cfProperties.getProperty(fsm));
                            System.out.println("FSM set to " + cfProperties.getProperty(fsm));
                        }
                    }
                    cf2strcorpusfunctions.add(ehit);
                    break;
                case "normalizeexb":
                    ExbNormalize ne = new ExbNormalize(cfProperties);
                    if (cfProperties != null) {
                        // Pass on the configuration parameter
                        if (cfProperties.containsKey("whitespace")) {
                            ne.setfixWhiteSpaces(cfProperties.getProperty("whitespace"));
                            System.out.println("FixWhitespace set to " + cfProperties.getProperty("whitespace"));
                        }
                    }
                    cf2strcorpusfunctions.add(ne);
                    break;
                case "comakmlforlocations":
                    ComaKmlForLocations ckml = new ComaKmlForLocations(cfProperties);
                    if (cfProperties != null) {
                        // Pass on the configuration parameter
                        if (cfProperties.containsKey(kml)) {
                            ckml.setKMLFilePath(cfProperties.getProperty(kml));
                            System.out.println("KML file path set to " + cfProperties.getProperty(kml));
                        }
                    }
                    cf2strcorpusfunctions.add(ckml);
                    break;
                case "corpusdataregexreplacer":
                    //ToDo                   
                    CorpusDataRegexReplacer cdrr = new CorpusDataRegexReplacer(cfProperties);
                    //try custom properties for the different corpusfunctions
                    if (cfProperties != null) {
                        // Pass on the configuration parameter
                        if (cfProperties.containsKey("replace")) {
                            cdrr.setReplace(cfProperties.getProperty("replace"));
                            System.out.println("Replace set to " + cfProperties.getProperty("replace"));
                        }
                        if (cfProperties.containsKey("replacement")) {
                            cdrr.setReplacement(cfProperties.getProperty("replacement"));
                            System.out.println("Replacement set to " + cfProperties.getProperty("replacement"));
                        }
                        if (cfProperties.containsKey("xpathcontext")) {
                            cdrr.setXpathContext(cfProperties.getProperty("xpathcontext"));
                            System.out.println("Xpath set to " + cfProperties.getProperty("xpathcontext"));
                        }
                        if (cfProperties.containsKey("coma")) {
                            cdrr.setComa(cfProperties.getProperty("coma"));
                            System.out.println("Replace in Coma set to " + cfProperties.getProperty("coma"));
                        }
                    }
                    cf2strcorpusfunctions.add(cdrr);
                    break;
                case "zipcorpus":
                    ZipCorpus zc = new ZipCorpus();
                    if (cfProperties != null) {
                        // Pass on the configuration parameter
                        if (cfProperties.containsKey("source_folder")) {
                            zc.setSourceFolder(cfProperties.getProperty("source_folder"));
                            System.out.println("Location of source folder set to " + cfProperties.getProperty("source_folder"));
                        }
                        if (cfProperties.containsKey("output_zip_file")) {
                            zc.setOutputFile(cfProperties.getProperty("output_zip_file"));
                            System.out.println("Location of output file set to " + cfProperties.getProperty("output_zip_file"));
                        }
                        if (cfProperties.containsKey("audio")) {
                            zc.setWithAudio(cfProperties.getProperty("audio"));
                            System.out.println("Should contain audio set to " + cfProperties.getProperty("audio"));
                        }
                    }
                    cf2strcorpusfunctions.add(zc);
                    break;
                case "handlepidregistration":
                    HandlePidRegistration hppr = new HandlePidRegistration();
                    if (cfProperties != null) {
                        // Pass on the configuration parameter
                        if (cfProperties.containsKey("user")) {
                            hppr.setUser(cfProperties.getProperty("user"));
                            System.out.println("User set to " + cfProperties.getProperty("user"));
                        }
                        if (cfProperties.containsKey("pass")) {
                            hppr.setPass(cfProperties.getProperty("pass"));
                            System.out.println("Password set to " + cfProperties.getProperty("pass").replaceAll(".", "*"));
                            //System.out.println("Password set to " + cfProperties.getProperty("pass"));
                        }
                        if (cfProperties.containsKey("prefix")) {
                            hppr.setHandlePrefix(cfProperties.getProperty("prefix"));
                            System.out.println("Prefix set to " + cfProperties.getProperty("prefix"));
                        }
                    }
                    cf2strcorpusfunctions.add(hppr);
                    break;
                case "scorehtml":
                    ScoreHTML shtml = new ScoreHTML();
                    if (cfProperties != null) {
                        if (cfProperties.containsKey(corpusname)) {
                            shtml.setCorpusName(cfProperties.getProperty(corpusname));
                            System.out.println("Corpus name set to " + cfProperties.getProperty(corpusname));
                        }
                    }
                    cf2strcorpusfunctions.add(shtml);
                    break;
                case "listhtml":
                    ListHTML lhtml = new ListHTML();
                    if (cfProperties != null) {
                        // Pass on the configuration parameter
                        if (cfProperties.containsKey(segmentation)) {
                            lhtml.setSegmentation(cfProperties.getProperty(segmentation));
                            System.out.println("Segmentation set to " + cfProperties.getProperty(segmentation));
                        }
                        if (cfProperties.containsKey(corpusname)) {
                            lhtml.setCorpusName(cfProperties.getProperty(corpusname));
                            System.out.println("Corpus name set to " + cfProperties.getProperty(corpusname));
                        }
                        if (cfProperties.containsKey(fsm)) {
                            lhtml.setExternalFSM(cfProperties.getProperty(fsm));
                            System.out.println("External FSM path set to " + cfProperties.getProperty(fsm));
                        }
                    }
                    cf2strcorpusfunctions.add(lhtml);
                    break;
                case "maketimelineconsistent":
                    ExbMakeTimelineConsistent emtc = new ExbMakeTimelineConsistent(cfProperties);
                    if (cfProperties != null) {
                        // Pass on the configuration parameter
                        if (cfProperties.containsKey("interpolate")) {
                            emtc.setInterpolateTimeline(cfProperties.getProperty("interpolate"));
                            System.out.println("FixWhitespace set to " + cfProperties.getProperty("interpolate"));
                        }
                    }
                    cf2strcorpusfunctions.add(emtc);
                    break;
                case "exbsegmentationchecker":
                    ExbSegmentationChecker eseg = new ExbSegmentationChecker(cfProperties);
                    if (cfProperties != null) {
                        // Pass on the configuration parameter
                        if (cfProperties.containsKey(segmentation)) {
                            eseg.setSegmentation(cfProperties.getProperty(segmentation));
                            System.out.println("Segmentation set to " + cfProperties.getProperty(segmentation));
                        }
                        if (cfProperties.containsKey(fsm)) {
                            eseg.setExternalFSM(cfProperties.getProperty(fsm));
                            System.out.println("External FSM path set to " + cfProperties.getProperty(fsm));
                        }
                    }
                    cf2strcorpusfunctions.add(eseg);
                    break;
                case "exbsegmenter":
                    ExbSegmentationChecker esegr = new ExbSegmentationChecker(cfProperties);
                    if (cfProperties != null) {
                        // Pass on the configuration parameter
                        if (cfProperties.containsKey(segmentation)) {
                            esegr.setSegmentation(cfProperties.getProperty(segmentation));
                            System.out.println("Segmentation set to " + cfProperties.getProperty(segmentation));
                        }
                        if (cfProperties.containsKey(fsm)) {
                            esegr.setExternalFSM(cfProperties.getProperty(fsm));
                            System.out.println("External FSM path set to " + cfProperties.getProperty(fsm));
                        }
                    }
                    cf2strcorpusfunctions.add(esegr);
                    break;
                case "addcsvmetadatatocoma":
                    AddCSVMetadataToComa acmtc = new AddCSVMetadataToComa();
                    if (cfProperties != null) {
                        // Pass on the configuration parameter
                        if (cfProperties.containsKey("csv")) {
                            acmtc.setCSVFilePath(cfProperties.getProperty("csv"));
                            System.out.println("CSV file path set to " + cfProperties.getProperty("csv"));
                        }
                        if (cfProperties.containsKey("speaker")) {
                            acmtc.setSpeakerOrCommunication(cfProperties.getProperty("speaker"));
                            System.out.println("CSV file set for " + cfProperties.getProperty("speaker"));
                        }
                    }
                    cf2strcorpusfunctions.add(acmtc);
                    break;
                case "generaltransformer":
                    GeneralTransformer gt = new GeneralTransformer(cfProperties);
                    if (cfProperties != null) {
                        if (cfProperties.containsKey("coma")) {
                            gt.setComa(cfProperties.getProperty("coma"));
                            System.out.println("Run on Coma set to " + cfProperties.getProperty("coma"));
                        }
                        if (cfProperties.containsKey("exb")) {
                            gt.setExb(cfProperties.getProperty("exb"));
                            System.out.println("Run on exb set to " + cfProperties.getProperty("exb"));
                        }
                        if (cfProperties.containsKey("exs")) {
                            gt.setExs(cfProperties.getProperty("exs"));
                            System.out.println("Run on exs set to " + cfProperties.getProperty("exs"));
                        }
                        if (cfProperties.containsKey("xsl")) {
                            gt.setPathToXSL(cfProperties.getProperty("xsl"));
                            System.out.println("Path to XSL set to " + cfProperties.getProperty("xsl"));
                        }
                        if (cfProperties.containsKey("overwritefiles")) {
                            gt.setOverwriteFiles(cfProperties.getProperty("overwritefiles"));
                            System.out.println("overwritefiles set to " + cfProperties.getProperty("overwritefiles"));
                        }
                    }
                    cf2strcorpusfunctions.add(gt);
                    break;
                case "duplicatetiercontentchecker":
                    DuplicateTierContentChecker duplc = new DuplicateTierContentChecker(cfProperties);
                    cf2strcorpusfunctions.add(duplc);
                    if (cfProperties != null) {
                        // Pass on the configuration parameter
                        if (cfProperties.containsKey("tiers")) {
                            duplc.setTierNames(cfProperties.getProperty("tiers"));
                            System.out.println("Tier names set to " + cfProperties.getProperty("tiers"));
                        }
                    }
                    break;
                case "languagetoolchecker":
                    LanguageToolChecker ltc = new LanguageToolChecker(cfProperties);
                    if (cfProperties != null) {
                        // Pass on the configuration parameter
                        if (cfProperties.containsKey(spelllang)) {
                            ltc.setLanguage(cfProperties.getProperty(spelllang));
                            System.out.println("Language set to " + cfProperties.getProperty(spelllang));
                        }
                        if (cfProperties.containsKey("tier")) {
                            ltc.setTierToCheck(cfProperties.getProperty("tier"));
                            System.out.println("Tier to check set to " + cfProperties.getProperty("tier"));
                        }
                    }
                    cf2strcorpusfunctions.add(ltc);
                    break;
                case "exbeventtokenizationchecker":
                    ExbEventTokenizationChecker eetc = new ExbEventTokenizationChecker(cfProperties);
                    cf2strcorpusfunctions.add(eetc);
                    if (cfProperties != null) {
                        // Pass on the configuration parameter
                        if (cfProperties.containsKey("tokensTier")) {
                            eetc.setTokensTierName(cfProperties.getProperty("tokens"));
                            System.out.println("Tokens tier name set to " + cfProperties.getProperty("token"));
                        }
                        if (cfProperties.containsKey("annotationTiers")) {
                            eetc.setTierNames(cfProperties.getProperty("annotation"));
                            System.out.println("Tier names set to " + cfProperties.getProperty("tiers"));
                        }
                    }
                    break;
                case "exbforbiddensymbolschecker":
                    ExbForbiddenSymbolsChecker efsc = new ExbForbiddenSymbolsChecker(cfProperties);
                    cf2strcorpusfunctions.add(efsc);
                    if (cfProperties != null) {
                        if (cfProperties.containsKey("tiers")) {
                            efsc.setTierNames(cfProperties.getProperty("tiers"));
                            System.out.println("The tiers to check are set to " + cfProperties.getProperty("tiers"));
                        }
                    }
                    break;
<<<<<<< HEAD
                case "exbreplaceglosses":
                    ExbReplaceGlosses erg = new ExbReplaceGlosses();
                    cf2strcorpusfunctions.add(erg);
                    if (cfProperties != null) {
                        if (cfProperties.containsKey("original")) {
                            erg.setOriginalValue(cfProperties.getProperty("original"));
                            System.out.println("The value to replace is set to " + cfProperties.getProperty("original"));
                        }
                        if (cfProperties.containsKey("new")) {
                            erg.setNewValue(cfProperties.getProperty("new"));
                            System.out.println("It will be replaced to " + cfProperties.getProperty("new"));
                        }
                        if (cfProperties.containsKey("tier")) {
                            erg.setReplacementTier(cfProperties.getProperty("tier"));
                            System.out.println("The tier to perform the replacement is set to " + cfProperties.getProperty("tier"));
                        }
                        if (cfProperties.containsKey("replacement_prefix")) {
                            erg.setReplacementPrefix(cfProperties.getProperty("replacement_prefix"));
                            System.out.println("The replacement prefix is set to " + cfProperties.getProperty("replacement_prefix"));
                        }
                        if (cfProperties.containsKey("replacement_suffix")) {
                            erg.setReplacementSuffix(cfProperties.getProperty("replacement_suffix"));
                            System.out.println("The replacement suffix is set to " + cfProperties.getProperty("replacement_suffix"));
                        }
                        if (cfProperties.containsKey("context_value")) {
                            erg.setContextValue(cfProperties.getProperty("context_value"));
                            System.out.println("The context value is set to " + cfProperties.getProperty("context_value"));
                        }
                        if (cfProperties.containsKey("context_tier")) {
                            erg.setContextTier(cfProperties.getProperty("context_tier"));
                            System.out.println("Its tier is " + cfProperties.getProperty("context_tier"));
                        }
                        if (cfProperties.containsKey("context_prefix")) {
                            erg.setContextPrefix(cfProperties.getProperty("context_prefix"));
                            System.out.println("The context prefix is set to " + cfProperties.getProperty("context_prefix"));
                        }
                        if (cfProperties.containsKey("context_suffix")) {
                            erg.setContextSuffix(cfProperties.getProperty("context_suffix"));
                            System.out.println("The context suffix is set to " + cfProperties.getProperty("context_suffix"));
                        }
                    }
=======
//                case "imdigenericmetadatachecker":
//                    IMDIGenericMetadataChecker imdi = new IMDIGenericMetadataChecker(cfProperties);
//                    cf2strcorpusfunctions.add(imdi);
//                    if (cfProperties != null) {
//                        if (cfProperties.containsKey("imdi-criteria-file")) {
//                            imdi.setCriteriaFile(cfProperties.getProperty("imdi-criteria-file"));
//
//                        }
//                    }
//                    break;
                case "comagenericmetadatachecker":
                    ComaGenericMetadataChecker coma = new ComaGenericMetadataChecker(cfProperties);
                    cf2strcorpusfunctions.add(coma);
                    if (cfProperties != null) {
                        if (cfProperties.containsKey("coma-criteria-file")) {
                            coma.setCriteriaFile(cfProperties.getProperty("coma-criteria-file"));

                        }
                    }
                    break;
                case "teigenericmetadatachecker":
                    TEIGenericMetadataChecker tei = new TEIGenericMetadataChecker(cfProperties);
                    cf2strcorpusfunctions.add(tei);
                    if (cfProperties != null) {
                        if (cfProperties.containsKey("tei-criteria-file")) {
                            tei.setCriteriaFile(cfProperties.getProperty("tei-criteria-file"));

                        }
                    }
                    break;
                case "refcochecker":
                    RefcoChecker rc = new RefcoChecker(cfProperties);
                    cf2strcorpusfunctions.add(rc);
                    break;
>>>>>>> 326d6784
                // Ignore these functions
                case "gatlisthtml":
                    break;
                default:
                    // Try to cast the name to a corpus function anyway
                    try {
                        // Use reflections to get all corpus data classes
                        Reflections reflections = new Reflections("de.uni_hamburg.corpora");
                        boolean checkFunctionName = false;
                        // Get all classes derived from CorpusData
                        for (Class cf : reflections.getSubTypesOf(CorpusFunction.class)) {
<<<<<<< HEAD
                            if (cf.getName().toLowerCase().endsWith(function.toLowerCase())) {
                                cf2strcorpusfunctions.add((CorpusFunction) cf.getDeclaredConstructor().newInstance());
                                checkFunctionName = true;
                                break;
=======
                            // Here we can control which packages we want to include
                            String[] validPackages = {"de.uni_hamburg.corpora.validation.quest"};
                            if (cf.getName().toLowerCase().endsWith(function.toLowerCase()) &&
                                    Arrays.asList(validPackages).contains(cf.getPackage().getName())) {
                                try {
                                    cf2strcorpusfunctions.add((CorpusFunction) cf.getDeclaredConstructor(Properties.class).newInstance(cfProperties));
                                } catch (NoSuchMethodException | SecurityException | InstantiationException |
                                        IllegalAccessException | IllegalArgumentException | InvocationTargetException e) {
                                    e.printStackTrace();
                                }
>>>>>>> 326d6784
                            }
                        }
                        if (!checkFunctionName) {
                            System.out.println(function + " was not recognized and will be skipped");
                            report.addCritical("CommandlineFunctionality", "Function String \"" + function + "\" is not recognized");
                        }
                    }
                    catch (Exception e) {
                        report.addCritical("CommandlineFunctionality", "Function String \"" + function + "\" is not recognized");
                    }  
            }
        }
        return cf2strcorpusfunctions;
    }

    //run the chosen functions on the chosen corpus data
    Report runChosencorpusfunctions() {
        //it's an unordered Collection of corpus data
        if (isCollection) {
            for (CorpusFunction function : corpusfunctions) {
                if (fixing) {
                    report.merge(runCorpusFunction(cdc, function, true));
                } else {
                    report.merge(runCorpusFunction(cdc, function));
                }
            }
            //Congrats - It's a corpus!
        } else if (isCorpus) {
            for (CorpusFunction function : corpusfunctions) {
                if (fixing) {
                    report.merge(runCorpusFunction(corpus, function, true));
                } else {
                    report.merge(runCorpusFunction(corpus, function));
                }
            }
            //must be a single file then
        } else {
            for (CorpusFunction function : corpusfunctions) {
                if (fixing) {
                    report.merge(runCorpusFunction(corpusData, function, true));
                } else {
                    report.merge(runCorpusFunction(corpusData, function));
                }
            }
        }

        return report;
    }
    //run multiple functions on a corpus, that means all the files in the corpus
    //the function can run on

//    public Report runCorpusFunctions(Corpus c, Collection<CorpusFunction> cfc) {
//        Report report = new Report();
//        for (CorpusFunction cf : cfc) {
//            Report newReport = runCorpusFunction(c, cf);
//            report.merge(newReport);
//        }
//        return report;
//    }

//    //run multiple functions on the set corpus, that means all the files in the corpus
//    //the function can run on
//    public Report runCorpusFunctions(Collection<CorpusFunction> cfc) {
//        return runCorpusFunctions(corpus, cfc);
//    }

    //run one function on a corpus, that means all the files in the corpus
    //the funciton can run on
    public Report runCorpusFunction(Corpus c, CorpusFunction cf) {
        return runCorpusFunction(c, cf, false);
    }

    //run one function on a corpus, that means all the files in the corpus
    //the funciton can run on
    public Report runCorpusFunction(Corpus c, CorpusFunction cf, boolean fix) {
        return cf.execute(c,fix);
    }

    //run one function on a corpus, that means all the files in the corpus
    //the function can run on
    public Report runCorpusFunction(CorpusFunction cf) {
        return runCorpusFunction(corpus, cf, false);
    }

    //run one function on a corpus, that means all the files in the corpus
    //the funciton can run on
    public Report runCorpusFunction(Collection<CorpusData> cdc, CorpusFunction cf, boolean fix) {
        Report report = new Report();
        //find out on which objects this corpus function can run
        //choose those from the corpus
        //and run the checks on those files recursively
        Collection<Class<? extends CorpusData>> usableTypes = cf.getIsUsableFor();
        //if the corpus files are an instance
        //of the class cl, run the function
//        for (CorpusData cd : cdc) {
//            if (usableTypes.contains(cd.getClass())) {
//                Report newReport = runCorpusFunction(cd, cf, fix);
//                report.merge(newReport);
//            }
//        }
        // Create a deep copy of the corpus documents
        Collection<Object> tmpCdc = cdc.stream().map((cd) -> cd.clone()).collect(Collectors.toSet());
        Iterator<Object> it = tmpCdc.iterator();
        while (it.hasNext()) {
            CorpusData cd = (CorpusData) it.next();
            if (usableTypes.contains(cd.getClass())) {
                report.merge(runCorpusFunction(cd, cf, fix)) ;
            }
            // Remove the corpus data after running the function
            it.remove();
        }

        return report;
    }

    //run one function on a corpus, that means all the files in the corpus
    //the funciton can run on
    public Report runCorpusFunction(Collection<CorpusData> cdc, CorpusFunction cf) {
        return runCorpusFunction(cdc, cf, false);
    }

    public Report runCorpusFunction(CorpusData cd, CorpusFunction cf) {
        return cf.execute(cd);
    }

    public Report runCorpusFunction(CorpusData cd, CorpusFunction cf, boolean fix) {
        return cf.execute(cd, fix);
    }

//    public static Report runCorpusFunctions(CorpusData cd, Collection<CorpusFunction> cfc) {
//        Report report = new Report();
//        for (CorpusFunction cf : cfc) {
//            Report newReport = (cf.execute(cd));
//            report.merge(newReport);
//        }
//        return report;
//    }

//    public static Report runCorpusFunctions(CorpusData cd, Collection<CorpusFunction> cfc, boolean fix) {
//        Report report = new Report();
//        for (CorpusFunction cf : cfc) {
//            Report newReport = (cf.execute(cd, fix));
//            report.merge(newReport);
//        }
//        return report;
//    }

//    //TODO
//    //to save individual corpusparameters in a file
//    //and maybe also save the functions todos there
//    public void readParameters() {
//        //read the XML file as variables
//    }

    public void setCorpusData(CorpusData corpusData) {
        this.corpusData = corpusData;
    }

    public void setChosencorpusfunctions(Collection<String> chosencorpusfunctions) {
        CorpusMagician.chosencorpusfunctions = chosencorpusfunctions;
    }

    public Corpus getCorpus() {
        return corpus;
    }

    public CorpusData getCorpusData() {
        return corpusData;
    }

    public Collection<String> getChosencorpusfunctions() {
        return chosencorpusfunctions;
    }

    public static void createReports() throws IOException, TransformerException, ParserConfigurationException, SAXException, XPathExpressionException, JDOMException {
        System.out.println(report.getFullReports());
        String reportOutput;
        for (URL reportlocation : reportlocations) {
            if (reportlocation.getFile().endsWith("html")) {
            if (iserrorsonly) {
                //ToDo
                //reportOutput = ReportItem.generateDataTableHTML(report.getErrorStatistics(basedirectory), report.getSummaryLines());
                reportOutput = ReportItem.generateDataTableHTML(report.getErrorStatistics(), report.getSummaryLines());
            } else {
                reportOutput = ReportItem.generateDataTableHTML(report.getRawStatistics(), report.getSummaryLines());
            }
           } else if (reportlocation.getFile().endsWith("csv")) {
            if (iserrorsonly) {
                reportOutput = ReportItem.GenerateCSV(report.getErrorStatistics(), report.getSummaryLines());
            } else {
            reportOutput = ReportItem.GenerateCSV(report.getRawStatistics(), report.getSummaryLines());
            }
            } else {
            //reportOutput = report.getSummaryLines() + "\n" + report.getErrorReports();
            reportOutput = report.getSummaryLines() + "\n" + report.getFullReports();
            }
            String absoluteReport = reportOutput;
            if (absoluteReport != null && basedirectory != null && absoluteReport.contains(basedirectory.toString())) {
                absoluteReport = reportOutput.replaceAll(basedirectory.toString(), "");
            }
            if (absoluteReport != null) {
                cio.write(absoluteReport, reportlocation);
            }
            
        }
        //create the error list file
        if (!nocurationfolder) {
            System.out.println("Basedirectory is " + basedirectory);
            System.out.println("BasedirectoryPath is " + basedirectory.getPath());
            URL errorlistlocation = new URL(basedirectory + "curation/CorpusServices_Errors.xml");
            URL fixJsonlocation = new URL(basedirectory + "curation/fixes.json");
            File curationFolder = new File((new URL(basedirectory + "curation").getFile()));
            if (!curationFolder.exists()) {
                //the curation folder it not there and needs to be created
                if (!curationFolder.mkdirs()) {
                    throw new IOException("Error creating " + curationFolder);
                }
            }
            Document exmaErrorList = TypeConverter.W3cDocument2JdomDocument(ExmaErrorList.createFullErrorList());
            String exmaErrorListString = TypeConverter.JdomDocument2String(exmaErrorList);
            if (exmaErrorListString != null && basedirectory != null && exmaErrorListString.contains(basedirectory.getPath())) {
                exmaErrorListString = exmaErrorListString.replaceAll(basedirectory.getPath(), "../");
            }
            if (exmaErrorListString != null) {
                exmaErrorListString = pp.indent(exmaErrorListString, "event");
                cio.write(exmaErrorListString, errorlistlocation);
                System.out.println("Wrote ErrorList at " + errorlistlocation);
            }
            if (isfixesjson) {
                String fixJson;
                if (isCorpus) {
                    fixJson = report.getFixJson(corpus);
                } else {
                    fixJson = report.getFixJson();
                }
                if (fixJson != null) {
                    cio.write(fixJson, fixJsonlocation);
                    System.out.println("Wrote JSON file for fixes at " + fixJsonlocation);
                }
            }
        }
    }

    public static void readCommandLineOptions() throws MalformedURLException {
        String urlstring = cmd.getOptionValue("input");
        fixing = cmd.hasOption("f");
        iserrorsonly = cmd.hasOption("e");
        isfixesjson = cmd.hasOption("j");
        nocurationfolder = cmd.hasOption("n");
        if (urlstring.startsWith("file://")) {
            inputurl = new URL(urlstring);
        } else {
            inputurl = Paths.get(urlstring).toAbsolutePath().normalize().toUri().toURL();
        }
        //now the place where Report should end up
        //also allow normal filepaths and convert them
         String[] reportstring = cmd.getOptionValues("output");
        for (String o : reportstring) {
            if (o.startsWith("file://")) {
                URL out = new URL(o);
                reportlocations.add(out);
            } else {
                URL s = Paths.get(o).toUri().toURL();
                reportlocations.add(s);
            }
        }
        if (cmd.hasOption("corpus")) {
            isCorpus = true;
            corpusname = cmd.getOptionValue("corpus");
        }

        //now add the functionsstrings to array
        String[] corpusfunctionarray = cmd.getOptionValues("c");
        CorpusMagician.chosencorpusfunctions.addAll(Arrays.asList(corpusfunctionarray));
        System.out.println(CorpusMagician.chosencorpusfunctions.toString());
    }

    private static void createCommandLineOptions(String[] args) throws IOException {
        Options options = new Options();

        Option input = new Option("i", "input", true, "input file path (coma file for corpus, folder or other file for unstructured data)");
        input.setRequired(true);
        input.setArgName("FILE PATH");
        options.addOption(input);

        //Set option o to take one and more arguments
        Option output = new Option("o", "output", true, "output file");
        output.setArgs(Option.UNLIMITED_VALUES);
        output.setRequired(true);
        output.setValueSeparator(',');
        output.setArgName("FILE PATH");
        options.addOption(output);

        Option corpusfunction = new Option("c", "corpusfunction", true, "corpus function");
        // Set option c to take 1 to oo arguments
        corpusfunction.setArgs(Option.UNLIMITED_VALUES);
        corpusfunction.setArgName("CORPUS FUNCTION");
        corpusfunction.setRequired(true);
        corpusfunction.setValueSeparator(',');
        options.addOption(corpusfunction);

        /*
         Option speed = new Option("s", "speed", false, "faster but more heap space");
         speed.setRequired(false);
         options.addOption(speed);
         */
        Option propertyOption = Option.builder("p")
                .longOpt("property")
                .argName("property=value")
                .hasArgs()
                .valueSeparator()
                .numberOfArgs(2)
                .desc("use value for given properties")
                .build();

        options.addOption(propertyOption);

        Option fix = new Option("f", "fix", false, "fixes problems automatically");
        fix.setRequired(false);
        options.addOption(fix);

        Option help = new Option("h", "help", false, "display help");
        fix.setRequired(false);
        options.addOption(help);

        Option errorsonly = new Option("e", "errorsonly", false, "output only errors");
        fix.setRequired(false);
        options.addOption(errorsonly);

        Option fixesjson = new Option("j", "fixesjson", false, "output json file for fixes");
        fix.setRequired(false);
        options.addOption(fixesjson);

        Option settingsfile = new Option("s", "settingsfile", true, "settings file path");
        settingsfile.setRequired(false);
        settingsfile.setArgName("FILE PATH");
        options.addOption(settingsfile);
        
        Option nocuration = new Option("n", "nocuration", false, "do not create curation folder and exma-error file");
        fix.setRequired(false);
        options.addOption(nocuration);

        Option corpus = new Option("cn", "corpus", true, "corpus name (if the data should be treated as a corpus)");
        corpus.setRequired(false);
        corpus.setArgName("CORPUS NAME");
        options.addOption(corpus);

        CommandLineParser parser = new DefaultParser();
        HelpFormatter formatter = new HelpFormatter();
        formatter.setOptionComparator(null);

        String header = "Specify a corpus folder or file and a function to be applied\n\n";
        //String footer = "\nthe available functions are:\n" + getAllExistingCFsAsString() + "\n\nPlease report issues at https://lab.multilingua.uni-hamburg.de/redmine/projects/corpus-services/issues";
        StringBuilder footerverbose = new StringBuilder("\nthe available functions are:\n" + getAllExistingCFsAsString() + "\n" +
                "\nDescriptions of the available functions follow:\n\n");
        String desc;
        String hasfix;
        StringBuilder usable ;
        String params;
        for (CorpusFunction cf : getAllExistingCFsAsCFs()) {
            desc = cf.getFunction() + ":   " + cf.getDescription();
            usable = new StringBuilder("\nThe function can be used on:\n");
            for (Class cl : cf.getIsUsableFor()) {
                usable.append(cl.getSimpleName() + " ");
            }
            hasfix = "\nThe function has a fixing option: " + cf.getCanFix().toString();
            if (cf.getParameters().isEmpty()) {
                params = "";
            }
            else {
                params =
                        "\nThe function accepts the following parameters:\n" + cf.getParameters().keySet()
                                .stream().map((k) -> k + ": " + cf.getParameters().get(k))
                                .collect(Collectors.joining("\n"));
            }
            footerverbose.append(desc + hasfix + usable + params + "\n\n");
        }
        footerverbose.append("\n\nPlease report issues at https://lab.multilingua.uni-hamburg" +
            ".de/redmine/projects/corpus-services/issues");
        try {
            cmd = parser.parse(options, args);
        } catch (ParseException e) {
            System.out.println(e.getMessage());
            formatter.printHelp("hzsk-corpus-services", header, options, footerverbose.toString(), true);
            System.exit(1);
        }
        
        if (cmd.hasOption("n") && cmd.hasOption("j")) {
            System.out.println("Options n and j are not allowed at the same time");
            formatter.printHelp("hzsk-corpus-services", header, options, footerverbose.toString(), true);
            System.exit(1);
        }

        //TODO
        //in reality this never works because there will be an error since the required parameters are missing - but that returns the help as well....
        if (cmd.hasOption("h")) {
            // automatically generate the help statement
            formatter.printHelp("hzsk-corpus-services", header, options, footerverbose.toString(), true);
            System.exit(1);
        }

        if (cmd.hasOption("p")) {
            if (cmd.hasOption("s")) {
                System.out.println("Options s and p for parameters are not allowed at the same time!!");
                formatter.printHelp("hzsk-corpus-services", header, options, footerverbose.toString(), true);
                System.exit(1);
            } else {
                cfProperties = cmd.getOptionProperties("p");
            }
        } else {
            if (cmd.hasOption("s")) {
                //read filepath
                settingsfilepath = cmd.getOptionValue("s");
            } else {
                //default
                settingsfilepath = "settings.param";
            }
            //also need to allow for not findind the xml settings file here!
            if (new File(settingsfilepath).exists()) {
                FileInputStream test = new FileInputStream(settingsfilepath);
                cfProperties.loadFromXML(test);
                System.out.println("Properties are: " + cfProperties);
            } else {
                System.out.println("No parameters loaded.");
            }
        }

        //we can save the properties if the input was not from an settings.xml
        //cfProperties.storeToXML() 
        //add function to read properties from file! Needs to be a key value list though not xml
        //Reads a property list (key and element pairs) from the input
        //Need to use 
//     * byte stream. The input stream is in a simple line-oriented
//     * format as specified in
//     * {@link #load(java.io.Reader) load(Reader)} and is assumed to use
//     * the ISO 8859-1 character encoding; that is each byte is one Latin1
//     * character. Characters not in Latin1, and certain special characters,
//     * are represented in keys and elements using Unicode escapes as defined in
//     * section 3.3 of

        /*
         String inputFilePath = cmd.getOptionValue("input");
         String outputFilePath = cmd.getOptionValue("output");

         System.out.println(inputFilePath);
         System.out.println(outputFilePath);
         */
    }

}<|MERGE_RESOLUTION|>--- conflicted
+++ resolved
@@ -10,18 +10,7 @@
 import de.uni_hamburg.corpora.conversion.AddCSVMetadataToComa;
 import de.uni_hamburg.corpora.publication.HandlePidRegistration;
 import de.uni_hamburg.corpora.utilities.PrettyPrinter;
-<<<<<<< HEAD
-import de.uni_hamburg.corpora.validation.ComaChartsGeneration;
-import de.uni_hamburg.corpora.validation.GeneralTransformer;
-import de.uni_hamburg.corpora.validation.DuplicateTierContentChecker;
-import de.uni_hamburg.corpora.validation.ExbSegmentationChecker;
-import de.uni_hamburg.corpora.validation.LanguageToolChecker;
-import de.uni_hamburg.corpora.validation.ExbEventTokenizationChecker;
-import de.uni_hamburg.corpora.validation.ExbForbiddenSymbolsChecker;
-import de.uni_hamburg.corpora.validation.ExbReplaceGlosses;
-=======
-
->>>>>>> 326d6784
+
 import java.io.File;
 import java.io.FileInputStream;
 import java.io.IOException;
@@ -661,7 +650,6 @@
                         }
                     }
                     break;
-<<<<<<< HEAD
                 case "exbreplaceglosses":
                     ExbReplaceGlosses erg = new ExbReplaceGlosses();
                     cf2strcorpusfunctions.add(erg);
@@ -703,42 +691,6 @@
                             System.out.println("The context suffix is set to " + cfProperties.getProperty("context_suffix"));
                         }
                     }
-=======
-//                case "imdigenericmetadatachecker":
-//                    IMDIGenericMetadataChecker imdi = new IMDIGenericMetadataChecker(cfProperties);
-//                    cf2strcorpusfunctions.add(imdi);
-//                    if (cfProperties != null) {
-//                        if (cfProperties.containsKey("imdi-criteria-file")) {
-//                            imdi.setCriteriaFile(cfProperties.getProperty("imdi-criteria-file"));
-//
-//                        }
-//                    }
-//                    break;
-                case "comagenericmetadatachecker":
-                    ComaGenericMetadataChecker coma = new ComaGenericMetadataChecker(cfProperties);
-                    cf2strcorpusfunctions.add(coma);
-                    if (cfProperties != null) {
-                        if (cfProperties.containsKey("coma-criteria-file")) {
-                            coma.setCriteriaFile(cfProperties.getProperty("coma-criteria-file"));
-
-                        }
-                    }
-                    break;
-                case "teigenericmetadatachecker":
-                    TEIGenericMetadataChecker tei = new TEIGenericMetadataChecker(cfProperties);
-                    cf2strcorpusfunctions.add(tei);
-                    if (cfProperties != null) {
-                        if (cfProperties.containsKey("tei-criteria-file")) {
-                            tei.setCriteriaFile(cfProperties.getProperty("tei-criteria-file"));
-
-                        }
-                    }
-                    break;
-                case "refcochecker":
-                    RefcoChecker rc = new RefcoChecker(cfProperties);
-                    cf2strcorpusfunctions.add(rc);
-                    break;
->>>>>>> 326d6784
                 // Ignore these functions
                 case "gatlisthtml":
                     break;
@@ -750,23 +702,18 @@
                         boolean checkFunctionName = false;
                         // Get all classes derived from CorpusData
                         for (Class cf : reflections.getSubTypesOf(CorpusFunction.class)) {
-<<<<<<< HEAD
-                            if (cf.getName().toLowerCase().endsWith(function.toLowerCase())) {
-                                cf2strcorpusfunctions.add((CorpusFunction) cf.getDeclaredConstructor().newInstance());
-                                checkFunctionName = true;
-                                break;
-=======
                             // Here we can control which packages we want to include
                             String[] validPackages = {"de.uni_hamburg.corpora.validation.quest"};
                             if (cf.getName().toLowerCase().endsWith(function.toLowerCase()) &&
                                     Arrays.asList(validPackages).contains(cf.getPackage().getName())) {
                                 try {
                                     cf2strcorpusfunctions.add((CorpusFunction) cf.getDeclaredConstructor(Properties.class).newInstance(cfProperties));
+				    checkFunctionName = true;
+                                    break;
                                 } catch (NoSuchMethodException | SecurityException | InstantiationException |
                                         IllegalAccessException | IllegalArgumentException | InvocationTargetException e) {
                                     e.printStackTrace();
                                 }
->>>>>>> 326d6784
                             }
                         }
                         if (!checkFunctionName) {
