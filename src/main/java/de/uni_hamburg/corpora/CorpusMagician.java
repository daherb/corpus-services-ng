package de.uni_hamburg.corpora;

import de.uni_hamburg.corpora.validation.ComaAddTiersFromExbsCorrector;
import de.uni_hamburg.corpora.validation.CmdiChecker;
import de.uni_hamburg.corpora.publication.ZipCorpus;
import de.uni_hamburg.corpora.conversion.EXB2HIATISOTEI;
import de.uni_hamburg.corpora.conversion.EXB2INELISOTEI;
import de.uni_hamburg.corpora.utilities.TypeConverter;
import de.uni_hamburg.corpora.validation.ComaApostropheChecker;
import de.uni_hamburg.corpora.validation.ComaNSLinksChecker;
import de.uni_hamburg.corpora.validation.ComaOverviewGeneration;
import de.uni_hamburg.corpora.validation.ComaXsdChecker;
import de.uni_hamburg.corpora.validation.GenerateAnnotationPanel;
import de.uni_hamburg.corpora.validation.ComaFedoraIdentifierLengthChecker;
import de.uni_hamburg.corpora.validation.ComaSegmentCountChecker;
import de.uni_hamburg.corpora.validation.ExbFileReferenceChecker;
import de.uni_hamburg.corpora.validation.ExbAnnotationPanelCheck;
import de.uni_hamburg.corpora.validation.ExbRefTierChecker;
//import de.uni_hamburg.corpora.validation.ExbPatternChecker;
import de.uni_hamburg.corpora.validation.CalculateAnnotatedTime;
import de.uni_hamburg.corpora.validation.ExbSegmentationChecker;
import de.uni_hamburg.corpora.validation.ExbStructureChecker;
import de.uni_hamburg.corpora.validation.FileCoverageChecker;
import de.uni_hamburg.corpora.validation.FilenameChecker;
import de.uni_hamburg.corpora.validation.IAAFunctionality;
import de.uni_hamburg.corpora.validation.ExbNormalize;
import de.uni_hamburg.corpora.validation.NgexmaraldaCorpusChecker;
import de.uni_hamburg.corpora.validation.NgTierCheckerWithAnnotation;
import de.uni_hamburg.corpora.validation.PrettyPrintData;
import de.uni_hamburg.corpora.validation.RemoveAbsolutePaths;
import de.uni_hamburg.corpora.validation.RemoveAutoSaveExb;
import de.uni_hamburg.corpora.validation.ExbTierDisplayNameChecker;
import de.uni_hamburg.corpora.validation.ComaTiersDescriptionAnnotationPanelChecker;
import de.uni_hamburg.corpora.validation.XSLTChecker;
import de.uni_hamburg.corpora.validation.CorpusDataRegexReplacer;
import de.uni_hamburg.corpora.validation.ExbEventLinebreaksChecker;
import de.uni_hamburg.corpora.validation.ExbMakeTimelineConsistent;
import de.uni_hamburg.corpora.visualization.CorpusHTML;
import de.uni_hamburg.corpora.visualization.ListHTML;
import de.uni_hamburg.corpora.visualization.ScoreHTML;
import de.uni_hamburg.corpora.validation.ComaKmlForLocations;
import de.uni_hamburg.corpora.conversion.AddCSVMetadataToComa;
import de.uni_hamburg.corpora.validation.ComaTierOverviewCreator;
import de.uni_hamburg.corpora.validation.GeneralTransformer;
import de.uni_hamburg.corpora.validation.RemoveEmptyEvents;
import de.uni_hamburg.corpora.validation.ComaTranscriptionsNameChecker;
import de.uni_hamburg.corpora.validation.ExbMP3Next2WavAdder;
import de.uni_hamburg.corpora.visualization.HScoreHTML;
import java.io.IOException;
import java.net.MalformedURLException;
import java.net.URISyntaxException;
import java.net.URL;
import java.util.ArrayList;
import java.util.Collection;
import java.nio.file.Paths;
import java.util.Collections;
import org.apache.commons.cli.CommandLine;
import org.apache.commons.cli.CommandLineParser;
import org.apache.commons.cli.DefaultParser;
import org.apache.commons.cli.HelpFormatter;
import org.apache.commons.cli.Option;
import org.apache.commons.cli.Options;
import org.apache.commons.cli.ParseException;
import java.util.Iterator;
import java.util.List;
import java.util.Properties;
import javax.xml.parsers.ParserConfigurationException;
import javax.xml.transform.TransformerException;
import javax.xml.xpath.XPathExpressionException;
import org.exmaralda.partitureditor.jexmaralda.JexmaraldaException;
import org.jdom.Document;
import org.xml.sax.SAXException;

/**
 * This class has a Corpus and a Corpus Function as a field and is able to run a
 * Corpus Function on a corpus in a main method.
 *
 * @author fsnv625
 */
public class CorpusMagician {

    //the whole corpus I want to run checks on
    static Corpus corpus;
    //Basedirectory if it exists
    static URL basedirectory;
    //one file I want to run a check on
    CorpusData corpusData;
    //all functions there are in the code
    static Collection<String> allExistingCFs = new ArrayList<String>();
    //all functions that should be run
    static Collection<String> chosencorpusfunctions = new ArrayList<String>();
    static Collection<CorpusFunction> corpusfunctions = new ArrayList<CorpusFunction>();
    //the final Report
    static Report report = new Report();
    //a list of all the available corpus data (no java objects, just URLs)
    static ArrayList<URL> alldata = new ArrayList<URL>();
    static CorpusIO cio = new CorpusIO();
    static boolean fixing = false;
    static boolean iserrorsonly = false;
    static CommandLine cmd = null;
    //the final Exmaralda error list
    public static ExmaErrorList exmaError = new ExmaErrorList();
    static Properties cfProperties;

    public CorpusMagician() {
    }

    //TODO we need a webservice for this functionality too
    //in the future (for repo and external users)
    public static void main(String[] args) {

        //first args needs to be the URL
        //check if it's a filepath, we could just convert it to an url
        createCommandLineOptions(args);
        try {
            String urlstring = cmd.getOptionValue("input");
            URL url;
            fixing = cmd.hasOption("f");
            iserrorsonly = cmd.hasOption("e");
            if (urlstring.startsWith("file://")) {
                url = new URL(urlstring);
            } else {
                url = Paths.get(urlstring).toUri().toURL();
            }
            CorpusMagician corpuma = new CorpusMagician();
            //now the place where Report should end up
            //also allow normal filepaths and convert them
            String reportstring = cmd.getOptionValue("output");
            URL reportlocation;
            if (reportstring.startsWith("file://")) {
                reportlocation = new URL(reportstring);
            } else {
                reportlocation = Paths.get(reportstring).toUri().toURL();
            }
            //now add the functionsstrings to array
            String[] corpusfunctionarray = cmd.getOptionValues("c");
            for (String cf : corpusfunctionarray) {
                CorpusMagician.chosencorpusfunctions.add(cf);
                System.out.println(CorpusMagician.chosencorpusfunctions.toString());
            }
            corpusfunctions = corpusFunctionStrings2Classes();

            //here is the heap space problem: everything is read all at one
            //and kept in the heap space the whole time
            corpuma.initCorpusWithURL(url);
            //get the basedirectory
            basedirectory = url;
            //and here is another problem, all the corpusfiles are given as objects
            report = corpuma.runChosencorpusfunctions();
            //this is a possible solution, but not working yet
            /*
             if (cmd.hasOption("s")) {
             corpuma.initCorpusWithURL(url);
             //and here is another problem, all the corpusfiles are given as objects
             report = corpuma.runChosencorpusfunctions();
             } else {
             //if we don't have so much heap space, we want things to be slower
             //so we just save a string array lsit of all the available files/urls/datastreams
             alldata = corpuma.createListofData(url);
             for (URL allurl : alldata) {
             try {
             File f = new File(allurl.getFile());
             CorpusData cd;
             cd = cio.toCorpusData(f);
             if (cd != null) {
             if (fixing) {
             report.merge(runCorpusFunctions(cd, corpusfunctions, true));
             } else {
             report.merge(runCorpusFunctions(cd, corpusfunctions));
             }
             }
             } catch (SAXException ex) {
             Logger.getLogger(CorpusMagician.class.getName()).log(Level.SEVERE, null, ex);
             } catch (JexmaraldaException ex) {
             Logger.getLogger(CorpusMagician.class.getName()).log(Level.SEVERE, null, ex);
             }

             }
             }
             */
            System.out.println(report.getFullReports());
            String reportOutput;
            if (reportlocation.getFile().endsWith("html")) {
                if (iserrorsonly) {
                    //ToDo
                    //reportOutput = ReportItem.generateDataTableHTML(report.getErrorStatistics(basedirectory), report.getSummaryLines());
                    reportOutput = ReportItem.generateDataTableHTML(report.getErrorStatistics(), report.getSummaryLines());
                } else {
                    reportOutput = ReportItem.generateDataTableHTML(report.getRawStatistics(), report.getSummaryLines());
                }
            } else {
                //reportOutput = report.getSummaryLines() + "\n" + report.getErrorReports();
                reportOutput = report.getSummaryLines() + "\n" + report.getFullReports();
            }
            String absoluteReport = reportOutput;
            if (absoluteReport != null && basedirectory != null && absoluteReport.contains(basedirectory.toString())) {
                absoluteReport = reportOutput.replaceAll(basedirectory.toString(), "");
            }
            if (absoluteReport != null) {
                cio.write(absoluteReport, reportlocation);
            }
            //create the error list file
            System.out.println("Basedirectory is " + basedirectory);
            System.out.println("BasedirectoryPath is " + basedirectory.getPath());
            URL errorlistlocation = new URL(basedirectory + "CorpusServices_Errors.xml");
            Document exmaErrorList = TypeConverter.W3cDocument2JdomDocument(ExmaErrorList.createFullErrorList());
            String exmaErrorListString = TypeConverter.JdomDocument2String(exmaErrorList);
            if (exmaErrorListString != null && basedirectory != null && exmaErrorListString.contains(basedirectory.getPath())) {
                exmaErrorListString = exmaErrorListString.replaceAll(basedirectory.getPath(), "");
                exmaErrorList = TypeConverter.String2JdomDocument(exmaErrorListString);
            }
            if (exmaErrorList != null) {
                cio.write(exmaErrorList, errorlistlocation);
                System.out.println("Wrote ErrorList at " + errorlistlocation);
            }
        } catch (MalformedURLException ex) {
            report.addException(ex, "The given URL was incorrect");
        } catch (IOException ex) {
            report.addException(ex, "A file could not be read");
        } catch (ParserConfigurationException ex) {
            report.addException(ex, "A file could not be parsed");
        } catch (TransformerException ex) {
            report.addException(ex, "A transformation error occured");
        } catch (SAXException ex) {
            report.addException(ex, "An XSLT error occured");
        } catch (JexmaraldaException ex) {
            report.addException(ex, "An Exmaralda file reading error occured");
        } catch (URISyntaxException ex) {
            report.addException(ex, "A URI was incorrect");
        } catch (XPathExpressionException ex) {
            report.addException(ex, "An Xpath expression was incorrect");
        }

    }

//Give it a path to a parameters file that tells you
//which functions with which parameters should be
//run on which files
    public void readConfig(URL url) {
        //this depends on how this file will be structured
    }

    //this one can write a configfile with the workflow in the
    //selected format
    public void writeConfig(URL url) {
        //needs to have more params
        //this depends on how this file will be structured
    }

    public void registerCorpusFunction(CorpusFunction cf) {
        allExistingCFs.add(cf.getClass().getName());
    }

    //creates a new empty corpus object
    public void initCorpus() {
        corpus = new Corpus();
    }

    //creates a corpus object from an URL (filepath or "real" url)
    public void initCorpusWithURL(URL url) throws MalformedURLException, SAXException, JexmaraldaException, URISyntaxException, IOException {
        corpus = new Corpus(url);
    }

    //creates a list of all the available data from an url (being a file oder directory)
    public Collection<URL> createListofData(URL url) throws URISyntaxException, IOException {
        //add just that url if its a file
        //adds the urls recursively if its a directory
        return cio.URLtoList(url);
    }

    //checks which functions exist in the code by checking for implementations of the corpus function interface
    //this shows that it doesn't work to just check for implementations of corpus functions
    //probably need to check for implementations of CorpusFunction?
    //TODO
    public static Collection<String> getAllExistingCFs() {
        allExistingCFs.add("ComaApostropheChecker");
        allExistingCFs.add("ComaNSLinksChecker");
        allExistingCFs.add("ComaOverviewGeneration");
        allExistingCFs.add("ZipCorpus");
        allExistingCFs.add("ComaSegmentCountChecker");
        allExistingCFs.add("ExbFileReferenceChecker");
        allExistingCFs.add("ExbAnnotationPanelCheck");
        allExistingCFs.add("EXB2INELISOTEI");
        allExistingCFs.add("EXB2HIATISOTEI");
        allExistingCFs.add("ExbStructureChecker");
        allExistingCFs.add("FileCoverageChecker");
        allExistingCFs.add("FileCoverageCheckerInel");
        allExistingCFs.add("NormalizeEXB");
        allExistingCFs.add("PrettyPrintData");
        allExistingCFs.add("RemoveAbsolutePaths");
        allExistingCFs.add("RemoveAutoSaveExb");
        allExistingCFs.add("XSLTChecker");
        allExistingCFs.add("ComaAddTiersFromExbsCorrector");
        allExistingCFs.add("ComaXsdChecker");
        allExistingCFs.add("NgexmaraldaCorpusChecker");
        allExistingCFs.add("FilenameChecker");
        allExistingCFs.add("CmdiChecker");
        allExistingCFs.add("ComaTiersDescriptionAnnotationPanelChecker");
        allExistingCFs.add("ExbTierDisplayNameChecker");
        allExistingCFs.add("NgTierCheckerWithAnnotation");
        allExistingCFs.add("XsltCheckerInel");
        allExistingCFs.add("GenerateAnnotationPanel");
        allExistingCFs.add("CorpusDataRegexReplacer");
        allExistingCFs.add("ScoreHTML");
        allExistingCFs.add("HScoreHTML");
        allExistingCFs.add("CorpusHTML");
        allExistingCFs.add("IAAFunctionality");
        allExistingCFs.add("ListHTML");
        allExistingCFs.add("ExbEventLinebreaksChecker");
        allExistingCFs.add("MakeTimelineConsistent");
        allExistingCFs.add("ExbSegmentationChecker");
        allExistingCFs.add("CalculateAnnotatedTime");
        allExistingCFs.add("AddCSVMetadataToComa");
        allExistingCFs.add("ComaKmlForLocations");
        allExistingCFs.add("RemoveEmptyEvents");
        allExistingCFs.add("ComaTranscriptionsNameChecker");
        allExistingCFs.add("ComaTierOverviewCreator");
        allExistingCFs.add("GeneralTransformer");
        allExistingCFs.add("ComaFedoraIdentifierLengthChecker");
<<<<<<< HEAD
        allExistingCFs.add("ExbMP3Next2WavAdder");
=======
        allExistingCFs.add("ExbRefTierChecker");
>>>>>>> 1b41ae43
        Collections.sort((List<String>) allExistingCFs);
        return allExistingCFs;
    }

    public static String getAllExistingCFsAsString() {
        String all = "";
        for (Iterator<String> it = getAllExistingCFs().iterator(); it.hasNext();) {
            String s = it.next();
            all = all + "\n" + s;
        }
        return all;
    }

    //TODO checks which functions can be run on specified data
    public Collection<CorpusFunction> getUsableFunctions(CorpusData cd) {
        //cf.IsUsableFor();
        //some switch or if else statements for the possible java objects
        //and a list(?) which function can be apllied to what/which functions exist?
        Collection<CorpusFunction> usablecorpusfunctions = null;
        return usablecorpusfunctions;
    }

    //TODO return default functions, this is a list that needs to be somewhere
    //or maybe its an option a corpusfunction can have?
    public Collection<CorpusFunction> getDefaultUsableFunctions() {
        Collection<CorpusFunction> defaultcorpusfunctions = null;
        return defaultcorpusfunctions;
    }

    //TODO a dialog to choose functions you want to apply
    public Collection<String> chooseFunctionDialog() {
        chosencorpusfunctions = null;
        //add the chosen Functions
        return chosencorpusfunctions;
    }

    public static Collection<CorpusFunction> corpusFunctionStrings2Classes() {
        for (String function : chosencorpusfunctions) {
            switch (function.toLowerCase()) {
                case "comaapostrophechecker":
                    ComaApostropheChecker cac = new ComaApostropheChecker();
                    corpusfunctions.add(cac);
                    break;
                case "comanslinkschecker":
                    ComaNSLinksChecker cnslc = new ComaNSLinksChecker();
                    corpusfunctions.add(cnslc);
                    break;
                case "comaoverviewgeneration":
                    ComaOverviewGeneration cog = new ComaOverviewGeneration();
                    corpusfunctions.add(cog);
                    break;
                case "comasegmentcountchecker":
                    ComaSegmentCountChecker cscc = new ComaSegmentCountChecker();
                    corpusfunctions.add(cscc);
                    break;
                case "exbfilereferencechecker":
                    ExbFileReferenceChecker efrc = new ExbFileReferenceChecker();
                    corpusfunctions.add(efrc);
                    break;
                case "exbannotationpanelcheck":
                    ExbAnnotationPanelCheck eapc = new ExbAnnotationPanelCheck();
                    corpusfunctions.add(eapc);
                    break;
                case "filecoveragechecker":
                    FileCoverageChecker fcc = new FileCoverageChecker();
                    corpusfunctions.add(fcc);
                    break;
                case "prettyprintdata":
                    PrettyPrintData pd = new PrettyPrintData();
                    corpusfunctions.add(pd);
                    break;
                case "removeabsolutepaths":
                    RemoveAbsolutePaths rap = new RemoveAbsolutePaths();
                    corpusfunctions.add(rap);
                    break;
                case "removeautosaveexb":
                    RemoveAutoSaveExb rase = new RemoveAutoSaveExb();
                    corpusfunctions.add(rase);
                    break;
                case "xsltchecker":
                    XSLTChecker xc = new XSLTChecker();
                    corpusfunctions.add(xc);
                    break;
                case "comaaddtiersfromexbscorrector":
                    ComaAddTiersFromExbsCorrector catfec = new ComaAddTiersFromExbsCorrector();
                    corpusfunctions.add(catfec);
                    break;
                case "comaxsdchecker":
                    ComaXsdChecker cxsd = new ComaXsdChecker();
                    corpusfunctions.add(cxsd);
                    break;
                case "ngexmaraldacorpuschecker":
                    NgexmaraldaCorpusChecker ngex = new NgexmaraldaCorpusChecker();
                    corpusfunctions.add(ngex);
                case "filenamechecker":
                    FilenameChecker fnc = new FilenameChecker();
                    corpusfunctions.add(fnc);
                    break;
                case "cmdichecker":
                    CmdiChecker cmdi = new CmdiChecker();
                    corpusfunctions.add(cmdi);
                    break;
                case "comafedoraidentifierlengthchecker":
                    ComaFedoraIdentifierLengthChecker cplc = new ComaFedoraIdentifierLengthChecker();
                    corpusfunctions.add(cplc);
                    break;
                case "comatranscriptionsnamechecker":
                    ComaTranscriptionsNameChecker cnc = new ComaTranscriptionsNameChecker();
                    corpusfunctions.add(cnc);
                    break;
                case "comatiersdescriptionannotationpanelchecker":
                    ComaTiersDescriptionAnnotationPanelChecker tcwa = new ComaTiersDescriptionAnnotationPanelChecker();
                    corpusfunctions.add(tcwa);
                case "exbtierdisplaynamechecker":
                    ExbTierDisplayNameChecker tc = new ExbTierDisplayNameChecker();
                    corpusfunctions.add(tc);
                case "ngtiercheckerwithannotation":
                    NgTierCheckerWithAnnotation ngtcwa = new NgTierCheckerWithAnnotation();
                    corpusfunctions.add(ngtcwa);
                    break;
                case "xsltcheckerinel":
                    XSLTChecker xci = new XSLTChecker();
                    xci.setXSLresource("/xsl/inel-checks.xsl");
                    corpusfunctions.add(xci);
                    break;
                case "exb2inelisotei":
                    EXB2INELISOTEI eiit = new EXB2INELISOTEI();
                    corpusfunctions.add(eiit);
                    break;
                case "exb2inelisoteisel":
                    EXB2INELISOTEI eiitsel = new EXB2INELISOTEI();
                    eiitsel.setLanguage("sel");
                    corpusfunctions.add(eiitsel);
                    break;
                case "exb2inelisoteidlg":
                    EXB2INELISOTEI eiitdlg = new EXB2INELISOTEI();
                    eiitdlg.setLanguage("dlg");
                    corpusfunctions.add(eiitdlg);
                    break;
                case "exb2inelisoteixas":
                    EXB2INELISOTEI eiitxas = new EXB2INELISOTEI();
                    eiitxas.setLanguage("xas");
                    corpusfunctions.add(eiitxas);
                    break;
                case "exb2hiatisotei":
                    EXB2HIATISOTEI ehit = new EXB2HIATISOTEI();
                    corpusfunctions.add(ehit);
                    break;
                case "normalizeexb":
                    ExbNormalize ne = new ExbNormalize();
                    if (cfProperties != null) {
                        // Pass on the configuration parameter
                        if (cfProperties.containsKey("whitespace")) {
                            ne.setfixWhiteSpaces(cfProperties.getProperty("whitespace"));
                            System.out.println("FixWhitespace set to " + cfProperties.getProperty("whitespace"));
                        }
                    }
                    corpusfunctions.add(ne);
                    break;
                case "generateannotationpanel":
                    GenerateAnnotationPanel gap = new GenerateAnnotationPanel();
                    corpusfunctions.add(gap);
                    break;
                case "iaafunctionality":
                    IAAFunctionality iaa = new IAAFunctionality();
                    corpusfunctions.add(iaa);
                    break;
                case "filecoveragecheckerinel":
                    FileCoverageChecker fcci = new FileCoverageChecker();
                    fcci.addFileEndingWhiteListString("flextext");
                    fcci.addWhiteListString("report-output.html");
                    fcci.addWhiteListString("Segmentation_Errors.xml");
                    fcci.addWhiteListString("Structure_Errors.xml");
                    corpusfunctions.add(fcci);
                    break;
                case "comakmlforlocations":
                    ComaKmlForLocations ckml = new ComaKmlForLocations();
                    if (cfProperties != null) {
                        // Pass on the configuration parameter
                        if (cfProperties.containsKey("KML")) {
                            ckml.setKMLFilePath(cfProperties.getProperty("KML"));
                            System.out.println("KML file path set to " + cfProperties.getProperty("KML"));
                        }
                    }
                    corpusfunctions.add(ckml);
                    break;
                case "corpusdataregexreplacer":
                    //ToDo                   
                    CorpusDataRegexReplacer cdrr = new CorpusDataRegexReplacer();
                    //try custom properties for the different corpusfunctions
                    if (cfProperties != null) {
                        // Pass on the configuration parameter
                        if (cfProperties.containsKey("replace")) {
                            cdrr.setReplace(cfProperties.getProperty("replace"));
                            System.out.println("Replace set to " + cfProperties.getProperty("replace"));
                        }
                        if (cfProperties.containsKey("replacement")) {
                            cdrr.setReplacement(cfProperties.getProperty("replacement"));
                            System.out.println("Replacement set to " + cfProperties.getProperty("replacement"));
                        }
                        if (cfProperties.containsKey("xpathcontext")) {
                            cdrr.setXpathContext(cfProperties.getProperty("xpathcontext"));
                            System.out.println("Xpath set to " + cfProperties.getProperty("xpathcontext"));
                        }
                        if (cfProperties.containsKey("coma")) {
                            cdrr.setComa(cfProperties.getProperty("coma"));
                            System.out.println("Replace in Coma set to " + cfProperties.getProperty("coma"));
                        }
                    }
                    corpusfunctions.add(cdrr);
                    break;
                case "zipcorpus":
                    ZipCorpus zc = new ZipCorpus();
                    if (cfProperties != null) {
                        // Pass on the configuration parameter
                        if (cfProperties.containsKey("SOURCE_FOLDER")) {
                            zc.setSourceFolder(cfProperties.getProperty("SOURCE_FOLDER"));
                            System.out.println("Location of source folder set to " + cfProperties.getProperty("SOURCE_FOLDER"));
                        }
                        if (cfProperties.containsKey("OUTPUT_ZIP_FILE")) {
                            zc.setOutputFile(cfProperties.getProperty("OUTPUT_ZIP_FILE"));
                            System.out.println("Location of output file set to " + cfProperties.getProperty("OUTPUT_ZIP_FILE"));
                        }
                        if (cfProperties.containsKey("AUDIO")) {
                            zc.setWithAudio(cfProperties.getProperty("AUDIO"));
                            System.out.println("Should contain audio set to " + cfProperties.getProperty("AUDIO"));
                        }
                    }
                    corpusfunctions.add(zc);
                    break;
                case "scorehtml":
                    ScoreHTML shtml = new ScoreHTML();
                    if (cfProperties != null) {
                        if (cfProperties.containsKey("CORPUSNAME")) {
                            shtml.setCorpusName(cfProperties.getProperty("CORPUSNAME"));
                            System.out.println("Corpus name set to " + cfProperties.getProperty("CORPUSNAME"));
                        }
                    }
                    corpusfunctions.add(shtml);
                    break;
                 case "hscorehtml":
                    HScoreHTML hshtml = new HScoreHTML();
                    corpusfunctions.add(hshtml);
                    break;
                case "corpushtml":
                    CorpusHTML chtml = new CorpusHTML();
                    corpusfunctions.add(chtml);
                    break;
                case "listhtml":
                    ListHTML lhtml = new ListHTML();
                    if (cfProperties != null) {
                        // Pass on the configuration parameter
                        if (cfProperties.containsKey("SEGMENTATION")) {
                            lhtml.setSegmentation(cfProperties.getProperty("SEGMENTATION"));
                            System.out.println("Segmentation set to " + cfProperties.getProperty("SEGMENTATION"));
                        }
                        if (cfProperties.containsKey("CORPUSNAME")) {
                            lhtml.setCorpusName(cfProperties.getProperty("CORPUSNAME"));
                            System.out.println("Corpus name set to " + cfProperties.getProperty("CORPUSNAME"));
                        }
                    }
                    corpusfunctions.add(lhtml);
                    break;
                case "exbeventlinebreakschecker":
                    ExbEventLinebreaksChecker elb = new ExbEventLinebreaksChecker();
                    corpusfunctions.add(elb);
                    break;
                case "maketimelineconsistent":
                    ExbMakeTimelineConsistent emtc = new ExbMakeTimelineConsistent();
                    if (cfProperties != null) {
                        // Pass on the configuration parameter
                        if (cfProperties.containsKey("interpolate")) {
                            emtc.setInterpolateTimeline(cfProperties.getProperty("interpolate"));
                            System.out.println("FixWhitespace set to " + cfProperties.getProperty("interpolate"));
                        }
                    }
                    corpusfunctions.add(emtc);
                    break;
                case "exbstructurechecker":
                    ExbStructureChecker esc = new ExbStructureChecker();
                    corpusfunctions.add(esc);
                    break;
                case "exbsegmentationchecker":
                    ExbSegmentationChecker eseg = new ExbSegmentationChecker();
                    if (cfProperties != null) {
                        // Pass on the configuration parameter
                        if (cfProperties.containsKey("SEGMENTATION")) {
                            eseg.setSegmentation(cfProperties.getProperty("SEGMENTATION"));
                            System.out.println("Segmentation set to " + cfProperties.getProperty("SEGMENTATION"));
                        }
                        if (cfProperties.containsKey("FSM")) {
                            eseg.setExternalFSM(cfProperties.getProperty("FSM"));
                            System.out.println("External FSM path set to " + cfProperties.getProperty("FSM"));
                        }
                    }
                    corpusfunctions.add(eseg);
                    break;
                case "calculateannotatedtime":
                    CalculateAnnotatedTime cat = new CalculateAnnotatedTime();
                    corpusfunctions.add(cat);
                    break;
                case "addcsvmetadatatocoma":
                    AddCSVMetadataToComa acmtc = new AddCSVMetadataToComa();
                    if (cfProperties != null) {
                        // Pass on the configuration parameter
                        if (cfProperties.containsKey("CSV")) {
                            acmtc.setCSVFilePath(cfProperties.getProperty("CSV"));
                            System.out.println("CSV file path set to " + cfProperties.getProperty("CSV"));
                        }
                        if (cfProperties.containsKey("SPEAKER")) {
                            acmtc.setSpeakerOrCommunication(cfProperties.getProperty("SPEAKER"));
                            System.out.println("CSV file set for " + cfProperties.getProperty("SPEAKER"));
                        }
                    }
                    corpusfunctions.add(acmtc);
                    break;
                case "removeemptyevents":
                    RemoveEmptyEvents ree = new RemoveEmptyEvents();
                    corpusfunctions.add(ree);
                    break;
                case "comatieroverviewcreator":
                    ComaTierOverviewCreator ctoc = new ComaTierOverviewCreator();
                    corpusfunctions.add(ctoc);
                case "generaltransformer":
                    GeneralTransformer gt = new GeneralTransformer();
                     if (cfProperties.containsKey("coma")) {
                            gt.setComa(cfProperties.getProperty("coma"));
                            System.out.println("Run on Coma set to " + cfProperties.getProperty("coma"));
                        }
                     if (cfProperties.containsKey("exb")) {
                            gt.setExb(cfProperties.getProperty("exb"));
                            System.out.println("Run on exb set to " + cfProperties.getProperty("exb"));
                        }
                     if (cfProperties.containsKey("exs")) {
                            gt.setExs(cfProperties.getProperty("exs"));
                            System.out.println("Run on exs set to " + cfProperties.getProperty("exs"));
                        }
                     if (cfProperties.containsKey("xsl")) {
                            gt.setPathToXSL(cfProperties.getProperty("xsl"));
                            System.out.println("Path to XSL set to " + cfProperties.getProperty("xsl"));
                        }
                     if (cfProperties.containsKey("overwritefiles")) {
                            gt.setOverwriteFiles(cfProperties.getProperty("overwritefiles"));
                            System.out.println("overwritefiles set to " + cfProperties.getProperty("overwritefiles"));
                        }
                    corpusfunctions.add(gt);
                    break;
<<<<<<< HEAD
                case "exbmp3next2wavadder":
                    ExbMP3Next2WavAdder emn2wa = new ExbMP3Next2WavAdder();
                    corpusfunctions.add(emn2wa);
=======
                case "exbreftierchecker":
                    ExbRefTierChecker ertc = new ExbRefTierChecker();
                    corpusfunctions.add(ertc);
>>>>>>> 1b41ae43
                    break;
                default:
                    report.addCritical("CommandlineFunctionality", "Function String \"" + function + "\" is not recognized");
            }
        }
        return corpusfunctions;
    }

    //TODO
    //run the chosen functions on the chosen corpus
    Report runChosencorpusfunctions() {
        for (CorpusFunction function : corpusfunctions) {
            if (fixing) {
                report.merge(runCorpusFunction(corpus, function, true));
            } else {
                report.merge(runCorpusFunction(corpus, function));
            }
        }
        return report;
    }

    //run multiple functions on a corpus, that means all the files in the corpus
    //the function can run on
    public Report runCorpusFunction(Corpus c, Collection<CorpusFunction> cfc) {
        Report report = new Report();
        for (CorpusFunction cf : cfc) {
            Report newReport = runCorpusFunction(c, cf);
            report.merge(newReport);
        }
        return report;
    }

    //run multiple functions on the set corpus, that means all the files in the corpus
    //the function can run on
    public Report runCorpusFunction(Collection<CorpusFunction> cfc) {
        Report report = new Report();
        for (CorpusFunction cf : cfc) {
            Report newReport = runCorpusFunction(corpus, cf);
            report.merge(newReport);
        }
        return report;
    }

    //run one function on a corpus, that means all the files in the corpus
    //the funciton can run on
    public Report runCorpusFunction(Corpus c, CorpusFunction cf) {
        Report report = new Report();
        //find out on which objects this corpus function can run
        //choose those from the corpus
        //and run the checks on those files recursively
        for (Class<? extends CorpusData> cl : cf.getIsUsableFor()) {
            for (CorpusData cd : c.getCorpusData()) //if the corpus files are an instance
            //of the class cl, run the function
            {
                if (cl.isInstance(cd)) {
                    Report newReport = runCorpusFunction(cd, cf);
                    report.merge(newReport);
                }
            }
        }
        return report;
    }

    //run one function on a corpus, that means all the files in the corpus
    //the funciton can run on
    public Report runCorpusFunction(Corpus c, CorpusFunction cf, boolean fix) {
        Report report = new Report();
        //find out on which objects this corpus function can run
        //choose those from the corpus
        //and run the checks on those files recursively
        for (Class<? extends CorpusData> cl : cf.getIsUsableFor()) {
            for (CorpusData cd : c.getCorpusData()) //if the corpus files are an instance
            //of the class cl, run the function
            {
                if (cd != null && cl.isInstance(cd)) {
                    Report newReport = runCorpusFunction(cd, cf, fix);
                    report.merge(newReport);
                }
            }
        }
        return report;
    }

    //run one function on a corpus, that means all the files in the corpus
    //the function can run on
    public Report runCorpusFunction(CorpusFunction cf) {
        Report report = new Report();
        //find out on which objects this corpus function can run
        //choose those from the corpus
        //and run the checks on those files recursively
        for (Class<? extends CorpusData> cl : cf.getIsUsableFor()) {
            Report newReport = runCorpusFunction(corpus, cf);
            report.merge(newReport);
        }
        return report;
    }

    public Report runCorpusFunction(CorpusData cd, CorpusFunction cf) {
        return cf.execute(cd);
    }

    public Report runCorpusFunction(CorpusData cd, CorpusFunction cf, boolean fix) {
        return cf.execute(cd, fix);
    }

    public static Report runCorpusFunctions(CorpusData cd, Collection<CorpusFunction> cfc) {
        Report report = new Report();
        for (CorpusFunction cf : cfc) {
            Report newReport = (cf.execute(cd));
            report.merge(newReport);
        }
        return report;
    }

    public static Report runCorpusFunctions(CorpusData cd, Collection<CorpusFunction> cfc, boolean fix) {
        Report report = new Report();
        for (CorpusFunction cf : cfc) {
            Report newReport = (cf.execute(cd, fix));
            report.merge(newReport);
        }
        return report;
    }

    //TODO
    //to save individual corpusparameters in a file
    //and maybe also save the functions todos there
    public void readParameters() {

    }

    public void setCorpusData(CorpusData corpusData) {
        this.corpusData = corpusData;
    }

    public void setChosencorpusfunctions(Collection<String> chosencorpusfunctions) {
        CorpusMagician.chosencorpusfunctions = chosencorpusfunctions;
    }

    public Corpus getCorpus() {
        return corpus;
    }

    public CorpusData getCorpusData() {
        return corpusData;
    }

    public Collection<String> getChosencorpusfunctions() {
        return chosencorpusfunctions;
    }

    private static void createCommandLineOptions(String[] args) {
        Options options = new Options();

        Option input = new Option("i", "input", true, "input file path");
        input.setRequired(true);
        input.setArgName("FILE PATH");
        options.addOption(input);

        Option output = new Option("o", "output", true, "output file");
        output.setRequired(true);
        output.setArgName("FILE PATH");
        options.addOption(output);

        Option corpusfunction = new Option("c", "corpusfunction", true, "corpus function");
        // Set option c to take 1 to oo arguments
        corpusfunction.setArgs(Option.UNLIMITED_VALUES);
        corpusfunction.setArgName("CORPUS FUNCTION");
        corpusfunction.setRequired(true);
        corpusfunction.setValueSeparator(',');
        options.addOption(corpusfunction);

        /*
         Option speed = new Option("s", "speed", false, "faster but more heap space");
         speed.setRequired(false);
         options.addOption(speed);
         */
        Option propertyOption = Option.builder("p")
                .longOpt("property")
                .argName("property=value")
                .hasArgs()
                .valueSeparator()
                .numberOfArgs(2)
                .desc("use value for given properties")
                .build();

        options.addOption(propertyOption);

        Option fix = new Option("f", "fix", false, "fixes problems automatically");
        fix.setRequired(false);
        options.addOption(fix);

        Option help = new Option("h", "help", false, "display help");
        fix.setRequired(false);
        options.addOption(help);

        Option errorsonly = new Option("e", "errorsonly", false, "output only errors");
        fix.setRequired(false);
        options.addOption(errorsonly);

        CommandLineParser parser = new DefaultParser();
        HelpFormatter formatter = new HelpFormatter();
        formatter.setOptionComparator(null);

        String header = "Specify a corpus folder or file and a function to be applied\n\n";
        String footer = "\nthe available functions are:\n" + getAllExistingCFsAsString() + "\n\nPlease report issues at https://lab.multilingua.uni-hamburg.de/redmine/projects/corpus-services/issues";

        try {
            cmd = parser.parse(options, args);
        } catch (ParseException e) {
            System.out.println(e.getMessage());
            formatter.printHelp("hzsk-corpus-services", header, options, footer, true);
            System.exit(1);
        }

        if (cmd.hasOption("h")) {
            // automatically generate the help statement
            formatter.printHelp("hzsk-corpus-services", header, options, footer, true);
            System.exit(1);
        }
        if (cmd.hasOption("p")) {
            cfProperties = cmd.getOptionProperties("p");
        }
        /*
         String inputFilePath = cmd.getOptionValue("input");
         String outputFilePath = cmd.getOptionValue("output");

         System.out.println(inputFilePath);
         System.out.println(outputFilePath);
         */

    }

}<|MERGE_RESOLUTION|>--- conflicted
+++ resolved
@@ -317,11 +317,8 @@
         allExistingCFs.add("ComaTierOverviewCreator");
         allExistingCFs.add("GeneralTransformer");
         allExistingCFs.add("ComaFedoraIdentifierLengthChecker");
-<<<<<<< HEAD
         allExistingCFs.add("ExbMP3Next2WavAdder");
-=======
         allExistingCFs.add("ExbRefTierChecker");
->>>>>>> 1b41ae43
         Collections.sort((List<String>) allExistingCFs);
         return allExistingCFs;
     }
@@ -669,15 +666,12 @@
                         }
                     corpusfunctions.add(gt);
                     break;
-<<<<<<< HEAD
                 case "exbmp3next2wavadder":
                     ExbMP3Next2WavAdder emn2wa = new ExbMP3Next2WavAdder();
                     corpusfunctions.add(emn2wa);
-=======
                 case "exbreftierchecker":
                     ExbRefTierChecker ertc = new ExbRefTierChecker();
                     corpusfunctions.add(ertc);
->>>>>>> 1b41ae43
                     break;
                 default:
                     report.addCritical("CommandlineFunctionality", "Function String \"" + function + "\" is not recognized");
