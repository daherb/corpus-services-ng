package de.uni_hamburg.corpora;

import de.uni_hamburg.corpora.validation.ComaAddTiersFromExbsCorrector;
import de.uni_hamburg.corpora.validation.CmdiChecker;
import de.uni_hamburg.corpora.publication.ZipCorpus;
import de.uni_hamburg.corpora.conversion.EXB2HIATISOTEI;
import de.uni_hamburg.corpora.conversion.EXB2INELISOTEI;
import de.uni_hamburg.corpora.utilities.TypeConverter;
import de.uni_hamburg.corpora.validation.ComaApostropheChecker;
import de.uni_hamburg.corpora.validation.ComaNSLinksChecker;
import de.uni_hamburg.corpora.validation.ComaOverviewGeneration;
import de.uni_hamburg.corpora.validation.ComaXsdChecker;
import de.uni_hamburg.corpora.validation.GenerateAnnotationPanel;
import de.uni_hamburg.corpora.validation.ComaFedoraIdentifierLengthChecker;
import de.uni_hamburg.corpora.validation.ComaSegmentCountChecker;
import de.uni_hamburg.corpora.validation.ExbFileReferenceChecker;
import de.uni_hamburg.corpora.validation.ExbFileCoverageChecker;
import de.uni_hamburg.corpora.validation.ExbAnnotationPanelCheck;
import de.uni_hamburg.corpora.validation.ExbRefTierChecker;
import de.uni_hamburg.corpora.validation.CalculateAnnotatedTime;
import de.uni_hamburg.corpora.validation.ExbSegmentationChecker;
import de.uni_hamburg.corpora.validation.ExbStructureChecker;
import de.uni_hamburg.corpora.validation.ComaFileCoverageChecker;
import de.uni_hamburg.corpora.validation.FilenameChecker;
import de.uni_hamburg.corpora.validation.IAAFunctionality;
import de.uni_hamburg.corpora.validation.ExbNormalize;
import de.uni_hamburg.corpora.validation.NgexmaraldaCorpusChecker;
import de.uni_hamburg.corpora.validation.NgTierCheckerWithAnnotation;
import de.uni_hamburg.corpora.validation.PrettyPrintData;
import de.uni_hamburg.corpora.validation.RemoveAbsolutePaths;
import de.uni_hamburg.corpora.validation.RemoveAutoSaveExb;
import de.uni_hamburg.corpora.validation.ExbTierDisplayNameChecker;
import de.uni_hamburg.corpora.validation.ComaTiersDescriptionAnnotationPanelChecker;
import de.uni_hamburg.corpora.validation.XSLTChecker;
import de.uni_hamburg.corpora.validation.CorpusDataRegexReplacer;
import de.uni_hamburg.corpora.validation.ExbEventLinebreaksChecker;
import de.uni_hamburg.corpora.validation.ExbMakeTimelineConsistent;
import de.uni_hamburg.corpora.validation.ExbScriptMixChecker;
import de.uni_hamburg.corpora.visualization.CorpusHTML;
import de.uni_hamburg.corpora.visualization.ListHTML;
import de.uni_hamburg.corpora.visualization.ScoreHTML;
import de.uni_hamburg.corpora.validation.ComaKmlForLocations;
import de.uni_hamburg.corpora.conversion.AddCSVMetadataToComa;
import de.uni_hamburg.corpora.utilities.PrettyPrinter;
import de.uni_hamburg.corpora.validation.ComaTierOverviewCreator;
import de.uni_hamburg.corpora.validation.GeneralTransformer;
import de.uni_hamburg.corpora.validation.RemoveEmptyEvents;
import de.uni_hamburg.corpora.validation.ComaTranscriptionsNameChecker;
import de.uni_hamburg.corpora.validation.ComaUpdateSegmentCounts;
import de.uni_hamburg.corpora.validation.DuplicateTierContentChecker;
import de.uni_hamburg.corpora.validation.ExbMP3Next2WavAdder;
import de.uni_hamburg.corpora.validation.ExbSegmenter;
import de.uni_hamburg.corpora.validation.LanguageToolChecker;
import de.uni_hamburg.corpora.visualization.HScoreHTML;
import de.uni_hamburg.corpora.validation.ReportStatistics;
import java.io.File;
import java.io.FileInputStream;
import java.io.FileNotFoundException;
import java.io.IOException;
import java.net.MalformedURLException;
import java.net.URISyntaxException;
import java.net.URL;
import java.util.ArrayList;
import java.util.Collection;
import java.nio.file.Paths;
import java.util.Collections;
import org.apache.commons.cli.CommandLine;
import org.apache.commons.cli.CommandLineParser;
import org.apache.commons.cli.DefaultParser;
import org.apache.commons.cli.HelpFormatter;
import org.apache.commons.cli.Option;
import org.apache.commons.cli.Options;
import org.apache.commons.cli.ParseException;
import java.util.Iterator;
import java.util.List;
import java.util.Properties;
import javax.xml.parsers.ParserConfigurationException;
import javax.xml.transform.TransformerException;
import javax.xml.xpath.XPathExpressionException;
import org.exmaralda.partitureditor.jexmaralda.JexmaraldaException;
import org.jdom.Document;
import org.xml.sax.SAXException;

/**
 * This class has a Corpus and a Corpus Function as a field and is able to run a
 * Corpus Function on a corpus in a main method.
 *
 * @author fsnv625
 */
public class CorpusMagician {

    //the whole corpus I want to run checks on
    static Corpus corpus;
    //Basedirectory if it exists
    static URL basedirectory;
    //one file I want to run a check on
    CorpusData corpusData;
    //all functions there are in the code
    static Collection<String> allExistingCFs = new ArrayList<String>();
    //all functions that should be run
    static Collection<String> chosencorpusfunctions = new ArrayList<String>();
    static Collection<CorpusFunction> corpusfunctions = new ArrayList<CorpusFunction>();
    //the final Report
    static Report report = new Report();
    //a list of all the available corpus data (no java objects, just URLs)
    static ArrayList<URL> alldata = new ArrayList<URL>();
    static CorpusIO cio = new CorpusIO();
    static boolean fixing = false;
    static boolean iserrorsonly = false;
    static boolean isfixesjson= false;
    static CommandLine cmd = null;
    //the final Exmaralda error list
    public static ExmaErrorList exmaError = new ExmaErrorList();
    static Properties cfProperties = new Properties();
    static PrettyPrinter pp = new PrettyPrinter();
    static String settingsfilepath = "settings.xml";
    //Properties Key Names
    static String fsm = "fsm";
    static String segmentation = "segmentation";
    static String lang = "lang";
    static String corpusname = "corpusname";
    static String kml = "kml";
    static String mode = "mode";

    public CorpusMagician() {
    }

    //TODO we need a webservice for this functionality too
    //in the future (for repo and external users)
    public static void main(String[] args) {

        //first args needs to be the URL
        //check if it's a filepath, we could just convert it to an url    
        System.out.println("CorpusMagician is now doing its magic.");
        try {
            createCommandLineOptions(args);
            //the input can be a filepath or an url pointing to a file or a folder
            //if the input is a coma file we have a structured corpus
            //if it is a folder or another corpus file we don't
            String urlstring = cmd.getOptionValue("input");
            URL url;
<<<<<<< HEAD
=======
            fixing = cmd.hasOption("f");
            iserrorsonly = cmd.hasOption("e");
            isfixesjson = cmd.hasOption("j");
>>>>>>> b2872937
            if (urlstring.startsWith("file://")) {
                url = new URL(urlstring);
            } else {
                url = Paths.get(urlstring).toUri().toURL();
            }
            fixing = cmd.hasOption("f");
            iserrorsonly = cmd.hasOption("e");
            CorpusMagician corpuma = new CorpusMagician();
            //now the place where Report should end up
            //also allow normal filepaths and convert them
            String reportstring = cmd.getOptionValue("output");
            URL reportlocation;
            if (reportstring.startsWith("file://")) {
                reportlocation = new URL(reportstring);
            } else {
                reportlocation = Paths.get(reportstring).toUri().toURL();
            }
            //now add the functionsstrings to array
            String[] corpusfunctionarray = cmd.getOptionValues("c");
            for (String cf : corpusfunctionarray) {
                CorpusMagician.chosencorpusfunctions.add(cf);
            }
            System.out.println(CorpusMagician.chosencorpusfunctions.toString());
            corpusfunctions = corpusFunctionStrings2Classes();

            //here is the heap space problem: everything is read all at one
            //and kept in the heap space the whole time
            //if the input is a coma file we have a structured corpus
            //if it is a folder or another corpus file we don't
            //we can maybe minmize the heapspace when having a structured corpus
            corpuma.initCorpusWithURL(url);
            //and here is another problem, all the corpusfiles are given as objects
            report = corpuma.runChosencorpusfunctions();
            //this is a possible solution, but not working yet
            /*
             if (cmd.hasOption("s")) {
             corpuma.initCorpusWithURL(url);
             //and here is another problem, all the corpusfiles are given as objects
             report = corpuma.runChosencorpusfunctions();
             } else {
             //if we don't have so much heap space, we want things to be slower
             //so we just save a string array lsit of all the available files/urls/datastreams
             alldata = corpuma.createListofData(url);
             for (URL allurl : alldata) {
             try {
             File f = new File(allurl.getFile());
             CorpusData cd;
             cd = cio.toCorpusData(f);
             if (cd != null) {
             if (fixing) {
             report.merge(runCorpusFunctions(cd, corpusfunctions, true));
             } else {
             report.merge(runCorpusFunctions(cd, corpusfunctions));
             }
             }
             } catch (SAXException ex) {
             Logger.getLogger(CorpusMagician.class.getName()).log(Level.SEVERE, null, ex);
             } catch (JexmaraldaException ex) {
             Logger.getLogger(CorpusMagician.class.getName()).log(Level.SEVERE, null, ex);
             }

             }
             }
             */
            System.out.println(report.getFullReports());
            String reportOutput;
            if (reportlocation.getFile().endsWith("html")) {
                if (iserrorsonly) {
                    //ToDo
                    //reportOutput = ReportItem.generateDataTableHTML(report.getErrorStatistics(basedirectory), report.getSummaryLines());
                    reportOutput = ReportItem.generateDataTableHTML(report.getErrorStatistics(), report.getSummaryLines());
                } else {
                    reportOutput = ReportItem.generateDataTableHTML(report.getRawStatistics(), report.getSummaryLines());
                }
            } else {
                //reportOutput = report.getSummaryLines() + "\n" + report.getErrorReports();
                reportOutput = report.getSummaryLines() + "\n" + report.getFullReports();
            }
            String absoluteReport = reportOutput;
            if (absoluteReport != null && basedirectory != null && absoluteReport.contains(basedirectory.toString())) {
                absoluteReport = reportOutput.replaceAll(basedirectory.toString(), "");
            }
            if (absoluteReport != null) {
                cio.write(absoluteReport, reportlocation);
            }
            //create the error list file
            System.out.println("Basedirectory is " + basedirectory);
            System.out.println("BasedirectoryPath is " + basedirectory.getPath());
            URL errorlistlocation = new URL(basedirectory + "curation/CorpusServices_Errors.xml");
            URL fixJsonlocation = new URL(basedirectory + "curation/fixes.json");
            File curationFolder = new File((new URL(basedirectory + "curation").getFile()));
            if (!curationFolder.exists()) {
                //the curation folder it not there and needs to be created
                curationFolder.mkdirs();
            }
            // new File(url.getFile()
            Document exmaErrorList = TypeConverter.W3cDocument2JdomDocument(ExmaErrorList.createFullErrorList());
            String exmaErrorListString = TypeConverter.JdomDocument2String(exmaErrorList);
            if (exmaErrorListString != null && basedirectory != null && exmaErrorListString.contains(basedirectory.getPath())) {
                exmaErrorListString = exmaErrorListString.replaceAll(basedirectory.getPath(), "../");
            }
            if (exmaErrorListString != null) {
                exmaErrorListString = pp.indent(exmaErrorListString, "event");
                cio.write(exmaErrorListString, errorlistlocation);
                System.out.println("Wrote ErrorList at " + errorlistlocation);
            }
            if (isfixesjson) {
            String fixJson = report.getFixJson();
            if (fixJson != null) {            
                cio.write(fixJson, fixJsonlocation);
                System.out.println("Wrote JSON file for fixes at " + fixJsonlocation);
            }
            }
        } catch (MalformedURLException ex) {
            report.addException(ex, "The given URL was incorrect");
        } catch (IOException ex) {
            report.addException(ex, "A file could not be read");
        } catch (ParserConfigurationException ex) {
            report.addException(ex, "A file could not be parsed");
        } catch (TransformerException ex) {
            report.addException(ex, "A transformation error occured");
        } catch (SAXException ex) {
            report.addException(ex, "An XSLT error occured");
        } catch (JexmaraldaException ex) {
            report.addException(ex, "An Exmaralda file reading error occured");
        } catch (URISyntaxException ex) {
            report.addException(ex, "A URI was incorrect");
        } catch (XPathExpressionException ex) {
            report.addException(ex, "An Xpath expression was incorrect");
        }

    }

//Give it a path to a parameters file that tells you
//which functions with which parameters should be
//run on which files
    public void readConfig(URL url) {
        //this depends on how this file will be structured
    }

    //this one can write a configfile with the workflow in the
    //selected format
    public void writeConfig(URL url) {
        //needs to have more params
        //this depends on how this file will be structured
    }

    public void registerCorpusFunction(CorpusFunction cf) {
        allExistingCFs.add(cf.getClass().getName());
    }

    //creates a new empty corpus object
    public void initCorpus() {
        corpus = new Corpus();
    }

    //creates a corpus object from an URL (filepath or "real" url)
    public void initCorpusWithURL(URL url) throws MalformedURLException, SAXException, JexmaraldaException, URISyntaxException, IOException {
        corpus = new Corpus(url);
        //get the basedirectory
        //URL can be a path to a file too, then basedirectroy is different
        basedirectory = corpus.getBaseDirectory();
    }

    //creates a list of all the available data from an url (being a file oder directory)
    public Collection<URL> createListofData(URL url) throws URISyntaxException, IOException {
        //add just that url if its a file
        //adds the urls recursively if its a directory
        return cio.URLtoList(url);
    }

    //checks which functions exist in the code by checking for implementations of the corpus function interface
    //this shows that it doesn't work to just check for implementations of corpus functions
    //probably need to check for implementations of CorpusFunction?
    //TODO
    public static Collection<String> getAllExistingCFs() {
        allExistingCFs.add("ComaApostropheChecker");
        allExistingCFs.add("ComaNSLinksChecker");
        allExistingCFs.add("ComaOverviewGeneration");
        allExistingCFs.add("ZipCorpus");
        allExistingCFs.add("ComaSegmentCountChecker");
        allExistingCFs.add("ExbFileReferenceChecker");
        allExistingCFs.add("ExbFileCoverageChecker");
        allExistingCFs.add("ExbAnnotationPanelCheck");
        allExistingCFs.add("EXB2INELISOTEI");
        allExistingCFs.add("EXB2HIATISOTEI");
        allExistingCFs.add("ExbStructureChecker");
        allExistingCFs.add("FileCoverageChecker");
        allExistingCFs.add("FileCoverageCheckerInel");
        allExistingCFs.add("NormalizeEXB");
        allExistingCFs.add("PrettyPrintData");
        allExistingCFs.add("RemoveAbsolutePaths");
        allExistingCFs.add("RemoveAutoSaveExb");
        allExistingCFs.add("XSLTChecker");
        allExistingCFs.add("ComaAddTiersFromExbsCorrector");
        allExistingCFs.add("ComaXsdChecker");
        allExistingCFs.add("NgexmaraldaCorpusChecker");
        allExistingCFs.add("FilenameChecker");
        allExistingCFs.add("CmdiChecker");
        allExistingCFs.add("ComaTiersDescriptionAnnotationPanelChecker");
        allExistingCFs.add("ExbTierDisplayNameChecker");
        allExistingCFs.add("NgTierCheckerWithAnnotation");
        allExistingCFs.add("XsltCheckerInel");
        allExistingCFs.add("GenerateAnnotationPanel");
        allExistingCFs.add("CorpusDataRegexReplacer");
        allExistingCFs.add("ScoreHTML");
        allExistingCFs.add("HScoreHTML");
        allExistingCFs.add("CorpusHTML");
        allExistingCFs.add("IAAFunctionality");
        allExistingCFs.add("ListHTML");
        allExistingCFs.add("ExbEventLinebreaksChecker");
        allExistingCFs.add("MakeTimelineConsistent");
        allExistingCFs.add("ExbSegmentationChecker");
        allExistingCFs.add("CalculateAnnotatedTime");
        allExistingCFs.add("AddCSVMetadataToComa");
        allExistingCFs.add("ComaKmlForLocations");
        allExistingCFs.add("RemoveEmptyEvents");
        allExistingCFs.add("ComaTranscriptionsNameChecker");
        allExistingCFs.add("ComaTierOverviewCreator");
        allExistingCFs.add("GeneralTransformer");
        allExistingCFs.add("ComaFedoraIdentifierLengthChecker");
        allExistingCFs.add("ExbMP3Next2WavAdder");
        allExistingCFs.add("ExbRefTierChecker");
        allExistingCFs.add("ReportStatistics");
        allExistingCFs.add("ExbSegmenter");
        allExistingCFs.add("ExbScriptMixChecker");
        allExistingCFs.add("DuplicateTierContentChecker");
        allExistingCFs.add("ComaUpdateSegmentCounts");
        allExistingCFs.add("LanguageToolChecker");
        Collections.sort((List<String>) allExistingCFs);
        return allExistingCFs;
    }

    public static String getAllExistingCFsAsString() {
        String all = "";
        for (Iterator<String> it = getAllExistingCFs().iterator(); it.hasNext();) {
            String s = it.next();
            all = all + "\n" + s;
        }
        return all;
    }

    //TODO checks which functions can be run on specified data
    public Collection<CorpusFunction> getUsableFunctions(CorpusData cd) {
        //cf.IsUsableFor();
        //some switch or if else statements for the possible java objects
        //and a list(?) which function can be apllied to what/which functions exist?
        Collection<CorpusFunction> usablecorpusfunctions = null;
        return usablecorpusfunctions;
    }

    //TODO return default functions, this is a list that needs to be somewhere
    //or maybe its an option a corpusfunction can have?
    public Collection<CorpusFunction> getDefaultUsableFunctions() {
        Collection<CorpusFunction> defaultcorpusfunctions = null;
        return defaultcorpusfunctions;
    }

    //TODO a dialog to choose functions you want to apply
    public Collection<String> chooseFunctionDialog() {
        chosencorpusfunctions = null;
        //add the chosen Functions
        return chosencorpusfunctions;
    }

    public static Collection<CorpusFunction> corpusFunctionStrings2Classes() {
        for (String function : chosencorpusfunctions) {
            switch (function.toLowerCase()) {
                case "comaapostrophechecker":
                    ComaApostropheChecker cac = new ComaApostropheChecker();
                    corpusfunctions.add(cac);
                    break;
                case "comanslinkschecker":
                    ComaNSLinksChecker cnslc = new ComaNSLinksChecker();
                    corpusfunctions.add(cnslc);
                    break;
                case "comaoverviewgeneration":
                    ComaOverviewGeneration cog = new ComaOverviewGeneration();
                    if (cfProperties != null) {
                        // Pass on the configuration parameter
                        if (cfProperties.containsKey(mode) && cfProperties.getProperty(mode).equals("inel")) {
                            cog.setInel();
                            System.out.println("Mode set to inel");
                        }
                    }
                    corpusfunctions.add(cog);
                    break;
                case "comasegmentcountchecker":
                    ComaSegmentCountChecker cscc = new ComaSegmentCountChecker();
                    corpusfunctions.add(cscc);
                    break;
                case "exbfilereferencechecker":
                    ExbFileReferenceChecker efrc = new ExbFileReferenceChecker();
                    corpusfunctions.add(efrc);
                    break;
                case "exbfilecoveragechecker":
                    ExbFileCoverageChecker efcc = new ExbFileCoverageChecker();
                    corpusfunctions.add(efcc);
                    break;
                case "exbannotationpanelcheck":
                    ExbAnnotationPanelCheck eapc = new ExbAnnotationPanelCheck();
                    corpusfunctions.add(eapc);
                    break;
                case "filecoveragechecker":
                    ComaFileCoverageChecker fcc = new ComaFileCoverageChecker();
                    corpusfunctions.add(fcc);
                    break;
                case "prettyprintdata":
                    PrettyPrintData pd = new PrettyPrintData();
                    corpusfunctions.add(pd);
                    break;
                case "removeabsolutepaths":
                    RemoveAbsolutePaths rap = new RemoveAbsolutePaths();
                    corpusfunctions.add(rap);
                    break;
                case "removeautosaveexb":
                    RemoveAutoSaveExb rase = new RemoveAutoSaveExb();
                    corpusfunctions.add(rase);
                    break;
                case "xsltchecker":
                    XSLTChecker xc = new XSLTChecker();
                    if (cfProperties != null) {
                        // Pass on the configuration parameter
                        if (cfProperties.containsKey(mode) && cfProperties.getProperty(mode).equals("inel")) {
                            xc.setXSLresource("/xsl/inel-checks.xsl");
                            System.out.println("Mode set to inel");
                        }
                        if (cfProperties.containsKey(fsm)) {
                            xc.setFSMpath(cfProperties.getProperty(fsm));
                            System.out.println("FSM set to " + cfProperties.getProperty(fsm));
                        }
                    }
                    corpusfunctions.add(xc);
                    break;
                case "comaaddtiersfromexbscorrector":
                    ComaAddTiersFromExbsCorrector catfec = new ComaAddTiersFromExbsCorrector();
                    corpusfunctions.add(catfec);
                    break;
                case "comaxsdchecker":
                    ComaXsdChecker cxsd = new ComaXsdChecker();
                    corpusfunctions.add(cxsd);
                    break;
                case "ngexmaraldacorpuschecker":
                    NgexmaraldaCorpusChecker ngex = new NgexmaraldaCorpusChecker();
                    corpusfunctions.add(ngex);
                    break;
                case "filenamechecker":
                    FilenameChecker fnc = new FilenameChecker();
                    corpusfunctions.add(fnc);
                    break;
                case "cmdichecker":
                    CmdiChecker cmdi = new CmdiChecker();
                    corpusfunctions.add(cmdi);
                    break;
                case "comafedoraidentifierlengthchecker":
                    ComaFedoraIdentifierLengthChecker cplc = new ComaFedoraIdentifierLengthChecker();
                    corpusfunctions.add(cplc);
                    break;
                case "comatranscriptionsnamechecker":
                    ComaTranscriptionsNameChecker cnc = new ComaTranscriptionsNameChecker();
                    corpusfunctions.add(cnc);
                    break;
                case "comatiersdescriptionannotationpanelchecker":
                    ComaTiersDescriptionAnnotationPanelChecker tcwa = new ComaTiersDescriptionAnnotationPanelChecker();
                    corpusfunctions.add(tcwa);
                    break;
                case "exbtierdisplaynamechecker":
                    ExbTierDisplayNameChecker tc = new ExbTierDisplayNameChecker();
                    corpusfunctions.add(tc);
                    break;
                case "ngtiercheckerwithannotation":
                    NgTierCheckerWithAnnotation ngtcwa = new NgTierCheckerWithAnnotation();
                    corpusfunctions.add(ngtcwa);
                    break;
                //not needed anymore because of mode parameter
                case "xsltcheckerinel":
                    XSLTChecker xci = new XSLTChecker();
                    xci.setXSLresource("/xsl/inel-checks.xsl");
                    if (cfProperties != null) {
                        if (cfProperties.containsKey(fsm)) {
                            xci.setFSMpath(cfProperties.getProperty(fsm));
                            System.out.println("FSM set to " + cfProperties.getProperty(fsm));
                        }
                    }
                    corpusfunctions.add(xci);
                    break;
                case "exb2inelisotei":
                    EXB2INELISOTEI eiit = new EXB2INELISOTEI();
                    if (cfProperties != null) {
                        // Pass on the configuration parameter
                        if (cfProperties.containsKey(lang)) {
                            eiit.setLanguage(cfProperties.getProperty(lang));
                            System.out.println("Language set to " + cfProperties.getProperty(lang));
                        }
                    }
                    corpusfunctions.add(eiit);
                    break;
                //Maybe get rid of those special cases too!
                case "exb2inelisoteisel":
                    EXB2INELISOTEI eiitsel = new EXB2INELISOTEI();
                    eiitsel.setLanguage("sel");
                    corpusfunctions.add(eiitsel);
                    break;
                case "exb2inelisoteidlg":
                    EXB2INELISOTEI eiitdlg = new EXB2INELISOTEI();
                    eiitdlg.setLanguage("dlg");
                    corpusfunctions.add(eiitdlg);
                    break;
                case "exb2inelisoteixas":
                    EXB2INELISOTEI eiitxas = new EXB2INELISOTEI();
                    eiitxas.setLanguage("xas");
                    corpusfunctions.add(eiitxas);
                    break;
                case "exb2hiatisotei":
                    EXB2HIATISOTEI ehit = new EXB2HIATISOTEI();
                    if (cfProperties != null) {
                        // Pass on the configuration parameter
                        if (cfProperties.containsKey(lang)) {
                            ehit.setLanguage(cfProperties.getProperty(lang));
                            System.out.println("Language set to " + cfProperties.getProperty(lang));
                        }
                    }
                    corpusfunctions.add(ehit);
                    break;
                case "normalizeexb":
                    ExbNormalize ne = new ExbNormalize();
                    if (cfProperties != null) {
                        // Pass on the configuration parameter
                        if (cfProperties.containsKey("whitespace")) {
                            ne.setfixWhiteSpaces(cfProperties.getProperty("whitespace"));
                            System.out.println("FixWhitespace set to " + cfProperties.getProperty("whitespace"));
                        }
                    }
                    corpusfunctions.add(ne);
                    break;
                case "generateannotationpanel":
                    GenerateAnnotationPanel gap = new GenerateAnnotationPanel();
                    corpusfunctions.add(gap);
                    break;
                case "iaafunctionality":
                    IAAFunctionality iaa = new IAAFunctionality();
                    corpusfunctions.add(iaa);
                    break;
                case "filecoveragecheckerinel":
                    ComaFileCoverageChecker fcci = new ComaFileCoverageChecker();
                    fcci.addFileEndingWhiteListString("flextext");
                    fcci.addWhiteListString("report-output.html");
                    fcci.addWhiteListString("Segmentation_Errors.xml");
                    fcci.addWhiteListString("Structure_Errors.xml");
                    corpusfunctions.add(fcci);
                    break;
                case "comakmlforlocations":
                    ComaKmlForLocations ckml = new ComaKmlForLocations();
                    if (cfProperties != null) {
                        // Pass on the configuration parameter
                        if (cfProperties.containsKey(kml)) {
                            ckml.setKMLFilePath(cfProperties.getProperty(kml));
                            System.out.println("KML file path set to " + cfProperties.getProperty(kml));
                        }
                    }
                    corpusfunctions.add(ckml);
                    break;
                case "reportstatistics":
                    ReportStatistics rs = new ReportStatistics();
                    corpusfunctions.add(rs);
                    break;
                case "corpusdataregexreplacer":
                    //ToDo                   
                    CorpusDataRegexReplacer cdrr = new CorpusDataRegexReplacer();
                    //try custom properties for the different corpusfunctions
                    if (cfProperties != null) {
                        // Pass on the configuration parameter
                        if (cfProperties.containsKey("replace")) {
                            cdrr.setReplace(cfProperties.getProperty("replace"));
                            System.out.println("Replace set to " + cfProperties.getProperty("replace"));
                        }
                        if (cfProperties.containsKey("replacement")) {
                            cdrr.setReplacement(cfProperties.getProperty("replacement"));
                            System.out.println("Replacement set to " + cfProperties.getProperty("replacement"));
                        }
                        if (cfProperties.containsKey("xpathcontext")) {
                            cdrr.setXpathContext(cfProperties.getProperty("xpathcontext"));
                            System.out.println("Xpath set to " + cfProperties.getProperty("xpathcontext"));
                        }
                        if (cfProperties.containsKey("coma")) {
                            cdrr.setComa(cfProperties.getProperty("coma"));
                            System.out.println("Replace in Coma set to " + cfProperties.getProperty("coma"));
                        }
                    }
                    corpusfunctions.add(cdrr);
                    break;
                case "zipcorpus":
                    ZipCorpus zc = new ZipCorpus();
                    if (cfProperties != null) {
                        // Pass on the configuration parameter
                        if (cfProperties.containsKey("source_folder")) {
                            zc.setSourceFolder(cfProperties.getProperty("source_folder"));
                            System.out.println("Location of source folder set to " + cfProperties.getProperty("source_folder"));
                        }
                        if (cfProperties.containsKey("output_zip_file")) {
                            zc.setOutputFile(cfProperties.getProperty("output_zip_file"));
                            System.out.println("Location of output file set to " + cfProperties.getProperty("output_zip_file"));
                        }
                        if (cfProperties.containsKey("audio")) {
                            zc.setWithAudio(cfProperties.getProperty("audio"));
                            System.out.println("Should contain audio set to " + cfProperties.getProperty("audio"));
                        }
                    }
                    corpusfunctions.add(zc);
                    break;
                case "scorehtml":
                    ScoreHTML shtml = new ScoreHTML();
                    if (cfProperties != null) {
                        if (cfProperties.containsKey(corpusname)) {
                            shtml.setCorpusName(cfProperties.getProperty(corpusname));
                            System.out.println("Corpus name set to " + cfProperties.getProperty(corpusname));
                        }
                    }
                    corpusfunctions.add(shtml);
                    break;
                case "hscorehtml":
                    HScoreHTML hshtml = new HScoreHTML();
                    corpusfunctions.add(hshtml);
                    break;
                case "corpushtml":
                    CorpusHTML chtml = new CorpusHTML();
                    corpusfunctions.add(chtml);
                    break;
                case "listhtml":
                    ListHTML lhtml = new ListHTML();
                    if (cfProperties != null) {
                        // Pass on the configuration parameter
                        if (cfProperties.containsKey(segmentation)) {
                            lhtml.setSegmentation(cfProperties.getProperty(segmentation));
                            System.out.println("Segmentation set to " + cfProperties.getProperty(segmentation));
                        }
                        if (cfProperties.containsKey(corpusname)) {
                            lhtml.setCorpusName(cfProperties.getProperty(corpusname));
                            System.out.println("Corpus name set to " + cfProperties.getProperty(corpusname));
                        }
                        if (cfProperties.containsKey(fsm)) {
                            lhtml.setExternalFSM(cfProperties.getProperty(fsm));
                            System.out.println("External FSM path set to " + cfProperties.getProperty(fsm));
                        }
                    }
                    corpusfunctions.add(lhtml);
                    break;
                case "exbeventlinebreakschecker":
                    ExbEventLinebreaksChecker elb = new ExbEventLinebreaksChecker();
                    corpusfunctions.add(elb);
                    break;
                case "maketimelineconsistent":
                    ExbMakeTimelineConsistent emtc = new ExbMakeTimelineConsistent();
                    if (cfProperties != null) {
                        // Pass on the configuration parameter
                        if (cfProperties.containsKey("interpolate")) {
                            emtc.setInterpolateTimeline(cfProperties.getProperty("interpolate"));
                            System.out.println("FixWhitespace set to " + cfProperties.getProperty("interpolate"));
                        }
                    }
                    corpusfunctions.add(emtc);
                    break;
                case "exbstructurechecker":
                    ExbStructureChecker esc = new ExbStructureChecker();
                    corpusfunctions.add(esc);
                    break;
                case "exbsegmentationchecker":
                    ExbSegmentationChecker eseg = new ExbSegmentationChecker();
                    if (cfProperties != null) {
                        // Pass on the configuration parameter
                        if (cfProperties.containsKey(segmentation)) {
                            eseg.setSegmentation(cfProperties.getProperty(segmentation));
                            System.out.println("Segmentation set to " + cfProperties.getProperty(segmentation));
                        }
                        if (cfProperties.containsKey(fsm)) {
                            eseg.setExternalFSM(cfProperties.getProperty(fsm));
                            System.out.println("External FSM path set to " + cfProperties.getProperty(fsm));
                        }
                    }
                    corpusfunctions.add(eseg);
                    break;
                case "exbsegmenter":
                    ExbSegmenter esegr = new ExbSegmenter();
                    if (cfProperties != null) {
                        // Pass on the configuration parameter
                        if (cfProperties.containsKey(segmentation)) {
                            esegr.setSegmentation(cfProperties.getProperty(segmentation));
                            System.out.println("Segmentation set to " + cfProperties.getProperty(segmentation));
                        }
                        if (cfProperties.containsKey(fsm)) {
                            esegr.setExternalFSM(cfProperties.getProperty(fsm));
                            System.out.println("External FSM path set to " + cfProperties.getProperty(fsm));
                        }
                    }
                    corpusfunctions.add(esegr);
                    break;
                case "calculateannotatedtime":
                    CalculateAnnotatedTime cat = new CalculateAnnotatedTime();
                    corpusfunctions.add(cat);
                    break;
                case "addcsvmetadatatocoma":
                    AddCSVMetadataToComa acmtc = new AddCSVMetadataToComa();
                    if (cfProperties != null) {
                        // Pass on the configuration parameter
                        if (cfProperties.containsKey("csv")) {
                            acmtc.setCSVFilePath(cfProperties.getProperty("csv"));
                            System.out.println("CSV file path set to " + cfProperties.getProperty("csv"));
                        }
                        if (cfProperties.containsKey("speaker")) {
                            acmtc.setSpeakerOrCommunication(cfProperties.getProperty("speaker"));
                            System.out.println("CSV file set for " + cfProperties.getProperty("speaker"));
                        }
                    }
                    corpusfunctions.add(acmtc);
                    break;
                case "removeemptyevents":
                    RemoveEmptyEvents ree = new RemoveEmptyEvents();
                    corpusfunctions.add(ree);
                    break;
                case "comatieroverviewcreator":
                    ComaTierOverviewCreator ctoc = new ComaTierOverviewCreator();
                    corpusfunctions.add(ctoc);
                    break;
                case "generaltransformer":
                    GeneralTransformer gt = new GeneralTransformer();
                    if (cfProperties != null) {
                        if (cfProperties.containsKey("coma")) {
                            gt.setComa(cfProperties.getProperty("coma"));
                            System.out.println("Run on Coma set to " + cfProperties.getProperty("coma"));
                        }
                        if (cfProperties.containsKey("exb")) {
                            gt.setExb(cfProperties.getProperty("exb"));
                            System.out.println("Run on exb set to " + cfProperties.getProperty("exb"));
                        }
                        if (cfProperties.containsKey("exs")) {
                            gt.setExs(cfProperties.getProperty("exs"));
                            System.out.println("Run on exs set to " + cfProperties.getProperty("exs"));
                        }
                        if (cfProperties.containsKey("xsl")) {
                            gt.setPathToXSL(cfProperties.getProperty("xsl"));
                            System.out.println("Path to XSL set to " + cfProperties.getProperty("xsl"));
                        }
                        if (cfProperties.containsKey("overwritefiles")) {
                            gt.setOverwriteFiles(cfProperties.getProperty("overwritefiles"));
                            System.out.println("overwritefiles set to " + cfProperties.getProperty("overwritefiles"));
                        }
                    }
                    corpusfunctions.add(gt);
                    break;
                case "exbmp3next2wavadder":
                    ExbMP3Next2WavAdder emn2wa = new ExbMP3Next2WavAdder();
                    corpusfunctions.add(emn2wa);
                    break;
                case "exbreftierchecker":
                    ExbRefTierChecker ertc = new ExbRefTierChecker();
                    corpusfunctions.add(ertc);
                    break;
                case "exbscriptmixchecker":
                    ExbScriptMixChecker esmc = new ExbScriptMixChecker();
                    corpusfunctions.add(esmc);
                    break;
                case "duplicatetiercontentchecker":
                    DuplicateTierContentChecker duplc = new DuplicateTierContentChecker();
                    corpusfunctions.add(duplc);
                    if (cfProperties != null) {
                        // Pass on the configuration parameter
                        if (cfProperties.containsKey("tiers")) {
                            duplc.setTierNames(cfProperties.getProperty("tiers"));
                            System.out.println("Tier names set to " + cfProperties.getProperty("tiers"));
                        }
                    }
                    break;
                case "comaupdatesegmentcounts":
                    ComaUpdateSegmentCounts cusc = new ComaUpdateSegmentCounts();
                    corpusfunctions.add(cusc);
                    break;
                case "languagetoolchecker":
                    LanguageToolChecker ltc = new LanguageToolChecker();
                    if (cfProperties != null) {
                        // Pass on the configuration parameter
                        if (cfProperties.containsKey(lang)) {
                            ltc.setLanguage(cfProperties.getProperty(lang));
                            System.out.println("Language set to " + cfProperties.getProperty(lang));
                        }
                        if (cfProperties.containsKey("tier")) {
                            ltc.setTierToCheck(cfProperties.getProperty("tier"));
                            System.out.println("Tier to check set to " + cfProperties.getProperty("tier"));
                        }
                    }
                    corpusfunctions.add(ltc);
                    break;
                default:
                    report.addCritical("CommandlineFunctionality", "Function String \"" + function + "\" is not recognized");
            }
        }
        return corpusfunctions;
    }

    //TODO
    //run the chosen functions on the chosen corpus
    Report runChosencorpusfunctions() {
        for (CorpusFunction function : corpusfunctions) {
            if (fixing) {
                report.merge(runCorpusFunction(corpus, function, true));
            } else {
                 report.merge(runCorpusFunction(corpus, function));
            }
        }
        return report;
    }

    //run multiple functions on a corpus, that means all the files in the corpus
    //the function can run on
    public Report runCorpusFunction(Corpus c, Collection<CorpusFunction> cfc) {
        Report report = new Report();
        for (CorpusFunction cf : cfc) {
            Report newReport = runCorpusFunction(c, cf);
            report.merge(newReport);
        }
        return report;
    }

    //run multiple functions on the set corpus, that means all the files in the corpus
    //the function can run on
    public Report runCorpusFunction(Collection<CorpusFunction> cfc) {
        Report report = new Report();
        for (CorpusFunction cf : cfc) {
            Report newReport = runCorpusFunction(corpus, cf);
            report.merge(newReport);
        }
        return report;
    }

    //run one function on a corpus, that means all the files in the corpus
    //the funciton can run on
    public Report runCorpusFunction(Corpus c, CorpusFunction cf) {
        Report report = new Report();
        //find out on which objects this corpus function can run
        //choose those from the corpus
        //and run the checks on those files recursively
        for (Class<? extends CorpusData> cl : cf.getIsUsableFor()) {
            for (CorpusData cd : c.getCorpusData()) //if the corpus files are an instance
            //of the class cl, run the function
            {
                if (cl.isInstance(cd)) {
                    Report newReport = runCorpusFunction(cd, cf);
                    report.merge(newReport);
                }
            }
        }
        return report;
    }

    //run one function on a corpus, that means all the files in the corpus
    //the funciton can run on
    public Report runCorpusFunction(Corpus c, CorpusFunction cf, boolean fix) {
        Report report = new Report();
        //find out on which objects this corpus function can run
        //choose those from the corpus
        //and run the checks on those files recursively
        for (Class<? extends CorpusData> cl : cf.getIsUsableFor()) {
            for (CorpusData cd : c.getCorpusData()) //if the corpus files are an instance
            //of the class cl, run the function
            {
                if (cd != null && cl.isInstance(cd)) {
                    Report newReport = runCorpusFunction(cd, cf, fix);
                    report.merge(newReport);
                }
            }
        }
        return report;
    }

    //run one function on a corpus, that means all the files in the corpus
    //the function can run on
    public Report runCorpusFunction(CorpusFunction cf) {
        Report report = new Report();
        //find out on which objects this corpus function can run
        //choose those from the corpus
        //and run the checks on those files recursively
        for (Class<? extends CorpusData> cl : cf.getIsUsableFor()) {
            Report newReport = runCorpusFunction(corpus, cf);
            report.merge(newReport);
        }
        return report;
    }

    public Report runCorpusFunction(CorpusData cd, CorpusFunction cf) {
        return cf.execute(cd);
    }

    public Report runCorpusFunction(CorpusData cd, CorpusFunction cf, boolean fix) {
        return cf.execute(cd, fix);
    }

    public static Report runCorpusFunctions(CorpusData cd, Collection<CorpusFunction> cfc) {
        Report report = new Report();
        for (CorpusFunction cf : cfc) {
            Report newReport = (cf.execute(cd));
            report.merge(newReport);
        }
        return report;
    }

    public static Report runCorpusFunctions(CorpusData cd, Collection<CorpusFunction> cfc, boolean fix) {
        Report report = new Report();
        for (CorpusFunction cf : cfc) {
            Report newReport = (cf.execute(cd, fix));
            report.merge(newReport);
        }
        return report;
    }

    //TODO
    //to save individual corpusparameters in a file
    //and maybe also save the functions todos there
    public void readParameters() {
        //read the XML file as variables
    }

    public void setCorpusData(CorpusData corpusData) {
        this.corpusData = corpusData;
    }

    public void setChosencorpusfunctions(Collection<String> chosencorpusfunctions) {
        CorpusMagician.chosencorpusfunctions = chosencorpusfunctions;
    }

    public Corpus getCorpus() {
        return corpus;
    }

    public CorpusData getCorpusData() {
        return corpusData;
    }

    public Collection<String> getChosencorpusfunctions() {
        return chosencorpusfunctions;
    }

    private static void createCommandLineOptions(String[] args) throws FileNotFoundException, IOException {
        Options options = new Options();

        Option input = new Option("i", "input", true, "input file path");
        input.setRequired(true);
        input.setArgName("FILE PATH");
        options.addOption(input);

        Option output = new Option("o", "output", true, "output file");
        output.setRequired(true);
        output.setArgName("FILE PATH");
        options.addOption(output);

        Option corpusfunction = new Option("c", "corpusfunction", true, "corpus function");
        // Set option c to take 1 to oo arguments
        corpusfunction.setArgs(Option.UNLIMITED_VALUES);
        corpusfunction.setArgName("CORPUS FUNCTION");
        corpusfunction.setRequired(true);
        corpusfunction.setValueSeparator(',');
        options.addOption(corpusfunction);

        /*
         Option speed = new Option("s", "speed", false, "faster but more heap space");
         speed.setRequired(false);
         options.addOption(speed);
         */
        Option propertyOption = Option.builder("p")
                .longOpt("property")
                .argName("property=value")
                .hasArgs()
                .valueSeparator()
                .numberOfArgs(2)
                .desc("use value for given properties")
                .build();

        options.addOption(propertyOption);

        Option fix = new Option("f", "fix", false, "fixes problems automatically");
        fix.setRequired(false);
        options.addOption(fix);

        Option help = new Option("h", "help", false, "display help");
        fix.setRequired(false);
        options.addOption(help);

        Option errorsonly = new Option("e", "errorsonly", false, "output only errors");
        fix.setRequired(false);
        options.addOption(errorsonly);
        
        Option fixesjson = new Option("j", "fixesjson", false, "output json file for fixes");
        fix.setRequired(false);
        options.addOption(fixesjson);

        Option settingsfile = new Option("s", "settingsfile", true, "settings file path");
        settingsfile.setRequired(false);
        settingsfile.setArgName("FILE PATH");
        options.addOption(settingsfile);

 	Option verbose = new Option("v", "verbose", false, "output verbose help");
        fix.setRequired(false);
        options.addOption(verbose);

        CommandLineParser parser = new DefaultParser();
        HelpFormatter formatter = new HelpFormatter();
        formatter.setOptionComparator(null);

        String header = "Specify a corpus folder or file and a function to be applied\n\n";
        String footer = "\nthe available functions are:\n" + getAllExistingCFsAsString() + "\n\nPlease report issues at https://lab.multilingua.uni-hamburg.de/redmine/projects/corpus-services/issues";
        String footerverbose = "\nthe available functions are:\n";
        for(CorpusFunction cf: corpusFunctionStrings2Classes()){
            cf.getDescription();
        }
        footerverbose += "\n\nPlease report issues at https://lab.multilingua.uni-hamburg.de/redmine/projects/corpus-services/issues";
        try {
            cmd = parser.parse(options, args);
        } catch (ParseException e) {
            System.out.println(e.getMessage());
            formatter.printHelp("hzsk-corpus-services", header, options, footer, true);
            System.exit(1);
        }

        if (cmd.hasOption("h")) {
            // automatically generate the help statement
            formatter.printHelp("hzsk-corpus-services", header, options, footer, true);
            System.exit(1);
        }
        if (cmd.hasOption("v")) {
            // automatically generate the help statement
            formatter.printHelp("hzsk-corpus-services", header, options, footerverbose, true);
            System.exit(1);
        }
        if (cmd.hasOption("p")) {
            if (cmd.hasOption("s")) {
                System.out.println("Options s and p for parameters are not allowed at the same time!!");
                formatter.printHelp("hzsk-corpus-services", header, options, footer, true);
                System.exit(1);
            } else {
                cfProperties = cmd.getOptionProperties("p");
            }
        } else {
            if (cmd.hasOption("s")) {
                //read filepath
                settingsfilepath = cmd.getOptionValue("s");
            } else {
                //default
                settingsfilepath = "settings.param";
            }
            //also need to allow for not findind the xml settings file here!
            if (new File(settingsfilepath).exists()) {
                FileInputStream test = new FileInputStream(settingsfilepath);
                cfProperties.loadFromXML(test);
                System.out.println("Properties are: " + cfProperties);
            } else {
                System.out.println("No parameters loaded.");
            }
        }

        //we can save the properties if the input was not from an settings.xml
        //cfProperties.storeToXML() 
        //add function to read properties from file! Needs to be a key value list though not xml
        //Reads a property list (key and element pairs) from the input
        //Need to use 
//     * byte stream. The input stream is in a simple line-oriented
//     * format as specified in
//     * {@link #load(java.io.Reader) load(Reader)} and is assumed to use
//     * the ISO 8859-1 character encoding; that is each byte is one Latin1
//     * character. Characters not in Latin1, and certain special characters,
//     * are represented in keys and elements using Unicode escapes as defined in
//     * section 3.3 of

        /*
         String inputFilePath = cmd.getOptionValue("input");
         String outputFilePath = cmd.getOptionValue("output");

         System.out.println(inputFilePath);
         System.out.println(outputFilePath);
         */

    }

}<|MERGE_RESOLUTION|>--- conflicted
+++ resolved
@@ -139,19 +139,14 @@
             //if it is a folder or another corpus file we don't
             String urlstring = cmd.getOptionValue("input");
             URL url;
-<<<<<<< HEAD
-=======
             fixing = cmd.hasOption("f");
             iserrorsonly = cmd.hasOption("e");
             isfixesjson = cmd.hasOption("j");
->>>>>>> b2872937
             if (urlstring.startsWith("file://")) {
                 url = new URL(urlstring);
             } else {
                 url = Paths.get(urlstring).toUri().toURL();
             }
-            fixing = cmd.hasOption("f");
-            iserrorsonly = cmd.hasOption("e");
             CorpusMagician corpuma = new CorpusMagician();
             //now the place where Report should end up
             //also allow normal filepaths and convert them
@@ -850,7 +845,7 @@
             if (fixing) {
                 report.merge(runCorpusFunction(corpus, function, true));
             } else {
-                 report.merge(runCorpusFunction(corpus, function));
+                report.merge(runCorpusFunction(corpus, function));
             }
         }
         return report;
