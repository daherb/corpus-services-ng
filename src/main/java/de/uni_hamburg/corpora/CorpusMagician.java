package de.uni_hamburg.corpora;

import de.uni_hamburg.corpora.publication.ZipCorpus;
import de.uni_hamburg.corpora.conversion.EXB2HIATISOTEI;
import de.uni_hamburg.corpora.conversion.EXB2INELISOTEI;
import de.uni_hamburg.corpora.validation.ComaApostropheChecker;
import de.uni_hamburg.corpora.validation.ComaNSLinksChecker;
import de.uni_hamburg.corpora.validation.ComaOverviewGeneration;
<<<<<<< HEAD

import de.uni_hamburg.corpora.validation.ComaNameChecker;
=======
import de.uni_hamburg.corpora.validation.GenerateAnnotationPanel;
//import de.uni_hamburg.corpora.validation.ComaNameChecker;
>>>>>>> ba4e9dc8
//import de.uni_hamburg.corpora.validation.ComaPIDLengthChecker;
import de.uni_hamburg.corpora.validation.ComaSegmentCountChecker;
import de.uni_hamburg.corpora.validation.ExbFileReferenceChecker;
//import de.uni_hamburg.corpora.validation.ExbPatternChecker;
//import de.uni_hamburg.corpora.validation.ExbSegmentationChecker;
//import de.uni_hamburg.corpora.validation.ExbStructureChecker;
import de.uni_hamburg.corpora.validation.FileCoverageChecker;
import de.uni_hamburg.corpora.validation.NormalizeExb;
//import de.uni_hamburg.corpora.validation.FilenameChecker;
//import de.uni_hamburg.corpora.validation.NgexmaraldaCorpusChecker;
import de.uni_hamburg.corpora.validation.PrettyPrintData;
import de.uni_hamburg.corpora.validation.RemoveAbsolutePaths;
import de.uni_hamburg.corpora.validation.RemoveAutoSaveExb;
import de.uni_hamburg.corpora.validation.TierChecker;
import de.uni_hamburg.corpora.validation.TierCheckerWithAnnotation;
import de.uni_hamburg.corpora.validation.XSLTChecker;
import de.uni_hamburg.corpora.validation.CorpusDataRegexReplacer;
import java.io.File;
import java.io.IOException;
import java.net.MalformedURLException;
import java.net.URL;
import java.util.ArrayList;
import java.util.Collection;
import java.util.logging.Level;
import java.util.logging.Logger;
import java.nio.file.Paths;
import org.apache.commons.cli.CommandLine;
import org.apache.commons.cli.CommandLineParser;
import org.apache.commons.cli.DefaultParser;
import org.apache.commons.cli.HelpFormatter;
import org.apache.commons.cli.Option;
import org.apache.commons.cli.Options;
import org.apache.commons.cli.ParseException;
import java.util.Iterator;
import java.util.Properties;
import java.util.Set;
import javax.xml.parsers.ParserConfigurationException;
import javax.xml.transform.TransformerException;

/**
 * This class has a Corpus and a Corpus Function as a field and is able to run a
 * Corpus Function on a corpus in a main method.
 *
 * @author fsnv625
 */
public class CorpusMagician {

    //the whole corpus I want to run checks on
    Corpus corpus;
    //one file I want to run a check on
    CorpusData corpusData;
    //all functions there are in the code
    static Collection<String> allExistingCFs = new ArrayList<String>();
    //all functions that should be run
    static Collection<String> chosencorpusfunctions = new ArrayList<String>();
    static Collection<CorpusFunction> corpusfunctions = new ArrayList<CorpusFunction>();
    //the final Report
    static Report report = new Report();
    //a list of all the available corpus data (no java objects, just URLs)
    static ArrayList<URL> alldata = new ArrayList<URL>();
    static CorpusIO cio = new CorpusIO();
    static boolean fixing = false;
    static boolean iserrorsonly = false;
    static CommandLine cmd = null;
    //the final Exmaralda error list
    public static ExmaErrorList exmaError = new ExmaErrorList();
    static Properties cfProperties;

    public CorpusMagician() {
    }

    //TODO main method
    //TODO we need a webservice for this functionality too
    //in the furture (for repo and external users)
    //this should work via commandline like that:
    //java -cp hzsk-corpus-services-0.1.1.jar de.uni_hamburg.corpora.validation.CorpusMagician {File:///URLtocorpusfolder}
    //%cd%/report.txt(where and how report should be stored) PrettyPrintDataFix ComaNSLinkChecker(Functions that should be run)
    public static void main(String[] args) {

        //first args needs to be the URL
        //check if it's a filepath, we could just convert it to an url
        createCommandLineOptions(args);
        try {
            String urlstring = cmd.getOptionValue("input");
            URL url;
            fixing = cmd.hasOption("f");
            iserrorsonly = cmd.hasOption("e");
            if (urlstring.startsWith("file://")) {
                url = new URL(urlstring);
            } else {
                url = Paths.get(urlstring).toUri().toURL();
            }
            CorpusMagician corpuma = new CorpusMagician();
            //now the place where Report should end up
            //also allow normal filepaths and convert them
            String reportstring = cmd.getOptionValue("output");
            URL reportlocation;
            if (reportstring.startsWith("file://")) {
                reportlocation = new URL(reportstring);
            } else {
                reportlocation = Paths.get(reportstring).toUri().toURL();
            }
            //now add the functionsstrings to array
            String[] corpusfunctionarray = cmd.getOptionValues("c");
            for (String cf : corpusfunctionarray) {
                //corpuma.chosencorpusfunctions.add("test");
                CorpusMagician.chosencorpusfunctions.add(cf);
                System.out.println(CorpusMagician.chosencorpusfunctions.toString());
            }
            corpusfunctions = corpusFunctionStrings2Classes();

            //here is the heap space problem: everything is read all at one
            //and kept in the heap space the whole time
            corpuma.initCorpusWithURL(url);
            //and here is another problem, all the corpusfiles are given as objects
            report = corpuma.runChosencorpusfunctions();
            //this is a possible solution, but not working yet
            /*
            if (cmd.hasOption("s")) {
                corpuma.initCorpusWithURL(url);
                //and here is another problem, all the corpusfiles are given as objects
                report = corpuma.runChosencorpusfunctions();
            } else {
                //if we don't have so much heap space, we want things to be slower
                //so we just save a string array lsit of all the available files/urls/datastreams
                alldata = corpuma.createListofData(url);
                for (URL allurl : alldata) {
                    try {
                        File f = new File(allurl.getFile());
                        CorpusData cd;
                        cd = cio.toCorpusData(f);
                        if (cd != null) {
                            if (fixing) {
                                report.merge(runCorpusFunctions(cd, corpusfunctions, true));
                            } else {
                                report.merge(runCorpusFunctions(cd, corpusfunctions));
                            }
                        }
                    } catch (SAXException ex) {
                        Logger.getLogger(CorpusMagician.class.getName()).log(Level.SEVERE, null, ex);
                    } catch (JexmaraldaException ex) {
                        Logger.getLogger(CorpusMagician.class.getName()).log(Level.SEVERE, null, ex);
                    }

                }
            }
             */
            System.out.println(report.getFullReports());
            String reportOutput;
            if (reportlocation.getFile().endsWith("html")) {
                if (iserrorsonly) {
                    reportOutput = ReportItem.generateDataTableHTML(report.getErrorStatistics(), report.getSummaryLines());
                } else {
                    reportOutput = ReportItem.generateDataTableHTML(report.getRawStatistics(), report.getSummaryLines());
                }
                cio.write(reportOutput, reportlocation);
            } else {
                //reportOutput = report.getSummaryLines() + "\n" + report.getErrorReports();
                reportOutput = report.getSummaryLines() + "\n" + report.getFullReports();
                cio.write(reportOutput, reportlocation);
            }
            //create the error list file
            //needs to be OS independent
            String errorstring = new File(reportstring).getParent() + File.separator + "errorlist.xml";
            URL errorlistlocation = Paths.get(errorstring).toUri().toURL();
            ExmaErrorList.createFullErrorList(errorlistlocation);
        } catch (MalformedURLException ex) {
            Logger.getLogger(CorpusMagician.class.getName()).log(Level.SEVERE, null, ex);
        } catch (IOException ex) {
            Logger.getLogger(CorpusMagician.class.getName()).log(Level.SEVERE, null, ex);
        } catch (ParserConfigurationException ex) {
            Logger.getLogger(CorpusMagician.class.getName()).log(Level.SEVERE, null, ex);
        } catch (TransformerException ex) {
            Logger.getLogger(CorpusMagician.class.getName()).log(Level.SEVERE, null, ex);
        }

    }

//Give it a path to a parameters file that tells you
//which functions with which parameters should be
//run on which files
    public void readConfig(URL url) {
        //this depends on how this file will be structured
    }

    //this one can write a configfile with the workflow in the
    //selected format
    public void writeConfig(URL url) {
        //needs to have more params
        //this depends on how this file will be structured
    }

    public void registerCorpusFunction(CorpusFunction cf) {
        allExistingCFs.add(cf.getClass().getName());
    }

    //creates a new empty corpus object
    public void initCorpus() {
        corpus = new Corpus();
    }

    //creates a corpus object from an URL (filepath or "real" url)
    public void initCorpusWithURL(URL url) {
        corpus = new Corpus(url);
    }

    //creates a list of all the available data from an url (being a file oder directory)
    public ArrayList<URL> createListofData(URL url) {
        //add just that url if its a file
        //adds the urls recursively if its a directory
        return cio.URLtoList(url);
    }

    //checks which functions exist in the code by checking for implementations of the corpus function interface
    //this shows that it doesn't work to just check for implementations of corpus functions
    //probably need to check for implementations of CorpusFunction?
    //TODO
    public static Collection<String> getAllExistingCFs() {
        allExistingCFs.add("ComaApostropheChecker");
        allExistingCFs.add("ComaNSLinksChecker");
        allExistingCFs.add("ComaOverviewGeneration");
        allExistingCFs.add("ZipCorpus");
        allExistingCFs.add("ComaSegmentCountChecker");
        allExistingCFs.add("ExbFileReferenceChecker");
        allExistingCFs.add("EXB2INELISOTEI");
        allExistingCFs.add("EXB2HIATISOTEI");
        allExistingCFs.add("FileCoverageChecker");
        allExistingCFs.add("FileCoverageCheckerInel");
        allExistingCFs.add("NormalizeEXB");
        allExistingCFs.add("NormalizeExbWhitespace");
        allExistingCFs.add("PrettyPrintData");
        allExistingCFs.add("RemoveAbsolutePaths");
        allExistingCFs.add("RemoveAutoSaveExb");
        allExistingCFs.add("XSLTChecker");
<<<<<<< HEAD
        //allExistingCFs.add("ExbPatternChecker");
        //allExistingCFs.add("ExbSegmentationChecker");
        //allExistingCFs.add("ExbStructureChecker");
        //allExistingCFs.add("ComaAddTiersFromExbsCorrector");
        //allExistingCFs.add("ComaErrorReportGenerator");
        //allExistingCFs.add("SchematronChecker");
        allExistingCFs.add("RemoveAutoSaveExb");
        allExistingCFs.add("RemoveAbsolutePaths");
        allExistingCFs.add("ComaOverviewGeneration");
        allExistingCFs.add("EXB2INELISOTEI");
        allExistingCFs.add("EXB2HIATISOTEI");
		//allExistingCFs.add("TierChecker");
        allExistingCFs.add("ComaNameChecker");
        //allExistingCFs.add("TierCheckerWithAnnotation");
        //allExistingCFs.add("FilenameChecker");
        //allExistingCFs.add("ComaPIDLengthChecker");
        //allExistingCFs.add("CmdiChecker");
        //allExistingCFs.add("NgexmaraldaCorpusChecker");
//        Reflections reflections = new Reflections("de.uni_hamburg.corpora");
//        Set<Class<? extends CorpusFunction>> classes = reflections.getSubTypesOf(CorpusFunction.class);
//        for (Class c : classes) {
//            System.out.println(c.toString());
//            try {
//                Constructor cons = c.getConstructor();
//                try {
//                    CorpusFunction cf = (CorpusFunction) cons.newInstance();
//                    allExistingCFs.add(cf.getClass().getName());
//                } catch (InstantiationException ex) {
//                    Logger.getLogger(CorpusMagician.class.getName()).log(Level.SEVERE, null, ex);
//                } catch (IllegalAccessException ex) {
//                    Logger.getLogger(CorpusMagician.class.getName()).log(Level.SEVERE, null, ex);
//                } catch (IllegalArgumentException ex) {
//                    Logger.getLogger(CorpusMagician.class.getName()).log(Level.SEVERE, null, ex);
//                } catch (InvocationTargetException ex) {
//                    Logger.getLogger(CorpusMagician.class.getName()).log(Level.SEVERE, null, ex);
//                }
//            } catch (NoSuchMethodException ex) {
//                Logger.getLogger(CorpusMagician.class.getName()).log(Level.SEVERE, null, ex);
//            } catch (SecurityException ex) {
//                Logger.getLogger(CorpusMagician.class.getName()).log(Level.SEVERE, null, ex);
//            }
//        }
        for (String cf : allExistingCFs) {
            System.out.println(cf);
        }

=======
        allExistingCFs.add("TierCheckerWithAnnotation");
        allExistingCFs.add("TierChecker");
        allExistingCFs.add("XsltCheckerInel");
        allExistingCFs.add("GenerateAnnotationPanel");
        allExistingCFs.add("CorpusDataRegexReplacer");
>>>>>>> ba4e9dc8
        return allExistingCFs;
    }

    public static String getAllExistingCFsAsString() {
        String all = "";
        for (Iterator<String> it = getAllExistingCFs().iterator(); it.hasNext();) {
            String s = it.next();
            all = all + "\n" + s;
        }
        return all;
    }

    //TODO checks which functions can be run on specified data
    public Collection<CorpusFunction> getUsableFunctions(CorpusData cd) {
        //cf.IsUsableFor();
        //some switch or if else statements for the possible java objects
        //and a list(?) which function can be apllied to what/which functions exist?
        Collection<CorpusFunction> usablecorpusfunctions = null;
        return usablecorpusfunctions;
    }

    //TODO return default functions, this is a list that needs to be somewhere
    //or maybe its an option a corpusfunction can have?
    public Collection<CorpusFunction> getDefaultUsableFunctions() {
        Collection<CorpusFunction> defaultcorpusfunctions = null;
        return defaultcorpusfunctions;
    }

    //TODO a dialog to choose functions you want to apply
    public Collection<String> chooseFunctionDialog() {
        chosencorpusfunctions = null;
        //add the chosen Functions
        return chosencorpusfunctions;
    }

    public static Collection<CorpusFunction> corpusFunctionStrings2Classes() {
        for (String function : chosencorpusfunctions) {
            switch (function.toLowerCase()) {
                case "comaapostrophechecker":
                    ComaApostropheChecker cac = new ComaApostropheChecker();
                    corpusfunctions.add(cac);
                    break;
                case "comanslinkschecker":
                    ComaNSLinksChecker cnslc = new ComaNSLinksChecker();
                    corpusfunctions.add(cnslc);
                    break;
                case "comaoverviewgeneration":
                    ComaOverviewGeneration cog = new ComaOverviewGeneration();
                    corpusfunctions.add(cog);
                    break;
                case "comasegmentcountchecker":
                    ComaSegmentCountChecker cscc = new ComaSegmentCountChecker();
                    corpusfunctions.add(cscc);
                    break;
                case "exbfilereferencechecker":
                    ExbFileReferenceChecker efrc = new ExbFileReferenceChecker();
                    corpusfunctions.add(efrc);
                    break;
                case "filecoveragechecker":
                    FileCoverageChecker fcc = new FileCoverageChecker();
                    corpusfunctions.add(fcc);
                    break;
                case "prettyprintdata":
                    PrettyPrintData pd = new PrettyPrintData();
                    corpusfunctions.add(pd);
                    break;
                case "removeabsolutepaths":
                    RemoveAbsolutePaths rap = new RemoveAbsolutePaths();
                    corpusfunctions.add(rap);
                    break;
                case "removeautosaveexb":
                    RemoveAutoSaveExb rase = new RemoveAutoSaveExb();
                    corpusfunctions.add(rase);
                    break;
                case "xsltchecker":
                    XSLTChecker xc = new XSLTChecker();
                    corpusfunctions.add(xc);
                    break;
<<<<<<< HEAD
				case "comanamechecker":
                    ComaNameChecker cnc = new ComaNameChecker();
                    corpusfunctions.add(cnc);
                    break;   
=======
		case "tiercheckerwithannotation":
                    TierCheckerWithAnnotation tcwa = new TierCheckerWithAnnotation();
                    corpusfunctions.add(tcwa);				
                case "tierchecker":
                    TierChecker tc = new TierChecker();
                    corpusfunctions.add(tc);
>>>>>>> ba4e9dc8
                case "xsltcheckerinel":
                    XSLTChecker xci = new XSLTChecker();
                    xci.setXSLresource("/xsl/inel-checks.xsl");
                    corpusfunctions.add(xci);
                    break;
                case "exb2inelisotei":
                    EXB2INELISOTEI eiit = new EXB2INELISOTEI();
                    corpusfunctions.add(eiit);
                    break;
                case "exb2inelisoteisel":
                    EXB2INELISOTEI eiitsel = new EXB2INELISOTEI();
                    eiitsel.setLanguage("sel");
                    corpusfunctions.add(eiitsel);
                    break;
                case "exb2inelisoteidlg":
                    EXB2INELISOTEI eiitdlg = new EXB2INELISOTEI();
                    eiitdlg.setLanguage("dlg");
                    corpusfunctions.add(eiitdlg);
                    break;
                case "exb2inelisoteixas":
                    EXB2INELISOTEI eiitxas = new EXB2INELISOTEI();
                    eiitxas.setLanguage("xas");
                    corpusfunctions.add(eiitxas);
                    break;
                case "exb2hiatisotei":
                    EXB2HIATISOTEI ehit = new EXB2HIATISOTEI();
                    corpusfunctions.add(ehit);
                    break;
                case "normalizeexb":
                    NormalizeExb ne = new NormalizeExb();
                    corpusfunctions.add(ne);
                    break;
<<<<<<< HEAD
                case "tierchecker":
                    TierChecker tc = new TierChecker();
                    corpusfunctions.add(tc);
                    break;             
                case "comapidlengthchecker":
                    ComaPIDLengthChecker cplc = new ComaPIDLengthChecker();
                    corpusfunctions.add(cplc);
                    break;
                case "tiercheckerwithannotation":
                    TierCheckerWithAnnotation tcwa = new TierCheckerWithAnnotation();
                    corpusfunctions.add(tcwa);
                    break;
                case "filenamechecker":
                    FilenameChecker fnc = new FilenameChecker();
                    corpusfunctions.add(fnc);
=======
                case "normalizeexbwhitespace":
                    NormalizeExb neo = new NormalizeExb();
                    neo.setfixWhiteSpaces(true);
                    corpusfunctions.add(neo);
>>>>>>> ba4e9dc8
                    break;
                case "generateannotationpanel":
                    GenerateAnnotationPanel gap = new GenerateAnnotationPanel();
                    corpusfunctions.add(gap);
                    break;
                case "filecoveragecheckerinel":
                    FileCoverageChecker fcci = new FileCoverageChecker();
                    fcci.addFileEndingWhiteListString("flextext");
                    fcci.addWhiteListString("report-output.html");
                    fcci.addWhiteListString("Segmentation_Errors.xml");
                    fcci.addWhiteListString("Structure_Errors.xml");
                    corpusfunctions.add(fcci);
                    break;
                case "corpusdataregexreplacer":
                    //ToDo                   
                    CorpusDataRegexReplacer cdrr = new CorpusDataRegexReplacer();
                    //try custom properties for the different corpusfunctions
                    if (cfProperties != null) {
                        // Pass on the configuration parameter
                        if (cfProperties.containsKey("replace")) {
                            cdrr.setReplace(cfProperties.getProperty("replace"));
                            System.out.println(cfProperties.getProperty("replace"));
                        }
                        if (cfProperties.containsKey("replacement")) {
                            System.out.println(cfProperties.getProperty("replacement"));
                            cdrr.setReplacement(cfProperties.getProperty("replacement"));
                        }
                        if (cfProperties.containsKey("xpathcontext")) {
                            cdrr.setXpathContext(cfProperties.getProperty("xpathcontext"));
                            System.out.println(cfProperties.getProperty("xpathcontext"));
                        }
                        if (cfProperties.containsKey("coma")) {
                            cdrr.setComa(cfProperties.getProperty("coma"));
                        }
                    }
                    corpusfunctions.add(cdrr);
                    break;
                case "zipcorpus":
                    ZipCorpus zc = new ZipCorpus();
                    if (cfProperties != null) {
                        // Pass on the configuration parameter
                        if (cfProperties.containsKey("SOURCE_FOLDER")) {
                            zc.setSourceFolder(cfProperties.getProperty("SOURCE_FOLDER"));
                            System.out.println(cfProperties.getProperty("SOURCE_FOLDER"));
                        }
                        if (cfProperties.containsKey("OUTPUT_ZIP_FILE")) {
                            System.out.println(cfProperties.getProperty("OUTPUT_ZIP_FILE"));
                            zc.setOutputFile(cfProperties.getProperty("OUTPUT_ZIP_FILE"));
                        }
                        if (cfProperties.containsKey("AUDIO")) {
                            zc.setWithAudio(cfProperties.getProperty("AUDIO"));
                            System.out.println(cfProperties.getProperty("AUDIO"));
                        }
                    }
                    corpusfunctions.add(zc);
                    break;
                default:
                    report.addCritical("CommandlineFunctionality", "Function String \"" + function + "\" is not recognized");
            }
        }
        return corpusfunctions;
    }

    //TODO
    //run the chosen functions on the chosen corpus
    Report runChosencorpusfunctions() {
        for (CorpusFunction function : corpusfunctions) {
            if (fixing) {
                report.merge(runCorpusFunction(corpus, function, true));
            } else {
                report.merge(runCorpusFunction(corpus, function));
            }
        }
        return report;
    }

    //run multiple functions on a corpus, that means all the files in the corpus
    //the function can run on
    public Report runCorpusFunction(Corpus c, Collection<CorpusFunction> cfc) {
        Report report = new Report();
        for (CorpusFunction cf : cfc) {
            Report newReport = runCorpusFunction(c, cf);
            report.merge(newReport);
        }
        return report;
    }

    //run multiple functions on the set corpus, that means all the files in the corpus
    //the function can run on
    public Report runCorpusFunction(Collection<CorpusFunction> cfc) {
        Report report = new Report();
        for (CorpusFunction cf : cfc) {
            Report newReport = runCorpusFunction(corpus, cf);
            report.merge(newReport);
        }
        return report;
    }

    //run one function on a corpus, that means all the files in the corpus
    //the funciton can run on
    public Report runCorpusFunction(Corpus c, CorpusFunction cf) {
        Report report = new Report();
        //find out on which objects this corpus function can run
        //choose those from the corpus
        //and run the checks on those files recursively
        for (Class<? extends CorpusData> cl : cf.getIsUsableFor()) {
            for (CorpusData cd : c.getCorpusData()) //if the corpus files are an instance
            //of the class cl, run the function
            {
                if (cl.isInstance(cd)) {
                    Report newReport = runCorpusFunction(cd, cf);
                    report.merge(newReport);
                }
            }
        }
        return report;
    }

    //run one function on a corpus, that means all the files in the corpus
    //the funciton can run on
    public Report runCorpusFunction(Corpus c, CorpusFunction cf, boolean fix) {
        Report report = new Report();
        //find out on which objects this corpus function can run
        //choose those from the corpus
        //and run the checks on those files recursively
        for (Class<? extends CorpusData> cl : cf.getIsUsableFor()) {
            for (CorpusData cd : c.getCorpusData()) //if the corpus files are an instance
            //of the class cl, run the function
            {
                if (cd != null && cl.isInstance(cd)) {
                    Report newReport = runCorpusFunction(cd, cf, fix);
                    report.merge(newReport);
                }
            }
        }
        return report;
    }

    //run one function on a corpus, that means all the files in the corpus
    //the function can run on
    public Report runCorpusFunction(CorpusFunction cf) {
        Report report = new Report();
        //find out on which objects this corpus function can run
        //choose those from the corpus
        //and run the checks on those files recursively
        for (Class<? extends CorpusData> cl : cf.getIsUsableFor()) {
            Report newReport = runCorpusFunction(corpus, cf);
            report.merge(newReport);
        }
        return report;
    }

    public Report runCorpusFunction(CorpusData cd, CorpusFunction cf) {
        return cf.execute(cd);
    }

    public Report runCorpusFunction(CorpusData cd, CorpusFunction cf, boolean fix) {
        return cf.execute(cd, fix);
    }

    public static Report runCorpusFunctions(CorpusData cd, Collection<CorpusFunction> cfc) {
        Report report = new Report();
        for (CorpusFunction cf : cfc) {
            Report newReport = (cf.execute(cd));
            report.merge(newReport);
        }
        return report;
    }

    public static Report runCorpusFunctions(CorpusData cd, Collection<CorpusFunction> cfc, boolean fix) {
        Report report = new Report();
        for (CorpusFunction cf : cfc) {
            Report newReport = (cf.execute(cd, fix));
            report.merge(newReport);
        }
        return report;
    }

    //TODO
    //to save individual corpusparameters in a file
    //and maybe also save the functions todos there
    public void readParameters() {

    }

    public void setCorpusData(CorpusData corpusData) {
        this.corpusData = corpusData;
    }

    public void setChosencorpusfunctions(Collection<String> chosencorpusfunctions) {
        CorpusMagician.chosencorpusfunctions = chosencorpusfunctions;
    }

    public Corpus getCorpus() {
        return corpus;
    }

    public CorpusData getCorpusData() {
        return corpusData;
    }

    public Collection<String> getChosencorpusfunctions() {
        return chosencorpusfunctions;
    }

    private static void createCommandLineOptions(String[] args) {
        Options options = new Options();

        Option input = new Option("i", "input", true, "input file path");
        input.setRequired(true);
        input.setArgName("FILE PATH");
        options.addOption(input);

        Option output = new Option("o", "output", true, "output file");
        output.setRequired(true);
        output.setArgName("FILE PATH");
        options.addOption(output);

        Option corpusfunction = new Option("c", "corpusfunction", true, "corpus function");
        // Set option c to take 1 to oo arguments
        corpusfunction.setArgs(Option.UNLIMITED_VALUES);
        corpusfunction.setArgName("CORPUS FUNCTION");
        corpusfunction.setRequired(true);
        corpusfunction.setValueSeparator(',');
        options.addOption(corpusfunction);

        /*
        Option speed = new Option("s", "speed", false, "faster but more heap space");
        speed.setRequired(false);
        options.addOption(speed);
         */
        Option propertyOption = Option.builder("p")
                .longOpt("property")
                .argName("property=value")
                .hasArgs()
                .valueSeparator()
                .numberOfArgs(2)
                .desc("use value for given properties")
                .build();

        options.addOption(propertyOption);

        Option fix = new Option("f", "fix", false, "fixes problems automatically");
        fix.setRequired(false);
        options.addOption(fix);

        Option help = new Option("h", "help", false, "display help");
        fix.setRequired(false);
        options.addOption(help);

        Option errorsonly = new Option("e", "errorsonly", false, "output only errors");
        fix.setRequired(false);
        options.addOption(errorsonly);

        CommandLineParser parser = new DefaultParser();
        HelpFormatter formatter = new HelpFormatter();
        formatter.setOptionComparator(null);

        String header = "Specify a corpus folder or file and a function to be applied\n\n";
        String footer = "\nthe available functions are:\n" + getAllExistingCFsAsString() + "\n\nPlease report issues at https://lab.multilingua.uni-hamburg.de/redmine/projects/corpus-services/issues";

        try {
            cmd = parser.parse(options, args);
        } catch (ParseException e) {
            System.out.println(e.getMessage());
            formatter.printHelp("hzsk-corpus-services", header, options, footer, true);
            System.exit(1);
        }

        if (cmd.hasOption("h")) {
            // automatically generate the help statement
            formatter.printHelp("hzsk-corpus-services", header, options, footer, true);
            System.exit(1);
        }
        if (cmd.hasOption("p")) {
            cfProperties = cmd.getOptionProperties("p");
        }
        /*
        String inputFilePath = cmd.getOptionValue("input");
        String outputFilePath = cmd.getOptionValue("output");

        System.out.println(inputFilePath);
        System.out.println(outputFilePath);
         */

    }

}<|MERGE_RESOLUTION|>--- conflicted
+++ resolved
@@ -6,13 +6,8 @@
 import de.uni_hamburg.corpora.validation.ComaApostropheChecker;
 import de.uni_hamburg.corpora.validation.ComaNSLinksChecker;
 import de.uni_hamburg.corpora.validation.ComaOverviewGeneration;
-<<<<<<< HEAD
-
 import de.uni_hamburg.corpora.validation.ComaNameChecker;
-=======
 import de.uni_hamburg.corpora.validation.GenerateAnnotationPanel;
-//import de.uni_hamburg.corpora.validation.ComaNameChecker;
->>>>>>> ba4e9dc8
 //import de.uni_hamburg.corpora.validation.ComaPIDLengthChecker;
 import de.uni_hamburg.corpora.validation.ComaSegmentCountChecker;
 import de.uni_hamburg.corpora.validation.ExbFileReferenceChecker;
@@ -247,60 +242,12 @@
         allExistingCFs.add("RemoveAbsolutePaths");
         allExistingCFs.add("RemoveAutoSaveExb");
         allExistingCFs.add("XSLTChecker");
-<<<<<<< HEAD
-        //allExistingCFs.add("ExbPatternChecker");
-        //allExistingCFs.add("ExbSegmentationChecker");
-        //allExistingCFs.add("ExbStructureChecker");
-        //allExistingCFs.add("ComaAddTiersFromExbsCorrector");
-        //allExistingCFs.add("ComaErrorReportGenerator");
-        //allExistingCFs.add("SchematronChecker");
-        allExistingCFs.add("RemoveAutoSaveExb");
-        allExistingCFs.add("RemoveAbsolutePaths");
-        allExistingCFs.add("ComaOverviewGeneration");
-        allExistingCFs.add("EXB2INELISOTEI");
-        allExistingCFs.add("EXB2HIATISOTEI");
-		//allExistingCFs.add("TierChecker");
         allExistingCFs.add("ComaNameChecker");
-        //allExistingCFs.add("TierCheckerWithAnnotation");
-        //allExistingCFs.add("FilenameChecker");
-        //allExistingCFs.add("ComaPIDLengthChecker");
-        //allExistingCFs.add("CmdiChecker");
-        //allExistingCFs.add("NgexmaraldaCorpusChecker");
-//        Reflections reflections = new Reflections("de.uni_hamburg.corpora");
-//        Set<Class<? extends CorpusFunction>> classes = reflections.getSubTypesOf(CorpusFunction.class);
-//        for (Class c : classes) {
-//            System.out.println(c.toString());
-//            try {
-//                Constructor cons = c.getConstructor();
-//                try {
-//                    CorpusFunction cf = (CorpusFunction) cons.newInstance();
-//                    allExistingCFs.add(cf.getClass().getName());
-//                } catch (InstantiationException ex) {
-//                    Logger.getLogger(CorpusMagician.class.getName()).log(Level.SEVERE, null, ex);
-//                } catch (IllegalAccessException ex) {
-//                    Logger.getLogger(CorpusMagician.class.getName()).log(Level.SEVERE, null, ex);
-//                } catch (IllegalArgumentException ex) {
-//                    Logger.getLogger(CorpusMagician.class.getName()).log(Level.SEVERE, null, ex);
-//                } catch (InvocationTargetException ex) {
-//                    Logger.getLogger(CorpusMagician.class.getName()).log(Level.SEVERE, null, ex);
-//                }
-//            } catch (NoSuchMethodException ex) {
-//                Logger.getLogger(CorpusMagician.class.getName()).log(Level.SEVERE, null, ex);
-//            } catch (SecurityException ex) {
-//                Logger.getLogger(CorpusMagician.class.getName()).log(Level.SEVERE, null, ex);
-//            }
-//        }
-        for (String cf : allExistingCFs) {
-            System.out.println(cf);
-        }
-
-=======
         allExistingCFs.add("TierCheckerWithAnnotation");
         allExistingCFs.add("TierChecker");
         allExistingCFs.add("XsltCheckerInel");
         allExistingCFs.add("GenerateAnnotationPanel");
         allExistingCFs.add("CorpusDataRegexReplacer");
->>>>>>> ba4e9dc8
         return allExistingCFs;
     }
 
@@ -379,19 +326,16 @@
                     XSLTChecker xc = new XSLTChecker();
                     corpusfunctions.add(xc);
                     break;
-<<<<<<< HEAD
 				case "comanamechecker":
                     ComaNameChecker cnc = new ComaNameChecker();
                     corpusfunctions.add(cnc);
                     break;   
-=======
-		case "tiercheckerwithannotation":
+				case "tiercheckerwithannotation":
                     TierCheckerWithAnnotation tcwa = new TierCheckerWithAnnotation();
                     corpusfunctions.add(tcwa);				
                 case "tierchecker":
                     TierChecker tc = new TierChecker();
                     corpusfunctions.add(tc);
->>>>>>> ba4e9dc8
                 case "xsltcheckerinel":
                     XSLTChecker xci = new XSLTChecker();
                     xci.setXSLresource("/xsl/inel-checks.xsl");
@@ -424,28 +368,10 @@
                     NormalizeExb ne = new NormalizeExb();
                     corpusfunctions.add(ne);
                     break;
-<<<<<<< HEAD
-                case "tierchecker":
-                    TierChecker tc = new TierChecker();
-                    corpusfunctions.add(tc);
-                    break;             
-                case "comapidlengthchecker":
-                    ComaPIDLengthChecker cplc = new ComaPIDLengthChecker();
-                    corpusfunctions.add(cplc);
-                    break;
-                case "tiercheckerwithannotation":
-                    TierCheckerWithAnnotation tcwa = new TierCheckerWithAnnotation();
-                    corpusfunctions.add(tcwa);
-                    break;
-                case "filenamechecker":
-                    FilenameChecker fnc = new FilenameChecker();
-                    corpusfunctions.add(fnc);
-=======
                 case "normalizeexbwhitespace":
                     NormalizeExb neo = new NormalizeExb();
                     neo.setfixWhiteSpaces(true);
                     corpusfunctions.add(neo);
->>>>>>> ba4e9dc8
                     break;
                 case "generateannotationpanel":
                     GenerateAnnotationPanel gap = new GenerateAnnotationPanel();
