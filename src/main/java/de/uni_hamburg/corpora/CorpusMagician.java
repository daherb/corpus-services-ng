--- conflicted
+++ resolved
@@ -120,21 +120,14 @@
         this.allExistingCFs = new ArrayList<String>();
         allExistingCFs.add("PrettyPrintData");
         allExistingCFs.add("ComaNSLinksChecker");
-<<<<<<< HEAD
-        allExistingCFs.add("ExbFileReferenceChecker");
-        allExistingCFs.add("ExbSegmentationChecker");
-        allExistingCFs.add("ExbStructureChecker");
-        allExistingCFs.add("FileCoverageChecker");
-        allExistingCFs.add("XSLTChecker");
-=======
-        //allExistingCFs.add("ComaAddTiersFromExbsCorrector");
-        //allExistingCFs.add("ComaErrorReportGenerator");
         //allExistingCFs.add("ExbFileReferenceChecker");
         //allExistingCFs.add("ExbSegmentationChecker");
         //allExistingCFs.add("ExbStructureChecker");
         //allExistingCFs.add("FileCoverageChecker");
+        allExistingCFs.add("XSLTChecker");
+        //allExistingCFs.add("ComaAddTiersFromExbsCorrector");
+        //allExistingCFs.add("ComaErrorReportGenerator");
         //allExistingCFs.add("SchematronChecker");
->>>>>>> 28bb328d
 
 //        Reflections reflections = new Reflections("de.uni_hamburg.corpora");
 //        Set<Class<? extends CorpusFunction>> classes = reflections.getSubTypesOf(CorpusFunction.class);
@@ -199,28 +192,17 @@
                     PrettyPrintData pd = new PrettyPrintData();
                     report.merge(runCorpusFunction(corpus, pd));
                 case "prettyprintdatafix":
-<<<<<<< HEAD
-                    cf = new PrettyPrintData();
-                    report.merge(runCorpusFunction(corpus, cf, true));
-                case "comaaddtiersfromexbscorrector": 
-                    //cf = new ComaAddTiersFromExbsCorrector();
-                    //rest .... usw.
-                case "xsltchecker":
-                    XSLTChecker xc = new XSLTChecker();
-                    report.merge(runCorpusFunction(corpus, xc, false));
-                    
-=======
                     pd = new PrettyPrintData();
                     report.merge(runCorpusFunction(corpus, pd, true));
                 case "comaaddtiersfromexbscorrector":
                 //cf = new ComaAddTiersFromExbsCorrector();
                 //rest .... usw.
-                case "schematron":
-                //
+                 case "xsltchecker":
+                    XSLTChecker xc = new XSLTChecker();
+                    report.merge(runCorpusFunction(corpus, xc, false));
                 case "comanslinkschecker":
                     ComaNSLinksChecker cnslc = new ComaNSLinksChecker();
                     report.merge(runCorpusFunction(corpus, cnslc));
->>>>>>> 28bb328d
             }
         }
         return report;
