/**
 * @file BasicTranscriptionData.java
 *
 * Connects BasicTranscription from Exmaralda to HZSK corpus services.
 *
 * @author Tommi A Pirinen <tommi.antero.pirinen@uni-hamburg.de>
 * @author HZSK
 */
package de.uni_hamburg.corpora;

import de.uni_hamburg.corpora.utilities.PrettyPrinter;

import java.nio.charset.StandardCharsets;
import java.nio.file.Files;
import java.nio.file.Paths;
import org.jdom.Document;
import org.jdom.input.SAXBuilder;
import org.xml.sax.SAXException;
import org.jdom.JDOMException;
import java.io.IOException;
import java.net.URI;
import java.net.URISyntaxException;
import java.net.URL;
import java.util.Collection;
import java.util.Collections;
import java.util.logging.Level;
import java.util.logging.Logger;
import javax.xml.parsers.ParserConfigurationException;
import javax.xml.transform.TransformerException;
import javax.xml.xpath.XPathExpressionException;
import org.apache.commons.io.FilenameUtils;

/**
 * Provides access to basic transcriptions as a data type that can be read and
 * written HZSK corpus services. Naming might change, depending on what it ends
 * up being implemented as. It seems to me like a bridge now, or just aggregate.
 */
public class ELANData implements CorpusData, ContentData, XMLData {

    URL url;
    Document jdom = new Document();
    String originalstring;
    URL parenturl;
    String filename;
    String filenamewithoutending;

    public ELANData() {
    }

    public ELANData(URL url) {
        try {
            this.url = url;
            SAXBuilder builder = new SAXBuilder();
            jdom = builder.build(url);
            originalstring = new String(Files.readAllBytes(Paths.get(url.toURI())), StandardCharsets.UTF_8);
            URI uri = url.toURI();
            URI parentURI = uri.getPath().endsWith("/") ? uri.resolve("..") : uri.resolve(".");
            parenturl = parentURI.toURL();
            filename = FilenameUtils.getName(url.getPath());
            filenamewithoutending = FilenameUtils.getBaseName(url.getPath());
<<<<<<< HEAD
        } catch (JDOMException ex) {
            Logger.getLogger(this.getClass().getName()).log(Level.SEVERE, null, ex);
        } catch (IOException ex) {
            Logger.getLogger(this.getClass().getName()).log(Level.SEVERE, null, ex);
        } catch (URISyntaxException ex) {
            Logger.getLogger(this.getClass().getName()).log(Level.SEVERE, null, ex);
        } 
=======
        } catch (JDOMException | URISyntaxException | IOException ex) {
            Logger.getLogger(ELANData.class.getName()).log(Level.SEVERE, null, ex);
        }
>>>>>>> 54c2d2df
    }


    //I just use the hzsk-corpus-services\src\main\java\de\ uni_hamburg\corpora\
    //utilities\PrettyPrinter.java here to pretty print the files, so they
    //will always get pretty printed in the same way
    //TODO
    private String toPrettyPrintedXML() throws TransformerException, ParserConfigurationException, SAXException, IOException, XPathExpressionException{
        PrettyPrinter pp = new PrettyPrinter();
        //String prettyCorpusData = pp.indent(bt.toXML(bt.getTierFormatTable()), "event");
        return pp.indent(toUnformattedString(), "event");
    }

    public String toSaveableString() throws TransformerException, ParserConfigurationException, SAXException, IOException, XPathExpressionException  {
        return toPrettyPrintedXML();
    }

    @Override
    public URL getURL() {
        return url;
    }

    public Document getReadbtasjdom() {
        return jdom;
    }

    @Override
    public String toUnformattedString() {
        return originalstring;
    }

    @Override
    public void updateUnformattedString(String newUnformattedString) {
        originalstring = newUnformattedString;
    }

    @Override
    public  Collection<String> getFileExtensions() {
        return Collections.singleton("eaf");
    }

    public void setOriginalString(String s) {
        originalstring = s;
    }

    @Override
    public Document getJdom() {
        return getReadbtasjdom();
    }

    @Override
    public void setJdom(Document doc) {
        jdom = doc;
    }

    public void setReadbtasjdom(Document doc) {
        setJdom(doc);
    }

    @Override
    public URL getParentURL() {
        return parenturl;
    }

    @Override
    public String getFilename() {
        return filename;
    }

    @Override
    public String getFilenameWithoutFileEnding() {
        return filenamewithoutending;
    }

}<|MERGE_RESOLUTION|>--- conflicted
+++ resolved
@@ -58,19 +58,9 @@
             parenturl = parentURI.toURL();
             filename = FilenameUtils.getName(url.getPath());
             filenamewithoutending = FilenameUtils.getBaseName(url.getPath());
-<<<<<<< HEAD
-        } catch (JDOMException ex) {
-            Logger.getLogger(this.getClass().getName()).log(Level.SEVERE, null, ex);
-        } catch (IOException ex) {
-            Logger.getLogger(this.getClass().getName()).log(Level.SEVERE, null, ex);
-        } catch (URISyntaxException ex) {
-            Logger.getLogger(this.getClass().getName()).log(Level.SEVERE, null, ex);
-        } 
-=======
         } catch (JDOMException | URISyntaxException | IOException ex) {
             Logger.getLogger(ELANData.class.getName()).log(Level.SEVERE, null, ex);
         }
->>>>>>> 54c2d2df
     }
 
 
