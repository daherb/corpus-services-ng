--- conflicted
+++ resolved
@@ -511,7 +511,6 @@
      * errors based on severity.
      */
     public static String generateDataTableHTML(Collection<ReportItem> errors, String summarylines) {
-<<<<<<< HEAD
         
         StringBuilder report = new StringBuilder("<?xml version=\"1.0\" encoding=\"UTF-8\"?>");
         
@@ -537,28 +536,7 @@
                 "/DataTables/buttons.dataTables.min.css")) + "</style>\n");
         report.append("<style>" + TypeConverter.InputStream2String(ReportItem.class.getResourceAsStream("/css" +
                 "/bootstrap/bootstrap-3.3.7.min.css")) + "</style>\n");
-        
-=======
-
-        String report = "<?xml version=\"1.0\" encoding=\"UTF-8\"?>";
-
-        report += "<html>\n   <head>\n";
-
-        report += "<title>Corpus Check Report</title>\n";
-        report += "<meta charset=\"utf-8\"></meta>\n";
-
-        //add JS libraries
-        report += "<script>" + TypeConverter.InputStream2String(ReportItem.class.getResourceAsStream("/js/jquery/jquery-3.1.1.min.js")) + "</script>\n";
-        report += "<script>" + TypeConverter.InputStream2String(ReportItem.class.getResourceAsStream("/js/DataTables/jquery.dataTables-1.10.12.min.js")) + "</script>\n";
-        report += "<script>" + TypeConverter.InputStream2String(ReportItem.class.getResourceAsStream("/js/DataTables/dataTables-bootstrap.min.js")) + "</script>\n";
-        report += "<script>" + TypeConverter.InputStream2String(ReportItem.class.getResourceAsStream("/js/bootstrap/bootstrap-3.3.7.min.js")) + "</script>\n";
-
-        //add CSS
-        report += "<style>" + TypeConverter.InputStream2String(ReportItem.class.getResourceAsStream("/css/DataTables/dataTables.bootstrap.min.css")) + "</style>\n";
-        report += "<style>" + TypeConverter.InputStream2String(ReportItem.class.getResourceAsStream("/css/DataTables/buttons.dataTables.min.css")) + "</style>\n";
-        report += "<style>" + TypeConverter.InputStream2String(ReportItem.class.getResourceAsStream("/css/bootstrap/bootstrap-3.3.7.min.css")) + "</style>\n";
-
->>>>>>> 54c2d2df
+	
         //add custom CSS
         report.append("<style>"+
                 "body{padding:15px;}"+
@@ -570,7 +548,6 @@
                 ".char_Greek{ background:#022299; } "+
                 ".char_Armenian{ background:#ad7600; } "+
                 ".char_Georgian{ background:#9c026d; } "+
-<<<<<<< HEAD
                 "</style>\n");
         report.append("   </head>\n   <body>\n");
         
@@ -580,17 +557,7 @@
         report.append(timestamp + "</div>\n");
         
         report.append("<table>\n  <thead><tr>" +
-=======
-                "</style>\n";
-        report += "   </head>\n   <body>\n";
-
-        //add timestamp
-        report += "   <div id='timestamp'>Generated: ";
-        Timestamp timestamp = new Timestamp(System.currentTimeMillis());
-        report += timestamp + "</div>\n";
-
-        report += "<table>\n  <thead><tr>" +
->>>>>>> 54c2d2df
+
             "<th>Type</th>"+
             "<th>Function</th>"+
             "<th>Filename:line.column</th>"+
@@ -631,36 +598,22 @@
             report.append("<!-- " + StringEscapeUtils.escapeHtml4(error.getStackTrace()) + " -->\n");
             report.append("</tr>");
         }
-<<<<<<< HEAD
         report.append("  </tbody>\n  </table>\n");
         
-=======
-        report += "  </tbody>\n  </table>\n";
-
->>>>>>> 54c2d2df
         //initiate DataTable on <table>
         report.append("<script>$(document).ready( function () {\n" +
                   "    $('table').DataTable({ 'iDisplayLength': 50 });\n" +
-<<<<<<< HEAD
+
                   "} );</script>");
         
         report.append("   <footer style='white-space: pre'>" + summarylines + "</footer>");
         report.append("   </body>\n</html>");
         
         return report.toString();
-=======
-                  "} );</script>";
-
-        report += "   <footer style='white-space: pre'>" + summarylines + "</footer>";
-        report += "   </body>\n</html>";
-
-        return report;
->>>>>>> 54c2d2df
     }
 
     /* Generate a CSV file with validation errors list with double quotes as delimeters*/
     public static String GenerateCSV (Collection<ReportItem> errors, String summarylines) {
-<<<<<<< HEAD
         StringBuilder report = new StringBuilder();
         report.append("Type\"Function\"FIlename:line.column\"Error\"Fix\"Original\n");
         for (ReportItem error : errors) {
@@ -689,34 +642,5 @@
             report.append(error.getStackTrace() +"\n");
         }
         return report.toString();
-=======
-        String report = new String();
-        report += "\"Type\"\t\"Function\"\t\"Filename:line.column\"\t\"Error\"\t\"Fix\"\t\"Original\"\n";
-        for (ReportItem error : errors) {
-            switch (error.getSeverity()) {
-                case CRITICAL:
-                    report += "\"Critical\"\t";
-                    break;
-                case WARNING:
-                    report += "\"Warning\"\t";
-                    break;
-                case NOTE:
-                    report += "\"Note\"\t";
-                    break;
-                case UNKNOWN:
-                    report += "\"Unknown\"\t";
-                    break;
-                default:
-                    report += "\"Other\"\t";
-                    break;
-            }
-            report += "\"" + error.getFunction() + "\"\t";
-            report += "\"" + error.getLocation() + "\"\t";
-            report += "\"" + error.getWhat() + "\"\t";
-            report += "\"" + error.getHowto() + "\"\t";
-            report += "\"" + error.getLocalisedMessage() + "\"\n";
-        }
-        return report;
->>>>>>> 54c2d2df
        }
 }