--- conflicted
+++ resolved
@@ -74,23 +74,16 @@
         CorpusIO cio = new CorpusIO();
         ArrayList<URL> resulturls;
         ArrayList<Tier> tiers = new ArrayList<>();
-<<<<<<< HEAD
-        ArrayList<BasicTranscriptionData> bts = new ArrayList<>();
-=======
         ArrayList<BasicTranscriptionData> btds = new ArrayList<>();
         String htmltemplate = TypeConverter.InputStream2String(getClass().getResourceAsStream("/xsl/tier_overview_datatable_template.html"));
         String overviewTable = "";
         String communicationsTable = "";
->>>>>>> c88b2806
         resulturls = ccd.getAllBasicTranscriptionURLs();
         for (URL resulturl : resulturls) {
             CorpusData cdexb = cio.readFileURL(resulturl);
             BasicTranscriptionData btexb = (BasicTranscriptionData) cdexb;
-<<<<<<< HEAD
-            bts.add(btexb);
-=======
+
             btds.add(btexb);
->>>>>>> c88b2806
             Tier t;
             for (int i = 0; i < btexb.getEXMARaLDAbt().getBody().getNumberOfTiers(); i++) {
                 t = btexb.getEXMARaLDAbt().getBody().getTierAt(i);
@@ -118,20 +111,16 @@
                     + "      </tr>\n"
                     + "   </thead>\n"
                     + "   <tbody>\n";
-<<<<<<< HEAD
-            List<String> stringtiers = new ArrayList<String>();
             for (Tier tier : tiers) {
                 //stringtiers.add(tier.getCategory() + "-" + tier.getType() + "-" + tier.getDisplayName());
                 stringtiers.add(tier.getCategory() + "-" + tier.getType());
             }
-            Set<String> hash_Set = new HashSet<String>(stringtiers);
             // add the tables to the html
             //first table: one column with categories, one with count    
-=======
             // add the overviewTable to the html
             //first table: one column with categories, one with count
             String content = "";
->>>>>>> c88b2806
+
             for (String s : hash_Set) {
                 content = content + "<tr><td class=\"compact\">" + s + "</td><td class=\"compact\">" + Collections.frequency(stringtiers, s) + "</td></tr>";
             }
