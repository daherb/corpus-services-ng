package de.uni_hamburg.corpora.validation;

import de.uni_hamburg.corpora.CorpusData;
import de.uni_hamburg.corpora.CorpusFunction;
import de.uni_hamburg.corpora.Report;
import de.uni_hamburg.corpora.utilities.TypeConverter;
import java.io.IOException;
import java.net.URISyntaxException;
import java.util.ArrayList;
import java.util.Collection;
import java.util.HashMap;
import java.util.Map;
import javax.xml.parsers.DocumentBuilder;
import javax.xml.parsers.DocumentBuilderFactory;
import javax.xml.parsers.ParserConfigurationException;
import javax.xml.transform.TransformerException;
import javax.xml.xpath.XPathExpressionException;
import org.exmaralda.partitureditor.jexmaralda.JexmaraldaException;
import org.jdom.JDOMException;
import org.w3c.dom.Document;
import org.w3c.dom.Element;
import org.w3c.dom.NodeList;
import org.xml.sax.SAXException;

/**
 * The class that checks out that all annotations are from the annotation
 * specification file and that there are no annotations in the coma file not in
 * the annotation specification file.
 */
public class ComaTiersDescriptionAnnotationPanelChecker extends Checker implements CorpusFunction {

    String comaLoc = "";
    HashMap<String, Collection<String>> annotationsInComa; // list for holding annotations of coma file
    ArrayList<String> annotations; // list for holding annotations of annotation spec file
    int counter = 0; // counter for controlling whether we are on coma or annotation spec file
<<<<<<< HEAD
    String ctdapc = "ComaTiersDescriptionAnnotationPanelChecker";
    
=======

    public ComaTiersDescriptionAnnotationPanelChecker() {
        super("ComaTiersDescriptionAnnotationPanelChecker");
    }

>>>>>>> b2872937
    /**
     * Add annotations to the corresponding array from coma and annotation
     * specification file.
     */
    public void addAnnotations(CorpusData cd)
            throws SAXException, IOException, ParserConfigurationException, URISyntaxException, TransformerException, XPathExpressionException {
        DocumentBuilderFactory dbf = DocumentBuilderFactory.newInstance();
        DocumentBuilder db = dbf.newDocumentBuilder();
        Document doc = db.parse(TypeConverter.String2InputStream(cd.toSaveableString())); // get the file as a document
        if (cd.getURL().toString().endsWith(".coma")) {
            NodeList communications = doc.getElementsByTagName("Communication"); // divide by Communication tags
            annotationsInComa = new HashMap<String, Collection<String>>();
            for (int i = 0; i < communications.getLength(); i++) { //iterate through communications
                Element communication = (Element) communications.item(i);
                NodeList transcriptions = communication.getElementsByTagName("Transcription"); // get transcriptions of current communication     
                for (int j = 0; j < transcriptions.getLength(); j++) {   // iterate through transcriptions 
                    Element transcription = (Element) transcriptions.item(j);
                    //Element name = (Element) transcription.getElementsByTagName("Name").item(0); //get the name of the file that has the transcription
                    String name = ((Element) transcription.getElementsByTagName("Name").item(0)).getTextContent(); //get the name of the file that has the transcription
                    NodeList keys = transcription.getElementsByTagName("Key");  // get keys of current transcription
                    boolean segmented = false;   // flag for distinguishing basic file from segmented file 
                    for (int k = 0; k < keys.getLength(); k++) {  // look for the key with "segmented" attribute 
                        Element key = (Element) keys.item(k);
                        if (key.getAttribute("Name").equals("segmented")) {
                            String seg = key.getTextContent();
                            if (seg.equals("true")) // check if transcription is segmented or not
                            {
                                segmented = true;        // if segmented transcription then turn the flag true
                            }
                            break;
                        }
                    }
                    if (segmented) { // get the names of the segmentation algorithms in the coma file
                        for (int k = 0; k < keys.getLength(); k++) {  // look for the keys with algorithm 
                            Element key = (Element) keys.item(k);
                            if (key.getAttribute("Name").contains("Annotation type:")) {
                                int colonIndex = key.getAttribute("Name").lastIndexOf(':');
                                if (annotationsInComa.containsKey(name)) {
                                    if (!annotationsInComa.get(name).contains(key.getAttribute("Name").substring(colonIndex + 2))) {
                                        Collection<String> c = annotationsInComa.get(name);
                                        c.add(key.getAttribute("Name").substring(colonIndex + 2));
                                        annotationsInComa.put(name, c);
                                    }
                                } else {
                                    Collection<String> c = new ArrayList<String>();
                                    c.add(key.getAttribute("Name").substring(colonIndex + 2));
                                    annotationsInComa.put(name, c);
                                }
                            }
                        }
                    }
                }
            }
        } else {
            annotations = new ArrayList<String>();
            NodeList tags = doc.getElementsByTagName("tag"); // divide by tags
            for (int i = 0; i < tags.getLength(); i++) { //iterate through tags
                Element tag = (Element) tags.item(i);
                annotations.add(tag.getAttribute("name"));
            }
        }
    }

    /**
     * Default check function which calls the exceptionalCheck function so that
     * the primal functionality of the feature can be implemented, and
     * additionally checks for parser configuration, SAXE and IO exceptions.
     */
    public Report check(CorpusData cd) {
        Report stats = new Report();
        try {
            if (counter < 1) {    //first add annotations from coma or annotation spec file depending on which is read first
                addAnnotations(cd);
                counter++;
            } else {             //then add the second annotations and check them against the first ones                    
                addAnnotations(cd);
                stats = exceptionalCheck(cd);
            }
        } catch (ParserConfigurationException pce) {
            stats.addException(pce, function, cd, "Unknown parsing error");
        } catch (SAXException saxe) {
            stats.addException(saxe, function, cd, "Unknown parsing error");
        } catch (IOException ioe) {
            stats.addException(ioe, function, cd, "Unknown file reading error");
        } catch (URISyntaxException ex) {
            stats.addException(ex, function, cd, "Unknown file reading error");
        } catch (TransformerException ex) {
            stats.addException(ex, function, cd, "Unknown file reading error");
        } catch (XPathExpressionException ex) {
            stats.addException(ex, function, cd, "Unknown file reading error");
        }
        return stats;
    }

    /**
     * Main functionality of the feature; compares the coma file with the
     * corresponding annotation specification file whether or not there is a
     * conflict regarding the annotation tags that are used in the coma file.
     */
    private Report exceptionalCheck(CorpusData cd)
            throws SAXException, IOException, ParserConfigurationException, URISyntaxException {
        Report stats = new Report(); //create a new report
        if (annotationsInComa != null){
        for (Map.Entry<String, Collection<String>> entry : annotationsInComa.entrySet()) {
            String name = entry.getKey();
            Collection<String> annotTypes = entry.getValue();
            for (String annotType : annotTypes) {   // iterate through annotations in the coma file
                if (!annotations.contains(annotType)) { // check if annotations not present in annotation spec file
                    System.err.println("Coma file is containing annotation (" + annotType
                            + ") for " + name + " not specified by annotation spec file!");
<<<<<<< HEAD
                    stats.addWarning(ctdapc, cd, "annotation error: annotation in annotation panel ("
                            + annotType + ") in communication " + name + " not specified!");
                    int index = cd.getURL().getFile().lastIndexOf("/");
                    String filePath = cd.getURL().getFile().substring(0, index) + "/" + name + "/" + name +".exb";
                    exmaError.addError("tier-checker-with-annotation", filePath, "", "", false, "annotation error: annotation in annotation panel("
                            + annotType + ") for communication " + name + " not specified in the annotation specification file!");
                } else {
                    stats.addCorrect(ctdapc, cd, "annotation in annotation panel ("
                            + annotType + ") in communication " + name + " was found.");
=======
                    stats.addWarning("coma-tiers-description-annotation-panel-checker", "annotation error: annotation ("
                            + annotType + ") for " + name + " not specified in the annotation spec file!");
                    int index = cd.getURL().getFile().lastIndexOf("/");
                    String filePath = cd.getURL().getFile().substring(0, index) + "/" + name + "/" + name +".exb";                   
>>>>>>> b2872937
                }
            }
        }
        } else {
             stats.addNote(ctdapc, cd, "No annotations found in coma.");
        }

        return stats; // return the report with warnings
    }

    /**
     * This feature does not have fix functionality yet.
     */
    @Override
    public Report fix(CorpusData cd) throws SAXException, JDOMException, IOException, JexmaraldaException {
        throw new UnsupportedOperationException("Not supported yet."); //To change body of generated methods, choose Tools | Templates.
    }

    /**
     * Default function which determines for what type of files (basic
     * transcription, segmented transcription, coma etc.) this feature can be
     * used.
     */
    @Override
    public Collection<Class<? extends CorpusData>> getIsUsableFor() {
        try {
            Class cl = Class.forName("de.uni_hamburg.corpora.ComaData");
            Class clSecond = Class.forName("de.uni_hamburg.corpora.AnnotationSpecification");
            IsUsableFor.add(cl);
            IsUsableFor.add(clSecond);
        } catch (ClassNotFoundException ex) {
            report.addException(ex, " usable class not found");
        }
        return IsUsableFor;
    }

    /**Default function which returns a two/three line description of what 
     * this class is about.
     */
    @Override
    public String getDescription() {
        String description = "This class checks out that all annotations are from"
                + " the annotation specification file and that there are no annotations"
                + " in the coma file not existing in the annotation specification file.";
        return description;
    }
}<|MERGE_RESOLUTION|>--- conflicted
+++ resolved
@@ -2,6 +2,7 @@
 
 import de.uni_hamburg.corpora.CorpusData;
 import de.uni_hamburg.corpora.CorpusFunction;
+import static de.uni_hamburg.corpora.CorpusMagician.exmaError;
 import de.uni_hamburg.corpora.Report;
 import de.uni_hamburg.corpora.utilities.TypeConverter;
 import java.io.IOException;
@@ -33,16 +34,11 @@
     HashMap<String, Collection<String>> annotationsInComa; // list for holding annotations of coma file
     ArrayList<String> annotations; // list for holding annotations of annotation spec file
     int counter = 0; // counter for controlling whether we are on coma or annotation spec file
-<<<<<<< HEAD
-    String ctdapc = "ComaTiersDescriptionAnnotationPanelChecker";
-    
-=======
 
     public ComaTiersDescriptionAnnotationPanelChecker() {
         super("ComaTiersDescriptionAnnotationPanelChecker");
     }
 
->>>>>>> b2872937
     /**
      * Add annotations to the corresponding array from coma and annotation
      * specification file.
@@ -117,7 +113,7 @@
             if (counter < 1) {    //first add annotations from coma or annotation spec file depending on which is read first
                 addAnnotations(cd);
                 counter++;
-            } else {             //then add the second annotations and check them against the first ones                    
+            } else {             //then add the second annotations and check it                    
                 addAnnotations(cd);
                 stats = exceptionalCheck(cd);
             }
@@ -153,27 +149,20 @@
                 if (!annotations.contains(annotType)) { // check if annotations not present in annotation spec file
                     System.err.println("Coma file is containing annotation (" + annotType
                             + ") for " + name + " not specified by annotation spec file!");
-<<<<<<< HEAD
-                    stats.addWarning(ctdapc, cd, "annotation error: annotation in annotation panel ("
+                    stats.addWarning(function, cd, "annotation error: annotation in annotation panel ("
                             + annotType + ") in communication " + name + " not specified!");
                     int index = cd.getURL().getFile().lastIndexOf("/");
                     String filePath = cd.getURL().getFile().substring(0, index) + "/" + name + "/" + name +".exb";
                     exmaError.addError("tier-checker-with-annotation", filePath, "", "", false, "annotation error: annotation in annotation panel("
                             + annotType + ") for communication " + name + " not specified in the annotation specification file!");
                 } else {
-                    stats.addCorrect(ctdapc, cd, "annotation in annotation panel ("
+                    stats.addCorrect(function, cd, "annotation in annotation panel ("
                             + annotType + ") in communication " + name + " was found.");
-=======
-                    stats.addWarning("coma-tiers-description-annotation-panel-checker", "annotation error: annotation ("
-                            + annotType + ") for " + name + " not specified in the annotation spec file!");
-                    int index = cd.getURL().getFile().lastIndexOf("/");
-                    String filePath = cd.getURL().getFile().substring(0, index) + "/" + name + "/" + name +".exb";                   
->>>>>>> b2872937
                 }
             }
         }
         } else {
-             stats.addNote(ctdapc, cd, "No annotations found in coma.");
+             stats.addNote(function, cd, "No annotations found in coma.");
         }
 
         return stats; // return the report with warnings
