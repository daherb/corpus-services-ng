/**
 * @file ExbErrorChecker.java
 *
 * A command-line tool / non-graphical interface for checking errors in
 * exmaralda's EXB files.
 *
 * @author Tommi A Pirinen <tommi.antero.pirinen@uni-hamburg.de>
 * @author HZSK
 */
package de.uni_hamburg.corpora.validation;

import de.uni_hamburg.corpora.Report;
import de.uni_hamburg.corpora.CommandLineable;
import de.uni_hamburg.corpora.CorpusData;
import de.uni_hamburg.corpora.CorpusFunction;
<<<<<<< HEAD
import de.uni_hamburg.corpora.ExmaErrorList;
=======
>>>>>>> b96585ab
import de.uni_hamburg.corpora.utilities.TypeConverter;
import java.io.IOException;
import java.io.File;
import java.util.Hashtable;
import java.util.Collection;
import java.util.List;
import java.util.ArrayList;
import java.util.logging.Level;
import java.util.logging.Logger;
import java.util.regex.Pattern;
import java.util.regex.Matcher;
import javax.xml.parsers.DocumentBuilder;
import javax.xml.parsers.DocumentBuilderFactory;
import javax.xml.parsers.ParserConfigurationException;
import static de.uni_hamburg.corpora.CorpusMagician.exmaError;
import org.apache.commons.cli.Option;
import org.exmaralda.partitureditor.jexmaralda.JexmaraldaException;
import org.jdom.JDOMException;
import org.xml.sax.SAXException;
import org.w3c.dom.Document;
import org.w3c.dom.Element;
import org.w3c.dom.Node;
import org.w3c.dom.NodeList;
import org.w3c.dom.Text;

/**
 * A validator for EXB-file's references.
 */
public class ExbFileReferenceChecker extends Checker implements CommandLineable, CorpusFunction {

    ValidatorSettings settings;

    final String EXB_REFS = "exb-referenced-file";

    String exbName = "";
    
    File exbFile;
    

<<<<<<< HEAD
    
=======
    File exbFile;



>>>>>>> b96585ab
    /**
     * Check for referenced-files.
     */
    public Report check(File f) {
        Report stats = new Report();
        try {
            exbName = f.getName();
            stats = exceptionalCheck(f);
        } catch (IOException ioe) {
            stats.addException(ioe, "Reading error");
        } catch (ParserConfigurationException pce) {
            stats.addException(pce, "Unknown parsing error");
        } catch (SAXException saxe) {
            stats.addException(saxe, "Unknown parsing error");
        }
        return stats;
    }

    public Report exceptionalCheck(File f)
            throws SAXException, IOException, ParserConfigurationException {
        DocumentBuilderFactory dbf = DocumentBuilderFactory.newInstance();
        DocumentBuilder db = dbf.newDocumentBuilder();
        Document doc = db.parse(f);
        NodeList reffiles = doc.getElementsByTagName("referenced-file");
        int reffilesFound = 0;
        int reffilesMissing = 0;
        Report stats = new Report();
        for (int i = 0; i < reffiles.getLength(); i++) {
            Element reffile = (Element) reffiles.item(i);
            String url = reffile.getAttribute("url");
            if (url.startsWith("file:///C:") || url.startsWith("file:/C:")) {
                stats.addCritical(EXB_REFS, exbName + ": "
                        + "Referenced-file " + url
                        + " points to absolute local path",
                        "use relative path instead?");
            }
            File justFile = new File(url);
            boolean found = false;
            if (justFile.exists()) {
                found = true;
            }
            String relfilename = url;
            if (url.lastIndexOf("/") != -1) {
                relfilename = url.substring(url.lastIndexOf("/"));
            }
            String referencePath = f.getParentFile().getCanonicalPath();
            String absPath = referencePath + File.separator + relfilename;
            File absFile = new File(absPath);
            if (absFile.exists()) {
                found = true;
            }
            if (!found) {
                reffilesMissing++;
                stats.addCritical(EXB_REFS, exbName + ": "
                        + "File in referenced-file NOT found: " + url);
<<<<<<< HEAD
=======
                 exmaError.addError(EXB_REFS, f.getName(), "", "", false, "Error: File in referenced-file NOT found: " + url);
>>>>>>> b96585ab
            } else {
                reffilesFound++;
                stats.addCorrect(EXB_REFS, exbName + ": "
                        + "File in referenced-file was found: " + url);
            }
        }
        return stats;
    }

    public Report doMain(String[] args) {
        settings = new ValidatorSettings("ExbFileReferenceChecker",
                "Checks Exmaralda .exb file for file references that do not "
                + "exist", "If input is a directory, performs recursive check "
                + "from that directory, otherwise checks input file");
        settings.handleCommandLine(args, new ArrayList<Option>());
        if (settings.isVerbose()) {
            System.out.println("Checking EXB files for references...");
        }
        Report stats = new Report();
        for (File f : settings.getInputFiles()) {
            if (settings.isVerbose()) {
                System.out.println(" * " + f.getName());
            }
            stats = check(f);
        }
        return stats;
    }

    public static void main(String[] args) {
        ExbFileReferenceChecker checker = new ExbFileReferenceChecker();
        Report stats = checker.doMain(args);
        System.out.println(stats.getSummaryLines());
        System.out.println(stats.getErrorReports());
    }

    /**
    * Default check function which calls the exceptionalCheck function so that the
<<<<<<< HEAD
    * primal functionality of the feature can be implemented, and additionally 
    * checks for parser configuration, SAXE and IO exceptions.
    */   
=======
    * primal functionality of the feature can be implemented, and additionally
    * checks for parser configuration, SAXE and IO exceptions.
    */
>>>>>>> b96585ab
    @Override
    public Report check(CorpusData cd) throws SAXException, JexmaraldaException {
        Report stats = new Report();
        try {
            exbName = cd.getURL().toString().substring(cd.getURL().toString().lastIndexOf("/")+1);
            stats = exceptionalCheck(cd);
        } catch (IOException ioe) {
            stats.addException(ioe, "Reading error");
        } catch (ParserConfigurationException pce) {
            stats.addException(pce, "Unknown parsing error");
        } catch (SAXException saxe) {
            stats.addException(saxe, "Unknown parsing error");
        }
        return stats;
    }

    /**
    * Main feature of the class: Checks Exmaralda .exb file for file references, if
    * a referenced file does not exist, issues a warning.
<<<<<<< HEAD
    */  
=======
    */
>>>>>>> b96585ab
    private Report exceptionalCheck(CorpusData cd)
            throws SAXException, IOException, ParserConfigurationException, JexmaraldaException {
        DocumentBuilderFactory dbf = DocumentBuilderFactory.newInstance();
        DocumentBuilder db = dbf.newDocumentBuilder();
        Document doc = db.parse(TypeConverter.String2InputStream(cd.toSaveableString())); // get the file as a document
        NodeList reffiles = doc.getElementsByTagName("referenced-file");
        if(cd.getURL().toString().contains("file:/")){
            exbFile = new File(cd.getURL().toString().substring(cd.getURL().toString().indexOf("file:/")+6));
        }else{
            exbFile = new File(cd.getURL().toString());
        }
        int reffilesFound = 0;
        int reffilesMissing = 0;
        Report stats = new Report();
        for (int i = 0; i < reffiles.getLength(); i++) {
            Element reffile = (Element) reffiles.item(i);
            String url = reffile.getAttribute("url");
            if (url.startsWith("file:///C:") || url.startsWith("file:/C:")) {
                stats.addCritical(EXB_REFS, exbName + ": "
                        + "Referenced-file " + url
                        + " points to absolute local path",
                        "use relative path instead?");
            }
            File justFile = new File(url);
            boolean found = false;
            if (justFile.exists()) {
                found = true;
            }
            String relfilename = url;
            if (url.lastIndexOf("/") != -1) {
                relfilename = url.substring(url.lastIndexOf("/"));
            }
<<<<<<< HEAD
            
=======

>>>>>>> b96585ab
            String referencePath = exbFile.getParentFile().getCanonicalPath();
            String absPath = referencePath + File.separator + relfilename;
            File absFile = new File(absPath);
            if (absFile.exists()) {
                found = true;
            }
            if (!found) {
                reffilesMissing++;
                stats.addCritical(EXB_REFS, exbName + ": "
                        + "File in referenced-file NOT found: " + url);
                exmaError.addError(EXB_REFS, cd.getURL().getFile(), "", "", false, "Error: File in referenced-file NOT found: " + url);
            } else {
                reffilesFound++;
                stats.addCorrect(EXB_REFS, exbName + ": "
                        + "File in referenced-file was found: " + url);
            }
        }
        return stats;
    }

    /**
    * No fix is applicable for this feature.
    */
    @Override
    public Report fix(CorpusData cd) throws SAXException, JDOMException, IOException, JexmaraldaException {
        report.addCritical(EXB_REFS,
                "Automatic fix is not yet supported.");
        return report;
    }

    /**
<<<<<<< HEAD
    * Default function which determines for what type of files (basic transcription, 
    * segmented transcription, coma etc.) this feature can be used.
    */
    @Override
    public Collection<Class> getIsUsableFor() {
=======
    * Default function which determines for what type of files (basic transcription,
    * segmented transcription, coma etc.) this feature can be used.
    */
    @Override
    public Collection<Class<? extends CorpusData>> getIsUsableFor() {
>>>>>>> b96585ab
        try {
            Class cl = Class.forName("de.uni_hamburg.corpora.BasicTranscriptionData");
            IsUsableFor.add(cl);
        } catch (ClassNotFoundException ex) {
            Logger.getLogger(ExbFileReferenceChecker.class.getName()).log(Level.SEVERE, null, ex);
        }
        return IsUsableFor;
    }

}<|MERGE_RESOLUTION|>--- conflicted
+++ resolved
@@ -13,10 +13,7 @@
 import de.uni_hamburg.corpora.CommandLineable;
 import de.uni_hamburg.corpora.CorpusData;
 import de.uni_hamburg.corpora.CorpusFunction;
-<<<<<<< HEAD
 import de.uni_hamburg.corpora.ExmaErrorList;
-=======
->>>>>>> b96585ab
 import de.uni_hamburg.corpora.utilities.TypeConverter;
 import java.io.IOException;
 import java.io.File;
@@ -56,14 +53,6 @@
     File exbFile;
     
 
-<<<<<<< HEAD
-    
-=======
-    File exbFile;
-
-
-
->>>>>>> b96585ab
     /**
      * Check for referenced-files.
      */
@@ -119,10 +108,6 @@
                 reffilesMissing++;
                 stats.addCritical(EXB_REFS, exbName + ": "
                         + "File in referenced-file NOT found: " + url);
-<<<<<<< HEAD
-=======
-                 exmaError.addError(EXB_REFS, f.getName(), "", "", false, "Error: File in referenced-file NOT found: " + url);
->>>>>>> b96585ab
             } else {
                 reffilesFound++;
                 stats.addCorrect(EXB_REFS, exbName + ": "
@@ -160,15 +145,10 @@
 
     /**
     * Default check function which calls the exceptionalCheck function so that the
-<<<<<<< HEAD
     * primal functionality of the feature can be implemented, and additionally 
     * checks for parser configuration, SAXE and IO exceptions.
     */   
-=======
-    * primal functionality of the feature can be implemented, and additionally
-    * checks for parser configuration, SAXE and IO exceptions.
-    */
->>>>>>> b96585ab
+
     @Override
     public Report check(CorpusData cd) throws SAXException, JexmaraldaException {
         Report stats = new Report();
@@ -188,11 +168,8 @@
     /**
     * Main feature of the class: Checks Exmaralda .exb file for file references, if
     * a referenced file does not exist, issues a warning.
-<<<<<<< HEAD
     */  
-=======
-    */
->>>>>>> b96585ab
+
     private Report exceptionalCheck(CorpusData cd)
             throws SAXException, IOException, ParserConfigurationException, JexmaraldaException {
         DocumentBuilderFactory dbf = DocumentBuilderFactory.newInstance();
@@ -225,11 +202,7 @@
             if (url.lastIndexOf("/") != -1) {
                 relfilename = url.substring(url.lastIndexOf("/"));
             }
-<<<<<<< HEAD
-            
-=======
-
->>>>>>> b96585ab
+
             String referencePath = exbFile.getParentFile().getCanonicalPath();
             String absPath = referencePath + File.separator + relfilename;
             File absFile = new File(absPath);
@@ -261,19 +234,11 @@
     }
 
     /**
-<<<<<<< HEAD
-    * Default function which determines for what type of files (basic transcription, 
-    * segmented transcription, coma etc.) this feature can be used.
-    */
-    @Override
-    public Collection<Class> getIsUsableFor() {
-=======
     * Default function which determines for what type of files (basic transcription,
     * segmented transcription, coma etc.) this feature can be used.
     */
     @Override
     public Collection<Class<? extends CorpusData>> getIsUsableFor() {
->>>>>>> b96585ab
         try {
             Class cl = Class.forName("de.uni_hamburg.corpora.BasicTranscriptionData");
             IsUsableFor.add(cl);
@@ -283,4 +248,4 @@
         return IsUsableFor;
     }
 
-}+}
