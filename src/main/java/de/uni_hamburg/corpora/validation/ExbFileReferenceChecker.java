/**
 * @file ExbErrorChecker.java
 *
 * A command-line tool / non-graphical interface for checking errors in
 * exmaralda's EXB files.
 *
 * @author Tommi A Pirinen <tommi.antero.pirinen@uni-hamburg.de>
 * @author HZSK
 */
package de.uni_hamburg.corpora.validation;

import de.uni_hamburg.corpora.Report;
import de.uni_hamburg.corpora.CommandLineable;
import de.uni_hamburg.corpora.CorpusData;
import de.uni_hamburg.corpora.CorpusFunction;
import de.uni_hamburg.corpora.utilities.TypeConverter;
import java.io.IOException;
import java.io.File;
import java.util.Collection;
import java.util.ArrayList;
import javax.xml.parsers.DocumentBuilder;
import javax.xml.parsers.DocumentBuilderFactory;
import javax.xml.parsers.ParserConfigurationException;
import static de.uni_hamburg.corpora.CorpusMagician.exmaError;
<<<<<<< HEAD
=======
import java.net.URISyntaxException;
import java.net.URL;
>>>>>>> 4d7c3997
import javax.xml.transform.TransformerException;
import javax.xml.xpath.XPathExpressionException;
import org.apache.commons.cli.Option;
import org.exmaralda.partitureditor.jexmaralda.JexmaraldaException;
import org.jdom.JDOMException;
import org.xml.sax.SAXException;
import org.w3c.dom.Document;
import org.w3c.dom.Element;
import org.w3c.dom.NodeList;

/**
 * A validator for EXB-file's references.
 */
public class ExbFileReferenceChecker extends Checker implements CommandLineable, CorpusFunction {

    final String EXB_REFS = "exb-referenced-file";

<<<<<<< HEAD
    String exbName = "";
    
    File exbFile;

    CorpusData cd;
=======

>>>>>>> 4d7c3997

    /**
     * Default check function which calls the exceptionalCheck function so that
     * the primal functionality of the feature can be implemented, and
     * additionally checks for parser configuration, SAXE and IO exceptions.
     */
    @Override
    public Report check(CorpusData cd) throws SAXException, JexmaraldaException {
        Report stats = new Report();
        this.cd = cd;
        try {
            stats = exceptionalCheck(cd);
        } catch (IOException ioe) {
            stats.addException(ioe, "Reading error");
        } catch (ParserConfigurationException pce) {
            stats.addException(pce, "Unknown parsing error");
        } catch (SAXException saxe) {
            stats.addException(saxe, "Unknown parsing error");
        } catch (TransformerException ex) {
            stats.addException(ex, "Unknown parsing error");
        } catch (XPathExpressionException ex) {
            stats.addException(ex, "Unknown parsing error");
        } catch (URISyntaxException ex) {
            stats.addException(ex, "Unknown URI parsing error");
        }
        return stats;
    }

    /**
     * Main feature of the class: Checks Exmaralda .exb file for file
     * references, if a referenced file does not exist, issues a warning.
     */
    private Report exceptionalCheck(CorpusData cd)
            throws SAXException, IOException, ParserConfigurationException, JexmaraldaException, TransformerException, XPathExpressionException, URISyntaxException {
        DocumentBuilderFactory dbf = DocumentBuilderFactory.newInstance();
        DocumentBuilder db = dbf.newDocumentBuilder();
        Document doc = db.parse(TypeConverter.String2InputStream(cd.toSaveableString())); // get the file as a document
        NodeList reffiles = doc.getElementsByTagName("referenced-file");
        int reffilesFound = 0;
        int reffilesMissing = 0;
        Report stats = new Report();
        for (int i = 0; i < reffiles.getLength(); i++) {
            Element reffile = (Element) reffiles.item(i);
            String url = reffile.getAttribute("url");
            if (!url.isEmpty()) {
                if (url.startsWith("file:///C:") || url.startsWith("file:/C:")) {
                    stats.addCritical(EXB_REFS, cd, "Referenced-file " + url
                            + " points to absolute local path, fix to relative path first");
                }
                boolean found = false;
                File justFile = new File(url);
                if (justFile.exists()) {
                    found = true;
                }
                URL referencePath = cd.getParentURL();
                URL absPath = new URL(referencePath + "/" + url);
                File absFile = new File(absPath.toURI());
                if (absFile.exists()) {
                    found = true;
                }
                if (!found) {
                    reffilesMissing++;
                    stats.addCritical(EXB_REFS, cd, "File in referenced-file NOT found: " + url);
                    exmaError.addError(EXB_REFS, cd.getURL().getFile(), "", "", false, "Error: File in referenced-file NOT found: " + url);
                } else {
                    reffilesFound++;
                    stats.addCorrect(EXB_REFS, cd, "File in referenced-file was found: " + url);
                }
            } else {
            stats.addCorrect(EXB_REFS, cd, "No file was referenced in this transcription");
            }
        }
        return stats;
    }

    /**
     * No fix is applicable for this feature.
     */
    @Override
    public Report fix(CorpusData cd) throws SAXException, JDOMException, IOException, JexmaraldaException {
        this.cd = cd;
        report.addCritical(EXB_REFS,
                "Automatic fix is not yet supported.");
        return report;
    }

    /**
     * Default function which determines for what type of files (basic
     * transcription, segmented transcription, coma etc.) this feature can be
     * used.
     */
    @Override
    public Collection<Class<? extends CorpusData>> getIsUsableFor() {
        try {
            Class cl = Class.forName("de.uni_hamburg.corpora.BasicTranscriptionData");
            IsUsableFor.add(cl);
        } catch (ClassNotFoundException ex) {
            report.addException(ex, "Usable class not found.");
        }
        return IsUsableFor;
    }

}<|MERGE_RESOLUTION|>--- conflicted
+++ resolved
@@ -22,11 +22,8 @@
 import javax.xml.parsers.DocumentBuilderFactory;
 import javax.xml.parsers.ParserConfigurationException;
 import static de.uni_hamburg.corpora.CorpusMagician.exmaError;
-<<<<<<< HEAD
-=======
 import java.net.URISyntaxException;
 import java.net.URL;
->>>>>>> 4d7c3997
 import javax.xml.transform.TransformerException;
 import javax.xml.xpath.XPathExpressionException;
 import org.apache.commons.cli.Option;
@@ -44,15 +41,8 @@
 
     final String EXB_REFS = "exb-referenced-file";
 
-<<<<<<< HEAD
-    String exbName = "";
-    
-    File exbFile;
 
     CorpusData cd;
-=======
-
->>>>>>> 4d7c3997
 
     /**
      * Default check function which calls the exceptionalCheck function so that
