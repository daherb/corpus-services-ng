--- conflicted
+++ resolved
@@ -471,12 +471,7 @@
 
     @Override
     public String getDescription() {
-<<<<<<< HEAD
-        return "not supported yet";
-        //throw new UnsupportedOperationException("Not supported yet."); //To change body of generated methods, choose Tools | Templates.
-=======
         return "Not supported yet."; //To change body of generated methods, choose Tools | Templates.
->>>>>>> 54c2d2df
     }
 
     @Override
