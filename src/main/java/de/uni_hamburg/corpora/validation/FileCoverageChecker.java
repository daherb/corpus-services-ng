--- conflicted
+++ resolved
@@ -501,8 +501,6 @@
         return IsUsableFor;
     }
 
-<<<<<<< HEAD
-=======
     /**
     * Default check function which calls the exceptionalCheck function so that the
     * primal functionality of the feature can be implemented, and additionally
@@ -719,7 +717,6 @@
         return IsUsableFor;
     }
 
->>>>>>> b96585ab
     @Override
     public Report check(String data) {
         throw new UnsupportedOperationException("Not supported yet."); //To change body of generated methods, choose Tools | Templates.
