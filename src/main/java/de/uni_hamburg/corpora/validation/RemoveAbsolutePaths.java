
package de.uni_hamburg.corpora.validation;

import de.uni_hamburg.corpora.CorpusData;
import de.uni_hamburg.corpora.CorpusFunction;
import de.uni_hamburg.corpora.CorpusIO;
import de.uni_hamburg.corpora.ExmaErrorList;
import de.uni_hamburg.corpora.Report;
import de.uni_hamburg.corpora.utilities.TypeConverter;
import java.io.File;
import java.io.IOException;
import java.net.MalformedURLException;
import java.net.URISyntaxException;
import java.net.URL;
import java.nio.file.Path;
import java.nio.file.Paths;
import java.util.Collection;
import java.util.List;
import java.util.logging.Level;
import java.util.logging.Logger;
import org.exmaralda.partitureditor.jexmaralda.JexmaraldaException;
import org.jdom.Attribute;
import org.jdom.Document;
import org.jdom.Element;
import org.jdom.JDOMException;
import org.jdom.xpath.XPath;
import org.xml.sax.SAXException;
import static de.uni_hamburg.corpora.CorpusMagician.exmaError;

/**
 *
 * @author fsnv625
 */
public class RemoveAbsolutePaths extends Checker implements CorpusFunction {

    Document doc = null;
    Path pathRelative = null;
    String nameOfCorpusFolder;
    String nameOfExbFolder;

    
    @Override
    public Report check(CorpusData cd) throws SAXException, JexmaraldaException {
        try {
            Class cl = Class.forName("de.uni_hamburg.corpora.BasicTranscriptionData");
            Class cl2 = Class.forName("de.uni_hamburg.corpora.ComaData");
            if (cl.isInstance(cd)) {
                List al = findAllAbsolutePathsExb(cd);
                //if there is no absolute path, nothing needs to be done
                //check if the paths that are there are absolute
                if (!al.isEmpty()) {
                    for (int i = 0; i < al.size(); i++) {
                        Object o = al.get(i);
                        Attribute a = (Attribute) o;
                        //System.out.println(a);
                        String refurl = a.getValue();
                        Path pabs;
                        if (refurl.startsWith("file")) {
                            URL refurlurl = new URL(refurl);
                            pabs = Paths.get(refurlurl.toURI());
                        } else {
                            pabs = Paths.get(refurl);
                        }
                        if (pabs.isAbsolute()) {
                            report.addCritical("RemoveAbsolutePaths", "absolute path info needs to be replaced in " + cd.getURL().getFile());
<<<<<<< HEAD
                            exmaError.addError("RemoveAbsolutePaths", cd.getURL().getFile(), "", "", false, 
                                    "absolute path info needs to be replaced in " + cd.getURL().getFile());
=======
                            exmaError.addError("RemoveAbsolutePaths", cd.getURL().getFile(), "", "", false, "absolute path info needs to be replaced");
>>>>>>> b96585ab
                        } else {
                            al.remove(o);
                            report.addCorrect("RemoveAbsolutePaths", "path is already relative, nothing to do");
                        }
                    }
                }
            } else if (cl2.isInstance(cd)) {
                List al = findAllAbsolutePathsComa(cd);
                //if there is no autosave, nothing needs to be done
                if (!al.isEmpty()) {
                    for (int i = 0; i < al.size(); i++) {
                        Object o = al.get(i);
                        Element e = (Element) o;
                        Path pabs = Paths.get(e.getText());
                        if (pabs.isAbsolute()) {
                            report.addCritical("RemoveAbsolutePaths", "absolute path info needs to be replaced in " + cd.getURL().getFile());
                            exmaError.addError("RemoveAbsolutePaths", cd.getURL().getFile(), "", "", false, "absolute path info needs to be replaced");
                        } else {
                            al.remove(o);
                            report.addCorrect("RemoveAbsolutePaths", "path is already relative, nothing to do");
                        }

                    }
                }
            } else {
                report.addCritical("RemoveAbsolutePaths", "File is neither coma nor exb file");
            }
        } catch (ClassNotFoundException ex) {
            Logger.getLogger(RemoveAbsolutePaths.class.getName()).log(Level.SEVERE, null, ex);
        } catch (JDOMException ex) {
            Logger.getLogger(RemoveAbsolutePaths.class.getName()).log(Level.SEVERE, null, ex);
        } catch (URISyntaxException ex) {
            Logger.getLogger(RemoveAbsolutePaths.class.getName()).log(Level.SEVERE, null, ex);
        } catch (MalformedURLException ex) {
            Logger.getLogger(RemoveAbsolutePaths.class.getName()).log(Level.SEVERE, null, ex);
        }
        return report;
    }

    @Override
    public Report fix(CorpusData cd) throws SAXException, JDOMException, IOException, JexmaraldaException {
        try {
            Class cl = Class.forName("de.uni_hamburg.corpora.BasicTranscriptionData");
            Class cl2 = Class.forName("de.uni_hamburg.corpora.ComaData");
            if (cl.isInstance(cd)) {
                List al = findAllAbsolutePathsExb(cd);
                System.out.println(cd.getURL());
                Path directory = Paths.get(cd.getURL().toURI());
                System.out.println(directory);
                nameOfExbFolder = directory.getParent().getFileName().toString();
                if (!al.isEmpty()) {
                    for (int i = 0; i < al.size(); i++) {
                        Object o = al.get(i);
                        Attribute a = (Attribute) o;
                        String refurl = a.getValue();
                        Path pabs;
                        if (refurl.startsWith("file")) {
                            URL refurlurl = new URL(refurl);
                            pabs = Paths.get(refurlurl.toURI());
                        } else {
                            pabs = Paths.get(refurl);
                        }
                        if (pabs.isAbsolute()) {
                            //make the path relative to the exb folder
                            //need to cut it somehow
                            System.out.println(pabs);
                            System.out.println(nameOfExbFolder);
                            pathRelative = trimFilePathBeforeDirectory(pabs, nameOfExbFolder);
                            System.out.println(pathRelative);
                            if (!(pathRelative == null)) {
                                a.setValue(pathRelative.toString());
                                //then save file
                                //add a report message
                                CorpusIO cio = new CorpusIO();
                                cio.write(doc, cd.getURL());
                                report.addCorrect("RemoveAbsolutePaths", "removed absolute path in " + cd.getURL().getFile());
                            } else {
                                report.addCritical("RemoveAbsolutePaths",
                                        "relative path cannot be figured out for file "
                                        + cd.getURL().getFile() + " with path " + pabs.toString());
                                exmaError.addError("RemoveAbsolutePaths", cd.getURL().getFile(), "", "", false, "absolute path needs to be replaced manually");
                            }
                        } else {
                            report.addCorrect("RemoveAbsolutePaths", "path is already relative in" + cd.getURL().getFile());
                        }
                    }
                } else {
                    report.addCorrect("RemoveAbsolutePaths", "there is no absolute path left, nothing to do in " + cd.getURL().getFile());
                }
            } else if (cl2.isInstance(cd)) {
                List al = findAllAbsolutePathsComa(cd);
                Path directory = Paths.get(cd.getURL().toURI());
                System.out.println(directory);
                //nameOfExbFolder = directory.getParent().getFileName().toString();
                nameOfCorpusFolder = directory.getParent().getFileName().toString();
                if (!al.isEmpty()) {
                    for (int i = 0; i < al.size(); i++) {
                        Object o = al.get(i);
                        Element e = (Element) o;
                        String refurl = e.getValue();
                        Path pabs;
                        if (refurl.startsWith("file")) {
                            URL refurlurl = new URL(refurl);
                            pabs = Paths.get(refurlurl.toURI());
                        } else {
                            pabs = Paths.get(refurl);
                        }
                        System.out.println(pabs);
                        System.out.println(nameOfCorpusFolder);
                        pathRelative = trimFilePathBeforeDirectory(pabs, nameOfCorpusFolder);
                        if (pabs.isAbsolute()) {
                            if (!(pathRelative == null)) {
                                e.setText(pathRelative.toString());
                                //then save file
                                //add a report message
                                CorpusIO cio = new CorpusIO();
                                cio.write(doc, cd.getURL());
                                report.addCorrect("RemoveAbsolutePaths", "removed absolute path in " + cd.getURL().getFile());
                            } else {
                                report.addCritical("RemoveAbsolutePaths",
                                        "relative path cannot be figured out for file "
                                        + cd.getURL().getFile() + " with path " + pabs.toString());
                            }

                        } else {
                            al.remove(o);
                            report.addCorrect("RemoveAbsolutePaths", "path is already relative, nothing to do");
                        }
                    }
                }

                /**
                 *
                 * if (!pabs.isAbsolute()) {
                 * report.addCorrect("RemoveAbsolutePaths", "paths are already
                 * relative, nothing to do"); allAbsolutePaths.clear();
                 *
                 *
                 *
                 *
                 * //oh this is so annoying, I will just put the filenames of
                 * the paths in here, //so it will only work for HZSK corpora
                 * and INEL of course //System.out.println(pabs.toString());
                 *
                 * //URL url = cd.getURL(); //Path pabsFile =
                 * Paths.get(url.toURI()); //there couldn't be only one relative
                 * Path for one exb, maybe there are more :( //pathRelative =
                 * pabs.getFileName(); // if
                 * (pabs.getRoot().equals(pabsFile.getRoot())) { // pathRelative
                 * = pabsFile.relativize(pabs.getParent()); // } else { //
                 * //pathRelative = null; // Path pabsParent = pabs.getParent();
                 * // System.out.println(pabsParent); // Path pabsFileParent =
                 * pabsFile.getParent(); // System.out.println(pabsFileParent);
                 * // System.out.println(pabsParent.getNameCount()); // //this
                 * works only if the file is in the same folder as the exb //
                 * pathRelative = pabs.getFileName(); //
                 * System.out.println(pathRelative); //// for (i =
                 * pabsParent.getNameCount()-1; i > 0; i--) { //// int u =
                 * pabsFileParent.getNameCount()-1; ////
                 * System.out.println(pabsParent.subpath(i,
                 * pabsParent.getNameCount())); ////
                 * System.out.println(pabsParent.subpath(u,
                 * pabsFileParent.getNameCount())); //// if
                 * (pabsParent.subpath(i,
                 * pabsParent.getNameCount()).equals(pabsFileParent.subpath(u,
                 * pabsFileParent.getNameCount()))) { //// pathRelative =
                 * pabsParent.subpath(i, pabsParent.getNameCount()); //// } else
                 * { //// System.out.println("break at" + i); //// break; //// }
                 * //// u--; //// } // if (pathRelative == null) { //
                 * report.addCritical("RemoveAbsolutePaths", "relative path
                 * cannot be figured out for file " + cd.getURL().getFile() + "
                 * with path " + pabs.toString()); // } // } //if it already is
                 * absolute, do nothing
                 *
                 *
                 *
                 *
                 *
                 *
                 *
                 * for (int i = 0; i < allAbsolutePaths.size(); i++) { Object o
                 * = allAbsolutePaths.get(i); Element e = (Element) o; Path pabs
                 * = Paths.get(e.getText()); URL url = cd.getURL(); Path
                 * pabsFile = Paths.get(url.toURI()); if (pabs.isAbsolute()) {
                 * if (pabs.getRoot().equals(pabsFile.getRoot())) { //there
                 * shouldn't be only one relative path... pathRelative =
                 * pabsFile.relativize(pabs.getParent()); } else { pathRelative
                 * = null; report.addCritical("RemoveAbsolutePaths", "relative
                 * path cannot be figured out for file " + cd.getURL().getFile()
                 * + "with path " + pabs.toString()); } } //if it already is
                 * absolute, do nothing else {
                 * report.addCorrect("RemoveAbsolutePaths", "in " +
                 * cd.getURL().getFile() + " paths are already relative, nothing
                 * to do"); allAbsolutePaths.clear(); } }
                 *
                 *
                 *
                 *
                 */
            } else {
                report.addCritical("RemoveAbsolutePaths", "File is neither coma nor exb file");
            }
        } catch (ClassNotFoundException ex) {
            Logger.getLogger(RemoveAbsolutePaths.class.getName()).log(Level.SEVERE, null, ex);
        } catch (JDOMException ex) {
            Logger.getLogger(RemoveAbsolutePaths.class.getName()).log(Level.SEVERE, null, ex);
        } catch (URISyntaxException ex) {
            Logger.getLogger(RemoveAbsolutePaths.class.getName()).log(Level.SEVERE, null, ex);
        }
        return report;
    }

    @Override
    public Collection<Class<? extends CorpusData>> getIsUsableFor() {
        try {
            Class cl = Class.forName("de.uni_hamburg.corpora.BasicTranscriptionData");
            IsUsableFor.add(cl);
            Class cl3 = Class.forName("de.uni_hamburg.corpora.ComaData");
            IsUsableFor.add(cl3);
        } catch (ClassNotFoundException ex) {
            Logger.getLogger(PrettyPrintData.class.getName()).log(Level.SEVERE, null, ex);
        }
        return IsUsableFor;
    }

    public List findAllAbsolutePathsExb(CorpusData cd) throws JDOMException, URISyntaxException, MalformedURLException {
        doc = TypeConverter.String2JdomDocument(cd.toSaveableString());
        XPath xp1;
        // in exbs: <referenced-file url="ChND_99_Barusi_flkd.wav"/>        
        xp1 = XPath.newInstance("/basic-transcription/head/meta-information/referenced-file/@url");
        List allAbsolutePaths = xp1.selectNodes(doc);
        if (allAbsolutePaths.isEmpty()) {
            report.addWarning("RemoveAbsolutePaths", "no paths found in file " + cd.getURL().getFile());
        }
        return allAbsolutePaths;
    }

    public List findAllAbsolutePathsComa(CorpusData cd) throws JDOMException, URISyntaxException {
        doc = TypeConverter.String2JdomDocument(cd.toSaveableString());
        XPath xp1;
        // in Coma: NSLinks and relPaths <NSLink>narrative/KBD_71_Fish_nar/KBD_71_Fish_nar_s.exs</NSLink>
        //  <relPath>narrative/KBD_71_Fish_nar/NG_6_1971_506-507_KBD_71_Fish_nar.pdf</relPath>
        xp1 = XPath.newInstance("/Corpus/CorpusData/Communication/File/relPath | /Corpus/CorpusData/Communication/File/absPath | /Corpus/CorpusData/Communication/Transcription/NSLink | /Corpus/CorpusData/Communication/Transcription/Description/Key[@Name=\"# EXB-SOURCE\"]");
        List allAbsolutePaths = xp1.selectNodes(doc);
        if (allAbsolutePaths.isEmpty()) {
            report.addWarning("RemoveAbsolutePaths", "no paths found in file " + cd.getURL().getFile());
        }
        return allAbsolutePaths;
    }

    public static Path trimFilePathBeforeDirectory(Path filepath, String directory) {
        //find the index where the directoryname occurs
        for (int i = 0; i < filepath.getNameCount() - 1; i++) {
            if (filepath.getName(i).toString().equals(directory)) {
                Path trimmedPath = filepath.subpath(i + 1, filepath.getNameCount());
                return trimmedPath;
            }
        }
        return null;
    }
}<|MERGE_RESOLUTION|>--- conflicted
+++ resolved
@@ -63,12 +63,7 @@
                         }
                         if (pabs.isAbsolute()) {
                             report.addCritical("RemoveAbsolutePaths", "absolute path info needs to be replaced in " + cd.getURL().getFile());
-<<<<<<< HEAD
-                            exmaError.addError("RemoveAbsolutePaths", cd.getURL().getFile(), "", "", false, 
-                                    "absolute path info needs to be replaced in " + cd.getURL().getFile());
-=======
                             exmaError.addError("RemoveAbsolutePaths", cd.getURL().getFile(), "", "", false, "absolute path info needs to be replaced");
->>>>>>> b96585ab
                         } else {
                             al.remove(o);
                             report.addCorrect("RemoveAbsolutePaths", "path is already relative, nothing to do");
