package de.uni_hamburg.corpora.validation;

import de.uni_hamburg.corpora.Corpus;
import de.uni_hamburg.corpora.CorpusData;
import de.uni_hamburg.corpora.CorpusFunction;
import static de.uni_hamburg.corpora.CorpusMagician.exmaError;
import de.uni_hamburg.corpora.Report;
import de.uni_hamburg.corpora.utilities.TypeConverter;
import de.uni_hamburg.corpora.utilities.XSLTransformer;
import java.io.IOException;
import java.util.Collection;
import java.util.Scanner;
import javax.xml.transform.TransformerConfigurationException;
import javax.xml.transform.TransformerException;
import org.exmaralda.partitureditor.jexmaralda.JexmaraldaException;
import org.jdom.JDOMException;
import org.xml.sax.SAXException;
import javax.xml.parsers.ParserConfigurationException;
import javax.xml.xpath.XPathExpressionException;

/**
 *
 * @author Daniel Jettka, daniel.jettka@uni-hamburg.de
 */
public class XSLTChecker extends Checker implements CorpusFunction {

    String xslresource = "/xsl/nslc-checks.xsl";
    String xc = "XSLTChecker";
    String filename = "";

    @Override
    public Report fix(CorpusData cd) throws SAXException, JDOMException, IOException, JexmaraldaException {
        throw new UnsupportedOperationException("Not supported yet."); //To change body of generated methods, choose Tools | Templates.
    }

    @Override
    public Report fix(Collection<CorpusData> cdc) throws SAXException, JDOMException, IOException, JexmaraldaException {
        throw new UnsupportedOperationException("Not supported yet."); //To change body of generated methods, choose Tools | Templates.
    }

    @Override
    public Report execute(Corpus c) {
        throw new UnsupportedOperationException("Not supported yet."); //To change body of generated methods, choose Tools | Templates.
    }

    @Override
    public Report check(CorpusData cd) throws SAXException, JexmaraldaException {

        Report r = new Report();
        filename = cd.getURL().getFile().subSequence(cd.getURL().getFile().lastIndexOf('/') + 1, cd.getURL().getFile().lastIndexOf('.')).toString();
        try {

            // get the XSLT stylesheet
            String xsl = TypeConverter.InputStream2String(getClass().getResourceAsStream(xslresource));

            // create XSLTransformer and set the parameters 
            XSLTransformer xt = new XSLTransformer();

            xt.setParameter("filename", filename);
            // perform XSLT transformation
            String result = xt.transform(cd.toSaveableString(), xsl);

            //read lines and add to Report
            Scanner scanner = new Scanner(result);

            int i = 1;
            while (scanner.hasNextLine()) {
                String line = scanner.nextLine();

                //split line by ;
                String[] lineParts = line.split(";", -1);
                if (lineParts.length != 5) {
                    String message = "";
                    for (String s : lineParts) {
                        message = message + s;
                    }
                    r.addCritical(lineParts[0], cd, "There was an exception while creating the error probably because of a semicolon or newline in an event: " + message);
                } else {
                    switch (lineParts[1].toUpperCase()) {
                        case "WARNING":
<<<<<<< HEAD
                            r.addWarning(xc, cd, lineParts[1]);
                            if (cd.getFilename().endsWith(".exb")) {
                                exmaError.addError("XSLTChecker", cd.getURL().getFile(), lineParts[2], lineParts[3], false, lineParts[1]);
                            }
                            break;
                        case "CRITICAL":
                            r.addCritical(xc, cd, lineParts[1]);
                            if (cd.getFilename().endsWith(".exb")) {
                                exmaError.addError("XSLTChecker", cd.getURL().getFile(), lineParts[2], lineParts[3], false, lineParts[1]);
                            }
=======
                            r.addWarning(lineParts[0], cd, lineParts[2]);
                            /* exmaError.addError(lineParts[0], cd.getURL().getFile(), lineParts[3], lineParts[4], false, lineParts[2]); */
                            break;
                        case "CRITICAL":
                            r.addCritical(lineParts[0], cd, lineParts[2]);
                            exmaError.addError(lineParts[0], cd.getURL().getFile(), lineParts[3], lineParts[4], false, lineParts[2]);
>>>>>>> 3e53b91c
                            break;
                        case "NOTE":
                            r.addNote(lineParts[0], cd, lineParts[2]);
                            break;
                        case "MISSING":
<<<<<<< HEAD
                            r.addMissing(xc, cd, lineParts[1]);
                            if (cd.getFilename().endsWith(".exb")) {
                                exmaError.addError("XSLTChecker", cd.getURL().getFile(), lineParts[2], lineParts[3], false, lineParts[1]);
                            }
                            break;
                        default:
                            r.addCritical(xc, cd, "(Unrecognized report type): " + lineParts[1]);
                            if (cd.getFilename().endsWith(".exb")) {
                                exmaError.addError("XSLTChecker", cd.getURL().getFile(), lineParts[2], lineParts[3], false, lineParts[1]);
                            }
=======
                            r.addMissing(lineParts[0], cd, lineParts[2]);
                            exmaError.addError(lineParts[0], cd.getURL().getFile(), lineParts[3], lineParts[4], false, lineParts[2]);
                            break;
                        default:
                            r.addCritical(lineParts[0], cd, "(Unrecognized report type): " + lineParts[2]);
                            exmaError.addError(lineParts[0], cd.getURL().getFile(), lineParts[3], lineParts[4], false, lineParts[2]);
>>>>>>> 3e53b91c
                    }
                }

                i++;
            }

            scanner.close();

        } catch (TransformerConfigurationException ex) {
            report.addException(ex, xc, cd, "unknown tranformation configuration error");
        } catch (TransformerException ex) {
            report.addException(ex, xc, cd, "unknown tranformation error");
        } catch (ParserConfigurationException ex) {
            report.addException(ex, xc, cd, "unknown parsing error");
        } catch (SAXException ex) {
            report.addException(ex, xc, cd, "unknown XML error");
        } catch (XPathExpressionException ex) {
            report.addException(ex, xc, cd, "unknown XPath error");
        } catch (IOException ex) {
            report.addException(ex, xc, cd, "unknown IO error");
        }

        return r;

    }

    public void setXSLresource(String s) {
        xslresource = s;
    }

    @Override
    public Collection<Class<? extends CorpusData>> getIsUsableFor() {
        try {
            Class cl = Class.forName("de.uni_hamburg.corpora.BasicTranscriptionData");
            IsUsableFor.add(cl);
            Class cl1 = Class.forName("de.uni_hamburg.corpora.ComaData");
            IsUsableFor.add(cl1);
            //Class cl2 = Class.forName("de.uni_hamburg.corpora.UnspecifiedXMLData");
            //IsUsableFor.add(cl2);
        } catch (ClassNotFoundException ex) {
            report.addException(ex, "unknown class not found error");
        }
        return IsUsableFor;
    }
}<|MERGE_RESOLUTION|>--- conflicted
+++ resolved
@@ -78,49 +78,32 @@
                 } else {
                     switch (lineParts[1].toUpperCase()) {
                         case "WARNING":
-<<<<<<< HEAD
-                            r.addWarning(xc, cd, lineParts[1]);
-                            if (cd.getFilename().endsWith(".exb")) {
+                            r.addWarning(lineParts[0], cd, lineParts[2]);
+                            /* if (cd.getFilename().endsWith(".exb")) {
                                 exmaError.addError("XSLTChecker", cd.getURL().getFile(), lineParts[2], lineParts[3], false, lineParts[1]);
-                            }
-                            break;
-                        case "CRITICAL":
-                            r.addCritical(xc, cd, lineParts[1]);
-                            if (cd.getFilename().endsWith(".exb")) {
-                                exmaError.addError("XSLTChecker", cd.getURL().getFile(), lineParts[2], lineParts[3], false, lineParts[1]);
-                            }
-=======
-                            r.addWarning(lineParts[0], cd, lineParts[2]);
-                            /* exmaError.addError(lineParts[0], cd.getURL().getFile(), lineParts[3], lineParts[4], false, lineParts[2]); */
+                            } */
                             break;
                         case "CRITICAL":
                             r.addCritical(lineParts[0], cd, lineParts[2]);
-                            exmaError.addError(lineParts[0], cd.getURL().getFile(), lineParts[3], lineParts[4], false, lineParts[2]);
->>>>>>> 3e53b91c
+                            if (cd.getFilename().endsWith(".exb")) {
+                                exmaError.addError(lineParts[0], cd.getURL().getFile(), lineParts[3], lineParts[4], false, lineParts[2]);
+
+                            }
                             break;
                         case "NOTE":
                             r.addNote(lineParts[0], cd, lineParts[2]);
                             break;
                         case "MISSING":
-<<<<<<< HEAD
-                            r.addMissing(xc, cd, lineParts[1]);
+                            r.addMissing(lineParts[0], cd, lineParts[2]);
                             if (cd.getFilename().endsWith(".exb")) {
-                                exmaError.addError("XSLTChecker", cd.getURL().getFile(), lineParts[2], lineParts[3], false, lineParts[1]);
+                                exmaError.addError(lineParts[0], cd.getURL().getFile(), lineParts[3], lineParts[4], false, lineParts[2]);
                             }
                             break;
                         default:
-                            r.addCritical(xc, cd, "(Unrecognized report type): " + lineParts[1]);
+                           r.addCritical(lineParts[0], cd, "(Unrecognized report type): " + lineParts[2]);
                             if (cd.getFilename().endsWith(".exb")) {
-                                exmaError.addError("XSLTChecker", cd.getURL().getFile(), lineParts[2], lineParts[3], false, lineParts[1]);
+                                exmaError.addError(lineParts[0], cd.getURL().getFile(), lineParts[3], lineParts[4], false, lineParts[2]);
                             }
-=======
-                            r.addMissing(lineParts[0], cd, lineParts[2]);
-                            exmaError.addError(lineParts[0], cd.getURL().getFile(), lineParts[3], lineParts[4], false, lineParts[2]);
-                            break;
-                        default:
-                            r.addCritical(lineParts[0], cd, "(Unrecognized report type): " + lineParts[2]);
-                            exmaError.addError(lineParts[0], cd.getURL().getFile(), lineParts[3], lineParts[4], false, lineParts[2]);
->>>>>>> 3e53b91c
                     }
                 }
 
